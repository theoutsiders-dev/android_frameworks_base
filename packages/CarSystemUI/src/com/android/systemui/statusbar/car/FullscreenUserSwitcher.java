/*
 * Copyright (C) 2018 The Android Open Source Project
 *
 * Licensed under the Apache License, Version 2.0 (the "License");
 * you may not use this file except in compliance with the License.
 * You may obtain a copy of the License at
 *
 *      http://www.apache.org/licenses/LICENSE-2.0
 *
 * Unless required by applicable law or agreed to in writing, software
 * distributed under the License is distributed on an "AS IS" BASIS,
 * WITHOUT WARRANTIES OR CONDITIONS OF ANY KIND, either express or implied.
 * See the License for the specific language governing permissions and
 * limitations under the License.
 */

package com.android.systemui.statusbar.car;

import android.animation.Animator;
import android.animation.AnimatorListenerAdapter;
import android.car.Car;
import android.car.trust.CarTrustAgentEnrollmentManager;
import android.car.userlib.CarUserManagerHelper;
import android.content.BroadcastReceiver;
import android.content.Context;
import android.content.Intent;
import android.content.IntentFilter;
import android.content.pm.UserInfo;
import android.os.UserHandle;
import android.os.UserManager;
import android.util.Log;
import android.view.View;
import android.view.ViewStub;

import androidx.recyclerview.widget.GridLayoutManager;

import com.android.internal.widget.LockPatternUtils;
import com.android.systemui.CarSystemUIFactory;
import com.android.systemui.R;
import com.android.systemui.SystemUIFactory;
import com.android.systemui.statusbar.car.CarTrustAgentUnlockDialogHelper.OnHideListener;
import com.android.systemui.statusbar.car.UserGridRecyclerView.UserRecord;

/**
 * Manages the fullscreen user switcher.
 */
public class FullscreenUserSwitcher {
    private static final String TAG = FullscreenUserSwitcher.class.getSimpleName();
    private final UserGridRecyclerView mUserGridView;
    private final View mParent;
    private final int mShortAnimDuration;
    private final CarStatusBar mStatusBar;
    private final Context mContext;
    private final UserManager mUserManager;
    private CarTrustAgentEnrollmentManager mEnrollmentManager;
    private CarTrustAgentUnlockDialogHelper mUnlockDialogHelper;
    private UserGridRecyclerView.UserRecord mSelectedUser;
    private CarUserManagerHelper mCarUserManagerHelper;
    private final BroadcastReceiver mUserUnlockReceiver = new BroadcastReceiver() {
        @Override
        public void onReceive(Context context, Intent intent) {
            if (Log.isLoggable(TAG, Log.DEBUG)) {
                Log.d(TAG, "user 0 is unlocked, SharedPreference is accessible.");
            }
            showDialogForInitialUser();
            mContext.unregisterReceiver(mUserUnlockReceiver);
        }
    };

    public FullscreenUserSwitcher(CarStatusBar statusBar, ViewStub containerStub, Context context) {
        mStatusBar = statusBar;
        mParent = containerStub.inflate();
        mContext = context;

        View container = mParent.findViewById(R.id.container);

        // Initialize user grid.
        mUserGridView = container.findViewById(R.id.user_grid);
        GridLayoutManager layoutManager = new GridLayoutManager(context,
                context.getResources().getInteger(R.integer.user_fullscreen_switcher_num_col));
        mUserGridView.setLayoutManager(layoutManager);
        mUserGridView.buildAdapter();
        mUserGridView.setUserSelectionListener(this::onUserSelected);
        mCarUserManagerHelper = new CarUserManagerHelper(context);
        mUnlockDialogHelper = new CarTrustAgentUnlockDialogHelper(mContext);
        mUserManager = mContext.getSystemService(UserManager.class);

        ((CarSystemUIFactory) SystemUIFactory.getInstance()).getCarServiceProvider(mContext)
                .addListener((car, ready) -> {
                    if (!ready) {
                        return;
                    }
                    mEnrollmentManager = (CarTrustAgentEnrollmentManager) car
                            .getCarManager(Car.CAR_TRUST_AGENT_ENROLLMENT_SERVICE);
                });

        mShortAnimDuration = container.getResources()
                .getInteger(android.R.integer.config_shortAnimTime);
        IntentFilter filter = new IntentFilter(Intent.ACTION_USER_UNLOCKED);
        if (mUserManager.isUserUnlocked(UserHandle.USER_SYSTEM)) {
            // User0 is unlocked, switched to the initial user
            showDialogForInitialUser();
        } else {
            // listen to USER_UNLOCKED
            mContext.registerReceiverAsUser(mUserUnlockReceiver,
                    UserHandle.getUserHandleForUid(UserHandle.USER_SYSTEM),
                    filter,
                    /* broadcastPermission= */ null,
                    /* scheduler */ null);
        }
    }

    private void showDialogForInitialUser() {
        int initialUser = mCarUserManagerHelper.getInitialUser();
        UserInfo initialUserInfo = mUserManager.getUserInfo(initialUser);
        mSelectedUser = new UserRecord(initialUserInfo,
                /* isStartGuestSession= */ false,
                /* isAddUser= */ false,
                /* isForeground= */ true);

<<<<<<< HEAD
        // If the initial user has trusted device, display the unlock dialog on the keyguard.
        if (hasTrustedDevice(initialUser)) {
=======
        // If the initial user has screen lock and trusted device, display the unlock dialog on the
        // keyguard.
        if (hasScreenLock(initialUser) && hasTrustedDevice(initialUser)) {
>>>>>>> 2327d933
            mUnlockDialogHelper.showUnlockDialogAfterDelay(initialUser,
                    mOnHideListener);
        } else {
            // If no trusted device, dismiss the keyguard.
            dismissUserSwitcher();
        }
    }

    /**
     * Makes user grid visible.
     */
    public void show() {
        mParent.setVisibility(View.VISIBLE);
    }

    /**
     * Hides the user grid.
     */
    public void hide() {
        mParent.setVisibility(View.INVISIBLE);
    }

    /**
     * @return {@code true} if user grid is visible, {@code false} otherwise.
     */
    public boolean isVisible() {
        return mParent.getVisibility() == View.VISIBLE;
    }

    /**
     * Every time user clicks on an item in the switcher, if the clicked user has no trusted device,
     * we hide the switcher, either gradually or immediately.
     *
     * If the user has trusted device, we show an unlock dialog to notify user the unlock state.
     * When the unlock dialog is dismissed by user, we hide the unlock dialog and the switcher.
     *
     * We dismiss the entire keyguard when we hide the switcher if user clicked on the foreground
     * user (user we're already logged in as).
     */
    private void onUserSelected(UserGridRecyclerView.UserRecord record) {
        mSelectedUser = record;
        if (hasScreenLock(record.mInfo.id) && hasTrustedDevice(record.mInfo.id)) {
            mUnlockDialogHelper.showUnlockDialog(record.mInfo.id, mOnHideListener);
            return;
        }
        if (Log.isLoggable(TAG, Log.DEBUG)) {
            Log.d(TAG, "no trusted device enrolled for uid: " + record.mInfo.id);
        }
        dismissUserSwitcher();
    }

    private void dismissUserSwitcher() {
        if (mSelectedUser == null) {
            Log.e(TAG, "Request to dismiss user switcher, but no user selected");
            return;
        }
        if (mSelectedUser.mIsForeground) {
            hide();
            mStatusBar.dismissKeyguard();
            return;
        }
        // Switching is about to happen, since it takes time, fade out the switcher gradually.
        fadeOut();
    }

    private void fadeOut() {
        mUserGridView.animate()
                .alpha(0.0f)
                .setDuration(mShortAnimDuration)
                .setListener(new AnimatorListenerAdapter() {
                    @Override
                    public void onAnimationEnd(Animator animation) {
                        hide();
                        mUserGridView.setAlpha(1.0f);
                    }
                });

    }

    private boolean hasScreenLock(int uid) {
        LockPatternUtils lockPatternUtils = new LockPatternUtils(mContext);
        return lockPatternUtils.isSecure(uid);
    }

    private boolean hasTrustedDevice(int uid) {
        if (mEnrollmentManager == null) { // car service not ready, so it cannot be available.
            return false;
        }
        return !mEnrollmentManager.getEnrolledDeviceInfoForUser(uid).isEmpty();
    }

    private OnHideListener mOnHideListener = new OnHideListener() {
        @Override
        public void onHide(boolean dismissUserSwitcher) {
            if (dismissUserSwitcher) {
                dismissUserSwitcher();
            } else {
                // Re-draw the parent view, otherwise the unlock dialog will not be removed from
                // the screen immediately.
                mParent.invalidate();
            }

        }
    };
}<|MERGE_RESOLUTION|>--- conflicted
+++ resolved
@@ -118,14 +118,9 @@
                 /* isAddUser= */ false,
                 /* isForeground= */ true);
 
-<<<<<<< HEAD
-        // If the initial user has trusted device, display the unlock dialog on the keyguard.
-        if (hasTrustedDevice(initialUser)) {
-=======
         // If the initial user has screen lock and trusted device, display the unlock dialog on the
         // keyguard.
         if (hasScreenLock(initialUser) && hasTrustedDevice(initialUser)) {
->>>>>>> 2327d933
             mUnlockDialogHelper.showUnlockDialogAfterDelay(initialUser,
                     mOnHideListener);
         } else {
