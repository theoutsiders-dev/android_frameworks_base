/*
 * Copyright (C) 2008 The Android Open Source Project
 *
 * Licensed under the Apache License, Version 2.0 (the "License");
 * you may not use this file except in compliance with the License.
 * You may obtain a copy of the License at
 *
 *      http://www.apache.org/licenses/LICENSE-2.0
 *
 * Unless required by applicable law or agreed to in writing, software
 * distributed under the License is distributed on an "AS IS" BASIS,
 * WITHOUT WARRANTIES OR CONDITIONS OF ANY KIND, either express or implied.
 * See the License for the specific language governing permissions and
 * limitations under the License.
 */

package com.android.systemui.statusbar.phone;

import static android.view.WindowManagerPolicyConstants.NAV_BAR_MODE_3BUTTON;
import static android.view.WindowManagerPolicyConstants.NAV_BAR_MODE_GESTURAL;

import static com.android.systemui.shared.system.QuickStepContract.SYSUI_STATE_HOME_DISABLED;
import static com.android.systemui.shared.system.QuickStepContract.SYSUI_STATE_NOTIFICATION_PANEL_EXPANDED;
import static com.android.systemui.shared.system.QuickStepContract.SYSUI_STATE_OVERVIEW_DISABLED;
import static com.android.systemui.shared.system.QuickStepContract.SYSUI_STATE_QUICK_SETTINGS_EXPANDED;
import static com.android.systemui.shared.system.QuickStepContract.SYSUI_STATE_SCREEN_PINNING;
import static com.android.systemui.shared.system.QuickStepContract.SYSUI_STATE_SEARCH_DISABLED;
import static com.android.systemui.shared.system.QuickStepContract.isGesturalMode;
import static com.android.systemui.statusbar.phone.BarTransitions.MODE_OPAQUE;

import android.animation.LayoutTransition;
import android.animation.LayoutTransition.TransitionListener;
import android.animation.ObjectAnimator;
import android.animation.PropertyValuesHolder;
import android.animation.TimeInterpolator;
import android.animation.ValueAnimator;
import android.annotation.DrawableRes;
import android.app.StatusBarManager;
import android.content.Context;
import android.content.res.Configuration;
import android.graphics.Canvas;
import android.graphics.Point;
import android.graphics.Rect;
import android.graphics.Region;
import android.graphics.Region.Op;
import android.os.Bundle;
import android.util.AttributeSet;
import android.util.Log;
import android.util.SparseArray;
import android.view.Display;
import android.view.MotionEvent;
import android.view.Surface;
import android.view.View;
import android.view.ViewGroup;
import android.view.ViewTreeObserver.InternalInsetsInfo;
import android.view.ViewTreeObserver.OnComputeInternalInsetsListener;
import android.view.WindowInsets;
import android.view.WindowManager;
import android.view.accessibility.AccessibilityNodeInfo;
import android.view.accessibility.AccessibilityNodeInfo.AccessibilityAction;
import android.view.inputmethod.InputMethodManager;
import android.widget.FrameLayout;

import com.android.internal.annotations.VisibleForTesting;
import com.android.systemui.Dependency;
import com.android.systemui.DockedStackExistsListener;
import com.android.systemui.Interpolators;
import com.android.systemui.R;
import com.android.systemui.SysUiServiceProvider;
import com.android.systemui.assist.AssistManager;
import com.android.systemui.recents.OverviewProxyService;
import com.android.systemui.recents.Recents;
import com.android.systemui.recents.RecentsOnboarding;
import com.android.systemui.shared.system.ActivityManagerWrapper;
import com.android.systemui.shared.system.QuickStepContract;
import com.android.systemui.shared.system.WindowManagerWrapper;
import com.android.systemui.statusbar.policy.DeadZone;
import com.android.systemui.statusbar.policy.KeyButtonDrawable;

import java.io.FileDescriptor;
import java.io.PrintWriter;
import java.util.function.Consumer;

public class NavigationBarView extends FrameLayout implements
        NavigationModeController.ModeChangedListener {
    final static boolean DEBUG = false;
    final static String TAG = "StatusBar/NavBarView";

    // slippery nav bar when everything is disabled, e.g. during setup
    final static boolean SLIPPERY_WHEN_DISABLED = true;

    final static boolean ALTERNATE_CAR_MODE_UI = false;

    View mCurrentView = null;
    private View mVertical;
    private View mHorizontal;

    /** Indicates that navigation bar is vertical. */
    private boolean mIsVertical;
    private int mCurrentRotation = -1;

    boolean mLongClickableAccessibilityButton;
    int mDisabledFlags = 0;
    int mNavigationIconHints = 0;
    private int mNavBarMode = NAV_BAR_MODE_3BUTTON;

    private Rect mHomeButtonBounds = new Rect();
    private Rect mBackButtonBounds = new Rect();
    private Rect mRecentsButtonBounds = new Rect();
    private Rect mRotationButtonBounds = new Rect();
    private final Region mActiveRegion = new Region();
    private int[] mTmpPosition = new int[2];

    private KeyButtonDrawable mBackIcon;
    private KeyButtonDrawable mHomeDefaultIcon;
    private KeyButtonDrawable mRecentIcon;
    private KeyButtonDrawable mDockedIcon;

    private final EdgeBackGestureHandler mEdgeBackGestureHandler;
    private final DeadZone mDeadZone;
    private boolean mDeadZoneConsuming = false;
    private final NavigationBarTransitions mBarTransitions;
    private final OverviewProxyService mOverviewProxyService;

    // performs manual animation in sync with layout transitions
    private final NavTransitionListener mTransitionListener = new NavTransitionListener();

    private OnVerticalChangedListener mOnVerticalChangedListener;
    private boolean mLayoutTransitionsEnabled = true;
    private boolean mWakeAndUnlocking;
    private boolean mUseCarModeUi = false;
    private boolean mInCarMode = false;
    private boolean mDockedStackExists;
    private boolean mImeVisible;

    private final SparseArray<ButtonDispatcher> mButtonDispatchers = new SparseArray<>();
    private final ContextualButtonGroup mContextualButtonGroup;
    private Configuration mConfiguration;
    private Configuration mTmpLastConfiguration;

    private NavigationBarInflaterView mNavigationInflaterView;
    private RecentsOnboarding mRecentsOnboarding;
    private NotificationPanelView mPanelView;
    private FloatingRotationButton mFloatingRotationButton;
    private RotationButtonController mRotationButtonController;

    private NavBarTintController mTintController;

    /**
     * Helper that is responsible for showing the right toast when a disallowed activity operation
     * occurred. In pinned mode, we show instructions on how to break out of this mode, whilst in
     * fully locked mode we only show that unlocking is blocked.
     */
    private ScreenPinningNotify mScreenPinningNotify;

    private class NavTransitionListener implements TransitionListener {
        private boolean mBackTransitioning;
        private boolean mHomeAppearing;
        private long mStartDelay;
        private long mDuration;
        private TimeInterpolator mInterpolator;

        @Override
        public void startTransition(LayoutTransition transition, ViewGroup container,
                View view, int transitionType) {
            if (view.getId() == R.id.back) {
                mBackTransitioning = true;
            } else if (view.getId() == R.id.home && transitionType == LayoutTransition.APPEARING) {
                mHomeAppearing = true;
                mStartDelay = transition.getStartDelay(transitionType);
                mDuration = transition.getDuration(transitionType);
                mInterpolator = transition.getInterpolator(transitionType);
            }
        }

        @Override
        public void endTransition(LayoutTransition transition, ViewGroup container,
                View view, int transitionType) {
            if (view.getId() == R.id.back) {
                mBackTransitioning = false;
            } else if (view.getId() == R.id.home && transitionType == LayoutTransition.APPEARING) {
                mHomeAppearing = false;
            }
        }

        public void onBackAltCleared() {
            ButtonDispatcher backButton = getBackButton();

            // When dismissing ime during unlock, force the back button to run the same appearance
            // animation as home (if we catch this condition early enough).
            if (!mBackTransitioning && backButton.getVisibility() == VISIBLE
                    && mHomeAppearing && getHomeButton().getAlpha() == 0) {
                getBackButton().setAlpha(0);
                ValueAnimator a = ObjectAnimator.ofFloat(backButton, "alpha", 0, 1);
                a.setStartDelay(mStartDelay);
                a.setDuration(mDuration);
                a.setInterpolator(mInterpolator);
                a.start();
            }
        }
    }

    private final OnClickListener mImeSwitcherClickListener = new OnClickListener() {
        @Override
        public void onClick(View view) {
            mContext.getSystemService(InputMethodManager.class).showInputMethodPickerFromSystem(
                    true /* showAuxiliarySubtypes */, getContext().getDisplayId());
        }
    };

    private final AccessibilityDelegate mQuickStepAccessibilityDelegate
            = new AccessibilityDelegate() {
        private AccessibilityAction mToggleOverviewAction;

        @Override
        public void onInitializeAccessibilityNodeInfo(View host, AccessibilityNodeInfo info) {
            super.onInitializeAccessibilityNodeInfo(host, info);
            if (mToggleOverviewAction == null) {
                mToggleOverviewAction = new AccessibilityAction(R.id.action_toggle_overview,
                    getContext().getString(R.string.quick_step_accessibility_toggle_overview));
            }
            info.addAction(mToggleOverviewAction);
        }

        @Override
        public boolean performAccessibilityAction(View host, int action, Bundle args) {
            if (action == R.id.action_toggle_overview) {
                SysUiServiceProvider.getComponent(getContext(), Recents.class)
                        .toggleRecentApps();
            } else {
                return super.performAccessibilityAction(host, action, args);
            }
            return true;
        }
    };

    private final OnComputeInternalInsetsListener mOnComputeInternalInsetsListener = info -> {
        // When the nav bar is in 2-button or 3-button mode, or when IME is visible in fully
        // gestural mode, the entire nav bar should be touchable.
        if (!isGesturalMode(mNavBarMode) || mImeVisible) {
            info.setTouchableInsets(InternalInsetsInfo.TOUCHABLE_INSETS_FRAME);
            return;
        }

        info.setTouchableInsets(InternalInsetsInfo.TOUCHABLE_INSETS_REGION);
        ButtonDispatcher imeSwitchButton = getImeSwitchButton();
        if (imeSwitchButton.getVisibility() == VISIBLE) {
            // If the IME is not up, but the ime switch button is visible, then make sure that
            // button is touchable
            int[] loc = new int[2];
            View buttonView = imeSwitchButton.getCurrentView();
            buttonView.getLocationInWindow(loc);
            info.touchableRegion.set(loc[0], loc[1], loc[0] + buttonView.getWidth(),
                    loc[1] + buttonView.getHeight());
            return;
        }
        info.touchableRegion.setEmpty();
    };

    public NavigationBarView(Context context, AttributeSet attrs) {
        super(context, attrs);

        mIsVertical = false;
        mLongClickableAccessibilityButton = false;
        mNavBarMode = Dependency.get(NavigationModeController.class).addListener(this);
        boolean isGesturalMode = isGesturalMode(mNavBarMode);

        // Set up the context group of buttons
        mContextualButtonGroup = new ContextualButtonGroup(R.id.menu_container);
        final ContextualButton imeSwitcherButton = new ContextualButton(R.id.ime_switcher,
                R.drawable.ic_ime_switcher_default);
        final RotationContextButton rotateSuggestionButton = new RotationContextButton(
                R.id.rotate_suggestion, R.drawable.ic_sysbar_rotate_button);
        final ContextualButton accessibilityButton =
                new ContextualButton(R.id.accessibility_button,
                        R.drawable.ic_sysbar_accessibility_button);
        mContextualButtonGroup.addButton(imeSwitcherButton);
        if (!isGesturalMode) {
            mContextualButtonGroup.addButton(rotateSuggestionButton);
        }
        mContextualButtonGroup.addButton(accessibilityButton);

        mOverviewProxyService = Dependency.get(OverviewProxyService.class);
        mRecentsOnboarding = new RecentsOnboarding(context, mOverviewProxyService);
        mFloatingRotationButton = new FloatingRotationButton(context);
        mRotationButtonController = new RotationButtonController(context,
                R.style.RotateButtonCCWStart90,
                isGesturalMode ? mFloatingRotationButton : rotateSuggestionButton);

        final ContextualButton backButton = new ContextualButton(R.id.back, 0);

        mConfiguration = new Configuration();
        mTmpLastConfiguration = new Configuration();
        mConfiguration.updateFrom(context.getResources().getConfiguration());

        mScreenPinningNotify = new ScreenPinningNotify(mContext);
        mBarTransitions = new NavigationBarTransitions(this);

        mButtonDispatchers.put(R.id.back, backButton);
        mButtonDispatchers.put(R.id.home, new ButtonDispatcher(R.id.home));
        mButtonDispatchers.put(R.id.home_handle, new ButtonDispatcher(R.id.home_handle));
        mButtonDispatchers.put(R.id.recent_apps, new ButtonDispatcher(R.id.recent_apps));
        mButtonDispatchers.put(R.id.ime_switcher, imeSwitcherButton);
        mButtonDispatchers.put(R.id.accessibility_button, accessibilityButton);
        mButtonDispatchers.put(R.id.rotate_suggestion, rotateSuggestionButton);
        mButtonDispatchers.put(R.id.menu_container, mContextualButtonGroup);
        mDeadZone = new DeadZone(this);

        mEdgeBackGestureHandler = new EdgeBackGestureHandler(context, mOverviewProxyService);
        mTintController = new NavBarTintController(this, getLightTransitionsController());
    }

    public NavBarTintController getTintController() {
        return mTintController;
    }

    public NavigationBarTransitions getBarTransitions() {
        return mBarTransitions;
    }

    public LightBarTransitionsController getLightTransitionsController() {
        return mBarTransitions.getLightTransitionsController();
    }

    public void setComponents(NotificationPanelView panel, AssistManager assistManager) {
        mPanelView = panel;
        updatePanelSystemUiStateFlags();
    }

    @Override
    protected void dispatchDraw(Canvas canvas) {
        super.dispatchDraw(canvas);
        mTintController.onDraw();
    }

    public void setOnVerticalChangedListener(OnVerticalChangedListener onVerticalChangedListener) {
        mOnVerticalChangedListener = onVerticalChangedListener;
        notifyVerticalChangedListener(mIsVertical);
    }

    @Override
    public boolean onInterceptTouchEvent(MotionEvent event) {
        return shouldDeadZoneConsumeTouchEvents(event) || super.onInterceptTouchEvent(event);
    }

    @Override
    public boolean onTouchEvent(MotionEvent event) {
        shouldDeadZoneConsumeTouchEvents(event);
        return super.onTouchEvent(event);
    }

    void onSystemUiVisibilityChanged(int systemUiVisibility) {
        mEdgeBackGestureHandler.onSystemUiVisibilityChanged(systemUiVisibility);
    }

    void onBarTransition(int newMode) {
        if (newMode == MODE_OPAQUE) {
            // If the nav bar background is opaque, stop auto tinting since we know the icons are
            // showing over a dark background
            mTintController.stop();
            getLightTransitionsController().setIconsDark(false /* dark */, true /* animate */);
        } else {
            mTintController.start();
        }
    }

    private boolean shouldDeadZoneConsumeTouchEvents(MotionEvent event) {
        int action = event.getActionMasked();
        if (action == MotionEvent.ACTION_DOWN) {
            mDeadZoneConsuming = false;
        }
        if (mDeadZone.onTouchEvent(event) || mDeadZoneConsuming) {
            switch (action) {
                case MotionEvent.ACTION_DOWN:
                    // Allow gestures starting in the deadzone to be slippery
                    setSlippery(true);
                    mDeadZoneConsuming = true;
                    break;
                case MotionEvent.ACTION_CANCEL:
                case MotionEvent.ACTION_UP:
                    // When a gesture started in the deadzone is finished, restore slippery state
                    updateSlippery();
                    mDeadZoneConsuming = false;
                    break;
            }
            return true;
        }
        return false;
    }

    public void abortCurrentGesture() {
        getHomeButton().abortCurrentGesture();
    }

    public View getCurrentView() {
        return mCurrentView;
    }

    public RotationButtonController getRotationButtonController() {
        return mRotationButtonController;
    }

    public FloatingRotationButton getFloatingRotationButton() {
        return mFloatingRotationButton;
    }

    public ButtonDispatcher getRecentsButton() {
        return mButtonDispatchers.get(R.id.recent_apps);
    }

    public ButtonDispatcher getBackButton() {
        return mButtonDispatchers.get(R.id.back);
    }

    public ButtonDispatcher getHomeButton() {
        return mButtonDispatchers.get(R.id.home);
    }

    public ButtonDispatcher getImeSwitchButton() {
        return mButtonDispatchers.get(R.id.ime_switcher);
    }

    public ButtonDispatcher getAccessibilityButton() {
        return mButtonDispatchers.get(R.id.accessibility_button);
    }

    public RotationContextButton getRotateSuggestionButton() {
        return (RotationContextButton) mButtonDispatchers.get(R.id.rotate_suggestion);
    }

    public ButtonDispatcher getHomeHandle() {
        return mButtonDispatchers.get(R.id.home_handle);
    }

    public SparseArray<ButtonDispatcher> getButtonDispatchers() {
        return mButtonDispatchers;
    }

    public boolean isRecentsButtonVisible() {
        return getRecentsButton().getVisibility() == View.VISIBLE;
    }

    public boolean isOverviewEnabled() {
        return (mDisabledFlags & View.STATUS_BAR_DISABLE_RECENT) == 0;
    }

    public boolean isQuickStepSwipeUpEnabled() {
        return mOverviewProxyService.shouldShowSwipeUpUI() && isOverviewEnabled();
    }

    private void reloadNavIcons() {
        updateIcons(Configuration.EMPTY);
    }

    private void updateIcons(Configuration oldConfig) {
        final boolean orientationChange = oldConfig.orientation != mConfiguration.orientation;
        final boolean densityChange = oldConfig.densityDpi != mConfiguration.densityDpi;
        final boolean dirChange = oldConfig.getLayoutDirection() != mConfiguration.getLayoutDirection();

        if (orientationChange || densityChange) {
            mDockedIcon = getDrawable(R.drawable.ic_sysbar_docked);
            mHomeDefaultIcon = getHomeDrawable();
        }
        if (densityChange || dirChange) {
            mRecentIcon = getDrawable(R.drawable.ic_sysbar_recent);
            mContextualButtonGroup.updateIcons();
        }
        if (orientationChange || densityChange || dirChange) {
            mBackIcon = getBackDrawable();
        }
    }

    public KeyButtonDrawable getBackDrawable() {
        KeyButtonDrawable drawable = getDrawable(getBackDrawableRes());
        orientBackButton(drawable);
        return drawable;
    }

    public @DrawableRes int getBackDrawableRes() {
        return chooseNavigationIconDrawableRes(R.drawable.ic_sysbar_back,
                R.drawable.ic_sysbar_back_quick_step);
    }

    public KeyButtonDrawable getHomeDrawable() {
        final boolean quickStepEnabled = mOverviewProxyService.shouldShowSwipeUpUI();
        KeyButtonDrawable drawable = quickStepEnabled
                ? getDrawable(R.drawable.ic_sysbar_home_quick_step)
                : getDrawable(R.drawable.ic_sysbar_home);
        orientHomeButton(drawable);
        return drawable;
    }

    public KeyButtonDrawable getRecentsDrawable() {
        return getDrawable(R.drawable.ic_sysbar_recent);
    }

    private void orientBackButton(KeyButtonDrawable drawable) {
        final boolean useAltBack =
                (mNavigationIconHints & StatusBarManager.NAVIGATION_HINT_BACK_ALT) != 0;
        final boolean isRtl = mConfiguration.getLayoutDirection() == View.LAYOUT_DIRECTION_RTL;
        float degrees = useAltBack ? (isRtl ? 90 : -90) : 0;
        if (drawable.getRotation() == degrees) {
            return;
        }

        if (isGesturalMode(mNavBarMode)) {
            drawable.setRotation(degrees);
            return;
        }

        // Animate the back button's rotation to the new degrees and only in portrait move up the
        // back button to line up with the other buttons
        float targetY = !mOverviewProxyService.shouldShowSwipeUpUI() && !mIsVertical && useAltBack
                ? - getResources().getDimension(R.dimen.navbar_back_button_ime_offset)
                : 0;
        ObjectAnimator navBarAnimator = ObjectAnimator.ofPropertyValuesHolder(drawable,
                PropertyValuesHolder.ofFloat(KeyButtonDrawable.KEY_DRAWABLE_ROTATE, degrees),
                PropertyValuesHolder.ofFloat(KeyButtonDrawable.KEY_DRAWABLE_TRANSLATE_Y, targetY));
        navBarAnimator.setInterpolator(Interpolators.FAST_OUT_SLOW_IN);
        navBarAnimator.setDuration(200);
        navBarAnimator.start();
    }

    private void orientHomeButton(KeyButtonDrawable drawable) {
        drawable.setRotation(mIsVertical ? 90 : 0);
    }

    private KeyButtonDrawable chooseNavigationIconDrawable(@DrawableRes int icon,
            @DrawableRes int quickStepIcon) {
        return getDrawable(chooseNavigationIconDrawableRes(icon, quickStepIcon));
    }

    private @DrawableRes int chooseNavigationIconDrawableRes(@DrawableRes int icon,
            @DrawableRes int quickStepIcon) {
        final boolean quickStepEnabled = mOverviewProxyService.shouldShowSwipeUpUI();
        return quickStepEnabled ? quickStepIcon : icon;
    }

    private KeyButtonDrawable getDrawable(@DrawableRes int icon) {
        return KeyButtonDrawable.create(mContext, icon, true /* hasShadow */);
    }

    private KeyButtonDrawable getDrawable(@DrawableRes int icon, boolean hasShadow) {
        return KeyButtonDrawable.create(mContext, icon, hasShadow);
    }

    public void setWindowVisible(boolean visible) {
        mTintController.setWindowVisible(visible);
        mRotationButtonController.onNavigationBarWindowVisibilityChange(visible);
    }

    @Override
    public void setLayoutDirection(int layoutDirection) {
        reloadNavIcons();

        super.setLayoutDirection(layoutDirection);
    }

    public void setNavigationIconHints(int hints) {
        if (hints == mNavigationIconHints) return;
        final boolean newBackAlt = (hints & StatusBarManager.NAVIGATION_HINT_BACK_ALT) != 0;
        final boolean oldBackAlt =
                (mNavigationIconHints & StatusBarManager.NAVIGATION_HINT_BACK_ALT) != 0;
        if (newBackAlt != oldBackAlt) {
            onImeVisibilityChanged(newBackAlt);
        }

        if (DEBUG) {
            android.widget.Toast.makeText(getContext(),
                "Navigation icon hints = " + hints,
                500).show();
        }
        mNavigationIconHints = hints;
        updateNavButtonIcons();
    }

    private void onImeVisibilityChanged(boolean visible) {
        if (!visible) {
            mTransitionListener.onBackAltCleared();
        }
        mImeVisible = visible;
        mRotationButtonController.getRotationButton().setCanShowRotationButton(!mImeVisible);
    }

    public void setDisabledFlags(int disabledFlags) {
        if (mDisabledFlags == disabledFlags) return;

        final boolean overviewEnabledBefore = isOverviewEnabled();
        mDisabledFlags = disabledFlags;

        // Update icons if overview was just enabled to ensure the correct icons are present
        if (!overviewEnabledBefore && isOverviewEnabled()) {
            reloadNavIcons();
        }

        updateNavButtonIcons();
        updateSlippery();
        setUpSwipeUpOnboarding(isQuickStepSwipeUpEnabled());
        updateDisabledSystemUiStateFlags();
    }

    public void updateNavButtonIcons() {
        // We have to replace or restore the back and home button icons when exiting or entering
        // carmode, respectively. Recents are not available in CarMode in nav bar so change
        // to recent icon is not required.
        final boolean useAltBack =
                (mNavigationIconHints & StatusBarManager.NAVIGATION_HINT_BACK_ALT) != 0;
        KeyButtonDrawable backIcon = mBackIcon;
        orientBackButton(backIcon);
        KeyButtonDrawable homeIcon = mHomeDefaultIcon;
        if (!mUseCarModeUi) {
            orientHomeButton(homeIcon);
        }
        getHomeButton().setImageDrawable(homeIcon);
        getBackButton().setImageDrawable(backIcon);

        updateRecentsIcon();

        // Update IME button visibility, a11y and rotate button always overrides the appearance
        mContextualButtonGroup.setButtonVisibility(R.id.ime_switcher,
                (mNavigationIconHints & StatusBarManager.NAVIGATION_HINT_IME_SHOWN) != 0);

        mBarTransitions.reapplyDarkIntensity();

        boolean disableHome = isGesturalMode(mNavBarMode)
                || ((mDisabledFlags & View.STATUS_BAR_DISABLE_HOME) != 0);

        // Always disable recents when alternate car mode UI is active and for secondary displays.
        boolean disableRecent = isRecentsButtonDisabled();

        // Disable the home handle if both hone and recents are disabled
        boolean disableHomeHandle = disableRecent
                && ((mDisabledFlags & View.STATUS_BAR_DISABLE_HOME) != 0);

        boolean disableBack = !useAltBack && (isGesturalMode(mNavBarMode)
                || ((mDisabledFlags & View.STATUS_BAR_DISABLE_BACK) != 0));

        // When screen pinning, don't hide back and home when connected service or back and
        // recents buttons when disconnected from launcher service in screen pinning mode,
        // as they are used for exiting.
        final boolean pinningActive = ActivityManagerWrapper.getInstance().isScreenPinningActive();
        if (mOverviewProxyService.isEnabled()) {
            // Force disable recents when not in legacy mode
            disableRecent |= !QuickStepContract.isLegacyMode(mNavBarMode);
            if (pinningActive && !QuickStepContract.isGesturalMode(mNavBarMode)) {
                disableBack = disableHome = false;
            }
        } else if (pinningActive) {
            disableBack = disableRecent = false;
        }
        if (pinningActive && isGesturalMode(mNavBarMode)){
            disableBack = true;
        }

        ViewGroup navButtons = getCurrentView().findViewById(R.id.nav_buttons);
        if (navButtons != null) {
            LayoutTransition lt = navButtons.getLayoutTransition();
            if (lt != null) {
                if (!lt.getTransitionListeners().contains(mTransitionListener)) {
                    lt.addTransitionListener(mTransitionListener);
                }
            }
        }

        getBackButton().setVisibility(disableBack      ? View.INVISIBLE : View.VISIBLE);
        getHomeButton().setVisibility(disableHome      ? View.INVISIBLE : View.VISIBLE);
        getRecentsButton().setVisibility(disableRecent ? View.INVISIBLE : View.VISIBLE);
        getHomeHandle().setVisibility(disableHomeHandle ? View.INVISIBLE : View.VISIBLE);
    }

    @VisibleForTesting
    boolean isRecentsButtonDisabled() {
        return mUseCarModeUi || !isOverviewEnabled()
                || getContext().getDisplayId() != Display.DEFAULT_DISPLAY;
    }

    private Display getContextDisplay() {
        return getContext().getDisplay();
    }

    public void setLayoutTransitionsEnabled(boolean enabled) {
        mLayoutTransitionsEnabled = enabled;
        updateLayoutTransitionsEnabled();
    }

    public void setWakeAndUnlocking(boolean wakeAndUnlocking) {
        setUseFadingAnimations(wakeAndUnlocking);
        mWakeAndUnlocking = wakeAndUnlocking;
        updateLayoutTransitionsEnabled();
    }

    private void updateLayoutTransitionsEnabled() {
        boolean enabled = !mWakeAndUnlocking && mLayoutTransitionsEnabled;
        ViewGroup navButtons = (ViewGroup) getCurrentView().findViewById(R.id.nav_buttons);
        LayoutTransition lt = navButtons.getLayoutTransition();
        if (lt != null) {
            if (enabled) {
                lt.enableTransitionType(LayoutTransition.APPEARING);
                lt.enableTransitionType(LayoutTransition.DISAPPEARING);
                lt.enableTransitionType(LayoutTransition.CHANGE_APPEARING);
                lt.enableTransitionType(LayoutTransition.CHANGE_DISAPPEARING);
            } else {
                lt.disableTransitionType(LayoutTransition.APPEARING);
                lt.disableTransitionType(LayoutTransition.DISAPPEARING);
                lt.disableTransitionType(LayoutTransition.CHANGE_APPEARING);
                lt.disableTransitionType(LayoutTransition.CHANGE_DISAPPEARING);
            }
        }
    }

    private void setUseFadingAnimations(boolean useFadingAnimations) {
        WindowManager.LayoutParams lp = (WindowManager.LayoutParams) ((ViewGroup) getParent())
                .getLayoutParams();
        if (lp != null) {
            boolean old = lp.windowAnimations != 0;
            if (!old && useFadingAnimations) {
                lp.windowAnimations = R.style.Animation_NavigationBarFadeIn;
            } else if (old && !useFadingAnimations) {
                lp.windowAnimations = 0;
            } else {
                return;
            }
            WindowManager wm = (WindowManager)getContext().getSystemService(Context.WINDOW_SERVICE);
            wm.updateViewLayout((View) getParent(), lp);
        }
    }

    public void onStatusBarPanelStateChanged() {
        updateSlippery();
        updatePanelSystemUiStateFlags();
    }

    public void updateBackArrowForGesture() {
        mEdgeBackGestureHandler.setStateForBackArrowGesture();
    }

    public void updateDisabledSystemUiStateFlags() {
        int displayId = mContext.getDisplayId();
        mOverviewProxyService.setSystemUiStateFlag(SYSUI_STATE_SCREEN_PINNING,
                ActivityManagerWrapper.getInstance().isScreenPinningActive(), displayId);
        mOverviewProxyService.setSystemUiStateFlag(SYSUI_STATE_OVERVIEW_DISABLED,
                (mDisabledFlags & View.STATUS_BAR_DISABLE_RECENT) != 0, displayId);
        mOverviewProxyService.setSystemUiStateFlag(SYSUI_STATE_HOME_DISABLED,
                (mDisabledFlags & View.STATUS_BAR_DISABLE_HOME) != 0, displayId);
        mOverviewProxyService.setSystemUiStateFlag(SYSUI_STATE_SEARCH_DISABLED,
                (mDisabledFlags & View.STATUS_BAR_DISABLE_SEARCH) != 0, displayId);
    }

    public void updatePanelSystemUiStateFlags() {
        int displayId = mContext.getDisplayId();
        if (mPanelView != null) {
            mOverviewProxyService.setSystemUiStateFlag(SYSUI_STATE_NOTIFICATION_PANEL_EXPANDED,
                    mPanelView.isFullyExpanded() && !mPanelView.isInSettings(), displayId);
            mOverviewProxyService.setSystemUiStateFlag(SYSUI_STATE_QUICK_SETTINGS_EXPANDED,
                    mPanelView.isInSettings(), displayId);
        }
    }

    public void updateStates() {
        final boolean showSwipeUpUI = mOverviewProxyService.shouldShowSwipeUpUI();

        if (mNavigationInflaterView != null) {
            // Reinflate the navbar if needed, no-op unless the swipe up state changes
            mNavigationInflaterView.onLikelyDefaultLayoutChange();
        }

        updateSlippery();
        reloadNavIcons();
        updateNavButtonIcons();
        setUpSwipeUpOnboarding(isQuickStepSwipeUpEnabled());
        WindowManagerWrapper.getInstance().setNavBarVirtualKeyHapticFeedbackEnabled(!showSwipeUpUI);
        getHomeButton().setAccessibilityDelegate(
                showSwipeUpUI ? mQuickStepAccessibilityDelegate : null);
    }

    /**
     * Updates the {@link WindowManager.LayoutParams.FLAG_SLIPPERY} state dependent on if swipe up
     * is enabled, or the notifications is fully opened without being in an animated state. If
     * slippery is enabled, touch events will leave the nav bar window and enter into the fullscreen
     * app/home window, if not nav bar will receive a cancelled touch event once gesture leaves bar.
     */
    public void updateSlippery() {
        setSlippery(!isQuickStepSwipeUpEnabled() ||
                (mPanelView != null && mPanelView.isFullyExpanded() && !mPanelView.isCollapsing()));
    }

    private void setSlippery(boolean slippery) {
        setWindowFlag(WindowManager.LayoutParams.FLAG_SLIPPERY, slippery);
    }

    private void setWindowFlag(int flags, boolean enable) {
        final ViewGroup navbarView = ((ViewGroup) getParent());
        if (navbarView == null) {
            return;
        }
        WindowManager.LayoutParams lp = (WindowManager.LayoutParams) navbarView.getLayoutParams();
        if (lp == null || enable == ((lp.flags & flags) != 0)) {
            return;
        }
        if (enable) {
            lp.flags |= flags;
        } else {
            lp.flags &= ~flags;
        }
        WindowManager wm = (WindowManager) getContext().getSystemService(Context.WINDOW_SERVICE);
        wm.updateViewLayout(navbarView, lp);
    }

    @Override
    public void onNavigationModeChanged(int mode) {
        Context curUserCtx = Dependency.get(NavigationModeController.class).getCurrentUserContext();
        mNavBarMode = mode;
        mBarTransitions.onNavigationModeChanged(mNavBarMode);
        mEdgeBackGestureHandler.onNavigationModeChanged(mNavBarMode, curUserCtx);
        mRecentsOnboarding.onNavigationModeChanged(mNavBarMode);
        getRotateSuggestionButton().onNavigationModeChanged(mNavBarMode);

        // Color adaption is tied with showing home handle, only avaliable if visible
        mTintController.onNavigationModeChanged(mNavBarMode);
        if (isGesturalMode(mNavBarMode)) {
            mTintController.start();
        } else {
            mTintController.stop();
        }
    }

    @Override
    public void onSettingsChanged() {
        mEdgeBackGestureHandler.onSettingsChanged();
    }

    public void setAccessibilityButtonState(final boolean visible, final boolean longClickable) {
        mLongClickableAccessibilityButton = longClickable;
        getAccessibilityButton().setLongClickable(longClickable);
        mContextualButtonGroup.setButtonVisibility(R.id.accessibility_button, visible);
    }

    void hideRecentsOnboarding() {
        mRecentsOnboarding.hide(true);
    }

    @Override
    public void onFinishInflate() {
        mNavigationInflaterView = findViewById(R.id.navigation_inflater);
        mNavigationInflaterView.setButtonDispatchers(mButtonDispatchers);

        getImeSwitchButton().setOnClickListener(mImeSwitcherClickListener);

        DockedStackExistsListener.register(mDockedListener);
        updateOrientationViews();
        reloadNavIcons();
    }

    @Override
    protected void onDraw(Canvas canvas) {
        mDeadZone.onDraw(canvas);
        super.onDraw(canvas);
    }

    @Override
    protected void onLayout(boolean changed, int left, int top, int right, int bottom) {
        super.onLayout(changed, left, top, right, bottom);

        mActiveRegion.setEmpty();
        updateButtonLocation(getBackButton(), mBackButtonBounds, true);
        updateButtonLocation(getHomeButton(), mHomeButtonBounds, false);
        updateButtonLocation(getRecentsButton(), mRecentsButtonBounds, false);
        updateButtonLocation(getRotateSuggestionButton(), mRotationButtonBounds, true);
        // TODO: Handle button visibility changes
        mOverviewProxyService.onActiveNavBarRegionChanges(mActiveRegion);
        mRecentsOnboarding.setNavBarHeight(getMeasuredHeight());
    }

    private void updateButtonLocation(ButtonDispatcher button, Rect buttonBounds,
            boolean isActive) {
        View view = button.getCurrentView();
        if (view == null) {
            buttonBounds.setEmpty();
            return;
        }
        // Temporarily reset the translation back to origin to get the position in window
        final float posX = view.getTranslationX();
        final float posY = view.getTranslationY();
        view.setTranslationX(0);
        view.setTranslationY(0);

        if (isActive) {
            view.getLocationOnScreen(mTmpPosition);
            buttonBounds.set(mTmpPosition[0], mTmpPosition[1],
                    mTmpPosition[0] + view.getMeasuredWidth(),
                    mTmpPosition[1] + view.getMeasuredHeight());
            mActiveRegion.op(buttonBounds, Op.UNION);
        }
        view.getLocationInWindow(mTmpPosition);
        buttonBounds.set(mTmpPosition[0], mTmpPosition[1],
                mTmpPosition[0] + view.getMeasuredWidth(),
                mTmpPosition[1] + view.getMeasuredHeight());
        view.setTranslationX(posX);
        view.setTranslationY(posY);
    }

    private void updateOrientationViews() {
        mHorizontal = findViewById(R.id.horizontal);
        mVertical = findViewById(R.id.vertical);

        updateCurrentView();
    }

    boolean needsReorient(int rotation) {
        return mCurrentRotation != rotation;
    }

    private void updateCurrentView() {
        resetViews();
        mCurrentView = mIsVertical ? mVertical : mHorizontal;
        mCurrentView.setVisibility(View.VISIBLE);
        mNavigationInflaterView.setVertical(mIsVertical);
        mCurrentRotation = getContextDisplay().getRotation();
        mNavigationInflaterView.setAlternativeOrder(mCurrentRotation == Surface.ROTATION_90);
        mNavigationInflaterView.updateButtonDispatchersCurrentView();
        updateLayoutTransitionsEnabled();
    }

    private void resetViews() {
        mHorizontal.setVisibility(View.GONE);
        mVertical.setVisibility(View.GONE);
    }

    private void updateRecentsIcon() {
        mDockedIcon.setRotation(mDockedStackExists && mIsVertical ? 90 : 0);
        getRecentsButton().setImageDrawable(mDockedStackExists ? mDockedIcon : mRecentIcon);
        mBarTransitions.reapplyDarkIntensity();
    }

    public void showPinningEnterExitToast(boolean entering) {
        if (entering) {
            mScreenPinningNotify.showPinningStartToast();
        } else {
            mScreenPinningNotify.showPinningExitToast();
        }
    }

    public void showPinningEscapeToast() {
<<<<<<< HEAD
        mScreenPinningNotify.showEscapeToast(isRecentsButtonVisible(), isGesturalMode(mNavBarMode));
=======
        mScreenPinningNotify.showEscapeToast(
                mNavBarMode == NAV_BAR_MODE_GESTURAL, isRecentsButtonVisible());
>>>>>>> 0d7e17eb
    }

    public boolean isVertical() {
        return mIsVertical;
    }

    public void reorient() {
        updateCurrentView();

        ((NavigationBarFrame) getRootView()).setDeadZone(mDeadZone);
        mDeadZone.onConfigurationChanged(mCurrentRotation);

        // force the low profile & disabled states into compliance
        mBarTransitions.init();

        if (DEBUG) {
            Log.d(TAG, "reorient(): rot=" + mCurrentRotation);
        }

        // Resolve layout direction if not resolved since components changing layout direction such
        // as changing languages will recreate this view and the direction will be resolved later
        if (!isLayoutDirectionResolved()) {
            resolveLayoutDirection();
        }
        updateNavButtonIcons();

        getHomeButton().setVertical(mIsVertical);
    }

    @Override
    protected void onMeasure(int widthMeasureSpec, int heightMeasureSpec) {
        int w = MeasureSpec.getSize(widthMeasureSpec);
        int h = MeasureSpec.getSize(heightMeasureSpec);
        if (DEBUG) Log.d(TAG, String.format(
                "onMeasure: (%dx%d) old: (%dx%d)", w, h, getMeasuredWidth(), getMeasuredHeight()));

        final boolean newVertical = w > 0 && h > w
                && !isGesturalMode(mNavBarMode);
        if (newVertical != mIsVertical) {
            mIsVertical = newVertical;
            if (DEBUG) {
                Log.d(TAG, String.format("onMeasure: h=%d, w=%d, vert=%s", h, w,
                        mIsVertical ? "y" : "n"));
            }
            reorient();
            notifyVerticalChangedListener(newVertical);
        }

        if (isGesturalMode(mNavBarMode)) {
            // Update the nav bar background to match the height of the visible nav bar
            int height = mIsVertical
                    ? getResources().getDimensionPixelSize(
                            com.android.internal.R.dimen.navigation_bar_height_landscape)
                    : getResources().getDimensionPixelSize(
                            com.android.internal.R.dimen.navigation_bar_height);
            int frameHeight = getResources().getDimensionPixelSize(
                    com.android.internal.R.dimen.navigation_bar_frame_height);
            mBarTransitions.setBackgroundFrame(new Rect(0, frameHeight - height, w, h));
        }

        super.onMeasure(widthMeasureSpec, heightMeasureSpec);
    }

    private void notifyVerticalChangedListener(boolean newVertical) {
        if (mOnVerticalChangedListener != null) {
            mOnVerticalChangedListener.onVerticalChanged(newVertical);
        }
    }

    @Override
    protected void onConfigurationChanged(Configuration newConfig) {
        super.onConfigurationChanged(newConfig);
        mTmpLastConfiguration.updateFrom(mConfiguration);
        mConfiguration.updateFrom(newConfig);
        boolean uiCarModeChanged = updateCarMode();
        updateIcons(mTmpLastConfiguration);
        updateRecentsIcon();
        mRecentsOnboarding.onConfigurationChanged(mConfiguration);
        if (uiCarModeChanged || mTmpLastConfiguration.densityDpi != mConfiguration.densityDpi
                || mTmpLastConfiguration.getLayoutDirection() != mConfiguration.getLayoutDirection()) {
            // If car mode or density changes, we need to reset the icons.
            updateNavButtonIcons();
        }
    }

    /**
     * If the configuration changed, update the carmode and return that it was updated.
     */
    private boolean updateCarMode() {
        boolean uiCarModeChanged = false;
        if (mConfiguration != null) {
            int uiMode = mConfiguration.uiMode & Configuration.UI_MODE_TYPE_MASK;
            final boolean isCarMode = (uiMode == Configuration.UI_MODE_TYPE_CAR);

            if (isCarMode != mInCarMode) {
                mInCarMode = isCarMode;
                if (ALTERNATE_CAR_MODE_UI) {
                    mUseCarModeUi = isCarMode;
                    uiCarModeChanged = true;
                } else {
                    // Don't use car mode behavior if ALTERNATE_CAR_MODE_UI not set.
                    mUseCarModeUi = false;
                }
            }
        }
        return uiCarModeChanged;
    }

    private String getResourceName(int resId) {
        if (resId != 0) {
            final android.content.res.Resources res = getContext().getResources();
            try {
                return res.getResourceName(resId);
            } catch (android.content.res.Resources.NotFoundException ex) {
                return "(unknown)";
            }
        } else {
            return "(null)";
        }
    }

    private static String visibilityToString(int vis) {
        switch (vis) {
            case View.INVISIBLE:
                return "INVISIBLE";
            case View.GONE:
                return "GONE";
            default:
                return "VISIBLE";
        }
    }

    @Override
    protected void onAttachedToWindow() {
        super.onAttachedToWindow();
        requestApplyInsets();
        reorient();
        onNavigationModeChanged(mNavBarMode);
        setUpSwipeUpOnboarding(isQuickStepSwipeUpEnabled());
        if (mRotationButtonController != null) {
            mRotationButtonController.registerListeners();
        }

        mEdgeBackGestureHandler.onNavBarAttached();
        getViewTreeObserver().addOnComputeInternalInsetsListener(mOnComputeInternalInsetsListener);
    }

    @Override
    protected void onDetachedFromWindow() {
        super.onDetachedFromWindow();
        Dependency.get(NavigationModeController.class).removeListener(this);
        setUpSwipeUpOnboarding(false);
        for (int i = 0; i < mButtonDispatchers.size(); ++i) {
            mButtonDispatchers.valueAt(i).onDestroy();
        }
        if (mRotationButtonController != null) {
            mRotationButtonController.unregisterListeners();
        }

        mEdgeBackGestureHandler.onNavBarDetached();
        getViewTreeObserver().removeOnComputeInternalInsetsListener(
                mOnComputeInternalInsetsListener);
    }

    private void setUpSwipeUpOnboarding(boolean connectedToOverviewProxy) {
        if (connectedToOverviewProxy) {
            mRecentsOnboarding.onConnectedToLauncher();
        } else {
            mRecentsOnboarding.onDisconnectedFromLauncher();
        }
    }

    public void dump(FileDescriptor fd, PrintWriter pw, String[] args) {
        pw.println("NavigationBarView {");
        final Rect r = new Rect();
        final Point size = new Point();
        getContextDisplay().getRealSize(size);

        pw.println(String.format("      this: " + StatusBar.viewInfo(this)
                        + " " + visibilityToString(getVisibility())));

        getWindowVisibleDisplayFrame(r);
        final boolean offscreen = r.right > size.x || r.bottom > size.y;
        pw.println("      window: "
                + r.toShortString()
                + " " + visibilityToString(getWindowVisibility())
                + (offscreen ? " OFFSCREEN!" : ""));

        pw.println(String.format("      mCurrentView: id=%s (%dx%d) %s %f",
                        getResourceName(getCurrentView().getId()),
                        getCurrentView().getWidth(), getCurrentView().getHeight(),
                        visibilityToString(getCurrentView().getVisibility()),
                        getCurrentView().getAlpha()));

        pw.println(String.format("      disabled=0x%08x vertical=%s darkIntensity=%.2f",
                        mDisabledFlags,
                        mIsVertical ? "true" : "false",
                        getLightTransitionsController().getCurrentDarkIntensity()));

        dumpButton(pw, "back", getBackButton());
        dumpButton(pw, "home", getHomeButton());
        dumpButton(pw, "rcnt", getRecentsButton());
        dumpButton(pw, "rota", getRotateSuggestionButton());
        dumpButton(pw, "a11y", getAccessibilityButton());

        pw.println("    }");

        mContextualButtonGroup.dump(pw);
        mRecentsOnboarding.dump(pw);
        mTintController.dump(pw);
        mEdgeBackGestureHandler.dump(pw);
    }

    @Override
    public WindowInsets onApplyWindowInsets(WindowInsets insets) {
        int leftInset = insets.getSystemWindowInsetLeft();
        int rightInset = insets.getSystemWindowInsetRight();
        setPadding(leftInset, insets.getSystemWindowInsetTop(), rightInset,
                insets.getSystemWindowInsetBottom());
        // we're passing the insets onto the gesture handler since the back arrow is only
        // conditionally added and doesn't always get all the insets.
        mEdgeBackGestureHandler.setInsets(leftInset, rightInset);
        return super.onApplyWindowInsets(insets);
    }

    private static void dumpButton(PrintWriter pw, String caption, ButtonDispatcher button) {
        pw.print("      " + caption + ": ");
        if (button == null) {
            pw.print("null");
        } else {
            pw.print(visibilityToString(button.getVisibility())
                    + " alpha=" + button.getAlpha()
                    );
        }
        pw.println();
    }

    public interface OnVerticalChangedListener {
        void onVerticalChanged(boolean isVertical);
    }

    private final Consumer<Boolean> mDockedListener = exists -> post(() -> {
        mDockedStackExists = exists;
        updateRecentsIcon();
    });
}<|MERGE_RESOLUTION|>--- conflicted
+++ resolved
@@ -941,12 +941,8 @@
     }
 
     public void showPinningEscapeToast() {
-<<<<<<< HEAD
-        mScreenPinningNotify.showEscapeToast(isRecentsButtonVisible(), isGesturalMode(mNavBarMode));
-=======
         mScreenPinningNotify.showEscapeToast(
                 mNavBarMode == NAV_BAR_MODE_GESTURAL, isRecentsButtonVisible());
->>>>>>> 0d7e17eb
     }
 
     public boolean isVertical() {
