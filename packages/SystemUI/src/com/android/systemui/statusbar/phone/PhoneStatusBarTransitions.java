/*
 * Copyright (C) 2013 The Android Open Source Project
 *
 * Licensed under the Apache License, Version 2.0 (the "License");
 * you may not use this file except in compliance with the License.
 * You may obtain a copy of the License at
 *
 *      http://www.apache.org/licenses/LICENSE-2.0
 *
 * Unless required by applicable law or agreed to in writing, software
 * distributed under the License is distributed on an "AS IS" BASIS,
 * WITHOUT WARRANTIES OR CONDITIONS OF ANY KIND, either express or implied.
 * See the License for the specific language governing permissions and
 * limitations under the License.
 */

package com.android.systemui.statusbar.phone;

import android.animation.Animator;
import android.animation.AnimatorSet;
import android.animation.ObjectAnimator;
import android.content.res.Resources;
import android.view.View;

import com.android.systemui.R;

public final class PhoneStatusBarTransitions extends BarTransitions {
    private static final float ICON_ALPHA_WHEN_NOT_OPAQUE = 1;
    private static final float ICON_ALPHA_WHEN_LIGHTS_OUT_BATTERY_CLOCK = 0.5f;
    private static final float ICON_ALPHA_WHEN_LIGHTS_OUT_NON_BATTERY_CLOCK = 0;

    private final float mIconAlphaWhenOpaque;
    private View mDULogo, mDULogoRight;

    private View mLeftSide, mStatusIcons, mBattery, mCenterClock;

    private View mBatteryBars[] = new View[2];

<<<<<<< HEAD
=======
    private View mLeftSide, mStatusIcons, mBattery;
>>>>>>> 81ee1024
    private Animator mCurrentAnimation;

    /**
     * @param backgroundView view to apply the background drawable
     */
    public PhoneStatusBarTransitions(PhoneStatusBarView statusBarView, View backgroundView) {
        super(backgroundView, R.drawable.status_background);
        final Resources res = statusBarView.getContext().getResources();
        mIconAlphaWhenOpaque = res.getFraction(R.dimen.status_bar_icon_drawing_alpha, 1, 1);
<<<<<<< HEAD
    }

    public void init() {
        mLeftSide = mView.findViewById(R.id.status_bar_left_side);
        mStatusIcons = mView.findViewById(R.id.statusIcons);
        mBattery = mView.findViewById(R.id.battery);
        mBatteryBars[0] = mView.findViewById(R.id.battery_bar);
        mBatteryBars[1] = mView.findViewById(R.id.battery_bar_1);
        mCenterClock = mView.findViewById(R.id.center_clock);
        mDULogo = mView.findViewById(R.id.du_logo);
        mDULogoRight = mView.findViewById(R.id.du_logo_right);
=======
        mLeftSide = statusBarView.findViewById(R.id.status_bar_left_side);
        mStatusIcons = statusBarView.findViewById(R.id.statusIcons);
        mBattery = statusBarView.findViewById(R.id.battery);
>>>>>>> 81ee1024
        applyModeBackground(-1, getMode(), false /*animate*/);
        applyMode(getMode(), false /*animate*/);
    }

    public ObjectAnimator animateTransitionTo(View v, float toAlpha) {
        return ObjectAnimator.ofFloat(v, "alpha", v.getAlpha(), toAlpha);
    }

    private float getNonBatteryClockAlphaFor(int mode) {
        return isLightsOut(mode) ? ICON_ALPHA_WHEN_LIGHTS_OUT_NON_BATTERY_CLOCK
                : !isOpaque(mode) ? ICON_ALPHA_WHEN_NOT_OPAQUE
                : mIconAlphaWhenOpaque;
    }

    private float getBatteryClockAlpha(int mode) {
        return isLightsOut(mode) ? ICON_ALPHA_WHEN_LIGHTS_OUT_BATTERY_CLOCK
                : getNonBatteryClockAlphaFor(mode);
    }

    private boolean isOpaque(int mode) {
        return !(mode == MODE_SEMI_TRANSPARENT || mode == MODE_TRANSLUCENT
                || mode == MODE_TRANSPARENT || mode == MODE_LIGHTS_OUT_TRANSPARENT);
    }

    @Override
    protected void onTransition(int oldMode, int newMode, boolean animate) {
        super.onTransition(oldMode, newMode, animate);
        applyMode(newMode, animate);
    }

    private void applyMode(int mode, boolean animate) {
        if (mLeftSide == null) return; // pre-init
        float newAlpha = getNonBatteryClockAlphaFor(mode);
        float newAlphaBC = getBatteryClockAlpha(mode);
        if (mCurrentAnimation != null) {
            mCurrentAnimation.cancel();
        }
        if (animate) {
            AnimatorSet anims = new AnimatorSet();
            anims.playTogether(
                    animateTransitionTo(mLeftSide, newAlpha),
                    animateTransitionTo(mStatusIcons, newAlpha),
                    animateTransitionTo(mBattery, newAlphaBC),
                    animateTransitionTo(mBatteryBars[0], newAlphaBC),
                    animateTransitionTo(mBatteryBars[1], newAlphaBC),
                    animateTransitionTo(mCenterClock, newAlphaBC),
                    animateTransitionTo(mDULogo, newAlpha),
                    animateTransitionTo(mDULogoRight, newAlpha)
                    );
            if (isLightsOut(mode)) {
                anims.setDuration(LIGHTS_OUT_DURATION);
            }
            anims.start();
            mCurrentAnimation = anims;
        } else {
            mLeftSide.setAlpha(newAlpha);
            mStatusIcons.setAlpha(newAlpha);
            mBattery.setAlpha(newAlphaBC);
            mBatteryBars[0].setAlpha(newAlphaBC);
            mBatteryBars[1].setAlpha(newAlphaBC);
            mCenterClock.setAlpha(newAlphaBC);
            mDULogo.setAlpha(newAlpha);
            mDULogoRight.setAlpha(newAlpha);
        }
    }
}<|MERGE_RESOLUTION|>--- conflicted
+++ resolved
@@ -35,11 +35,6 @@
     private View mLeftSide, mStatusIcons, mBattery, mCenterClock;
 
     private View mBatteryBars[] = new View[2];
-
-<<<<<<< HEAD
-=======
-    private View mLeftSide, mStatusIcons, mBattery;
->>>>>>> 81ee1024
     private Animator mCurrentAnimation;
 
     /**
@@ -49,23 +44,14 @@
         super(backgroundView, R.drawable.status_background);
         final Resources res = statusBarView.getContext().getResources();
         mIconAlphaWhenOpaque = res.getFraction(R.dimen.status_bar_icon_drawing_alpha, 1, 1);
-<<<<<<< HEAD
-    }
-
-    public void init() {
-        mLeftSide = mView.findViewById(R.id.status_bar_left_side);
-        mStatusIcons = mView.findViewById(R.id.statusIcons);
-        mBattery = mView.findViewById(R.id.battery);
-        mBatteryBars[0] = mView.findViewById(R.id.battery_bar);
-        mBatteryBars[1] = mView.findViewById(R.id.battery_bar_1);
-        mCenterClock = mView.findViewById(R.id.center_clock);
-        mDULogo = mView.findViewById(R.id.du_logo);
-        mDULogoRight = mView.findViewById(R.id.du_logo_right);
-=======
         mLeftSide = statusBarView.findViewById(R.id.status_bar_left_side);
         mStatusIcons = statusBarView.findViewById(R.id.statusIcons);
         mBattery = statusBarView.findViewById(R.id.battery);
->>>>>>> 81ee1024
+        mBatteryBars[0] = statusBarView.findViewById(R.id.battery_bar);
+        mBatteryBars[1] = statusBarView.findViewById(R.id.battery_bar_1);
+        mCenterClock = statusBarView.findViewById(R.id.center_clock);
+        mDULogo = statusBarView.findViewById(R.id.du_logo);
+        mDULogoRight = statusBarView.findViewById(R.id.du_logo_right);
         applyModeBackground(-1, getMode(), false /*animate*/);
         applyMode(getMode(), false /*animate*/);
     }
