/*
 * Copyright (C) 2014 The Android Open Source Project
 *
 * Licensed under the Apache License, Version 2.0 (the "License");
 * you may not use this file except in compliance with the License.
 * You may obtain a copy of the License at
 *
 *      http://www.apache.org/licenses/LICENSE-2.0
 *
 * Unless required by applicable law or agreed to in writing, software
 * distributed under the License is distributed on an "AS IS" BASIS,
 * WITHOUT WARRANTIES OR CONDITIONS OF ANY KIND, either express or implied.
 * See the License for the specific language governing permissions and
 * limitations under the License
 */

package com.android.systemui.statusbar.phone;

import android.animation.Animator;
import android.animation.AnimatorListenerAdapter;
import android.animation.ValueAnimator;
import android.annotation.IntDef;
import android.app.AlarmManager;
import android.content.Context;
import android.graphics.Color;
import android.graphics.drawable.Drawable;
import android.os.Handler;
import android.os.Trace;
import android.util.Log;
import android.util.MathUtils;
import android.view.View;
import android.view.ViewTreeObserver;
import android.view.animation.DecelerateInterpolator;
import android.view.animation.Interpolator;

import com.android.internal.annotations.VisibleForTesting;
import com.android.internal.colorextraction.ColorExtractor;
import com.android.internal.colorextraction.ColorExtractor.GradientColors;
import com.android.internal.colorextraction.ColorExtractor.OnColorsChangedListener;
import com.android.internal.graphics.ColorUtils;
import com.android.internal.util.function.TriConsumer;
import com.android.keyguard.KeyguardUpdateMonitor;
import com.android.keyguard.KeyguardUpdateMonitorCallback;
import com.android.systemui.Dependency;
import com.android.systemui.Dumpable;
import com.android.systemui.R;
import com.android.systemui.colorextraction.SysuiColorExtractor;
import com.android.systemui.statusbar.ScrimView;
import com.android.systemui.statusbar.notification.stack.ViewState;
import com.android.systemui.statusbar.policy.KeyguardMonitor;
import com.android.systemui.util.AlarmTimeout;
import com.android.systemui.util.wakelock.DelayedWakeLock;
import com.android.systemui.util.wakelock.WakeLock;

import java.io.FileDescriptor;
import java.io.PrintWriter;
import java.lang.annotation.Retention;
import java.lang.annotation.RetentionPolicy;
import java.util.function.Consumer;

/**
 * Controls both the scrim behind the notifications and in front of the notifications (when a
 * security method gets shown).
 */
public class ScrimController implements ViewTreeObserver.OnPreDrawListener, OnColorsChangedListener,
        Dumpable {

    static final String TAG = "ScrimController";
    private static final boolean DEBUG = Log.isLoggable(TAG, Log.DEBUG);

    /**
     * General scrim animation duration.
     */
    public static final long ANIMATION_DURATION = 220;
    /**
     * Longer duration, currently only used when going to AOD.
     */
    public static final long ANIMATION_DURATION_LONG = 1000;
    /**
     * When both scrims have 0 alpha.
     */
    public static final int VISIBILITY_FULLY_TRANSPARENT = 0;
    /**
     * When scrims aren't transparent (alpha 0) but also not opaque (alpha 1.)
     */
    public static final int VISIBILITY_SEMI_TRANSPARENT = 1;
    /**
     * When at least 1 scrim is fully opaque (alpha set to 1.)
     */
    public static final int VISIBILITY_FULLY_OPAQUE = 2;

    @IntDef(prefix = { "VISIBILITY_" }, value = {
            VISIBILITY_FULLY_TRANSPARENT,
            VISIBILITY_SEMI_TRANSPARENT,
            VISIBILITY_FULLY_OPAQUE
    })
    @Retention(RetentionPolicy.SOURCE)
    public @interface ScrimVisibility {}

    /**
     * Default alpha value for most scrims.
     */
    public static final float GRADIENT_SCRIM_ALPHA = 0.2f;
    /**
     * Scrim opacity when the phone is about to wake-up.
     */
    public static final float WAKE_SENSOR_SCRIM_ALPHA = 0.6f;
    /**
     * A scrim varies its opacity based on a busyness factor, for example
     * how many notifications are currently visible.
     */
    public static final float GRADIENT_SCRIM_ALPHA_BUSY = 0.7f;

    /**
     * The most common scrim, the one under the keyguard.
     */
    protected static final float SCRIM_BEHIND_ALPHA_KEYGUARD = GRADIENT_SCRIM_ALPHA;

    static final int TAG_KEY_ANIM = R.id.scrim;
    private static final int TAG_START_ALPHA = R.id.scrim_alpha_start;
    private static final int TAG_END_ALPHA = R.id.scrim_alpha_end;
    private static final float NOT_INITIALIZED = -1;

    private ScrimState mState = ScrimState.UNINITIALIZED;
    private final Context mContext;
    protected final ScrimView mScrimBehind;
    protected final ScrimView mScrimInFront;
    private final UnlockMethodCache mUnlockMethodCache;
    private final KeyguardUpdateMonitor mKeyguardUpdateMonitor;
    private final DozeParameters mDozeParameters;
    private final AlarmTimeout mTimeTicker;
    private final KeyguardVisibilityCallback mKeyguardVisibilityCallback;
    private final Handler mHandler;

    private final SysuiColorExtractor mColorExtractor;
    private GradientColors mColors;
    private boolean mNeedsDrawableColorUpdate;

    protected float mScrimBehindAlpha;
    protected float mScrimBehindAlphaResValue;
    protected float mScrimBehindAlphaKeyguard = SCRIM_BEHIND_ALPHA_KEYGUARD;

    // Assuming the shade is expanded during initialization
    private float mExpansionFraction = 1f;

    private boolean mDarkenWhileDragging;
    private boolean mExpansionAffectsAlpha = true;
    protected boolean mAnimateChange;
    private boolean mUpdatePending;
    private boolean mTracking;
    protected long mAnimationDuration = -1;
    private long mAnimationDelay;
    private Runnable mOnAnimationFinished;
    private boolean mDeferFinishedListener;
    private final Interpolator mInterpolator = new DecelerateInterpolator();
    private float mCurrentInFrontAlpha  = NOT_INITIALIZED;
    private float mCurrentBehindAlpha = NOT_INITIALIZED;
    private int mCurrentInFrontTint;
    private int mCurrentBehindTint;
    private boolean mWallpaperVisibilityTimedOut;
    private int mScrimsVisibility;
    private final TriConsumer<ScrimState, Float, GradientColors> mScrimStateListener;
    private final Consumer<Integer> mScrimVisibleListener;
    private boolean mBlankScreen;
    private boolean mScreenBlankingCallbackCalled;
    private Callback mCallback;
    private boolean mWallpaperSupportsAmbientMode;
    private boolean mScreenOn;

    // Scrim blanking callbacks
    private Runnable mPendingFrameCallback;
    private Runnable mBlankingTransitionRunnable;

    private final WakeLock mWakeLock;
    private boolean mWakeLockHeld;
    private boolean mKeyguardOccluded;

    public ScrimController(ScrimView scrimBehind, ScrimView scrimInFront,
            TriConsumer<ScrimState, Float, GradientColors> scrimStateListener,
            Consumer<Integer> scrimVisibleListener, DozeParameters dozeParameters,
            AlarmManager alarmManager, KeyguardMonitor keyguardMonitor) {
        mScrimBehind = scrimBehind;
        mScrimInFront = scrimInFront;
        mScrimStateListener = scrimStateListener;
        mScrimVisibleListener = scrimVisibleListener;
        mContext = scrimBehind.getContext();
        mUnlockMethodCache = UnlockMethodCache.getInstance(mContext);
        mDarkenWhileDragging = !mUnlockMethodCache.canSkipBouncer();
        mKeyguardUpdateMonitor = KeyguardUpdateMonitor.getInstance(mContext);
        mKeyguardVisibilityCallback = new KeyguardVisibilityCallback();
        mKeyguardUpdateMonitor.registerCallback(mKeyguardVisibilityCallback);
        mScrimBehindAlphaResValue = mContext.getResources().getFloat(R.dimen.scrim_behind_alpha);
        mHandler = getHandler();
        mTimeTicker = new AlarmTimeout(alarmManager, this::onHideWallpaperTimeout,
                "hide_aod_wallpaper", mHandler);
        mWakeLock = createWakeLock();
        // Scrim alpha is initially set to the value on the resource but might be changed
        // to make sure that text on top of it is legible.
        mScrimBehindAlpha = mScrimBehindAlphaResValue;
        mDozeParameters = dozeParameters;
        keyguardMonitor.addCallback(new KeyguardMonitor.Callback() {
            @Override
            public void onKeyguardFadingAwayChanged() {
                setKeyguardFadingAway(keyguardMonitor.isKeyguardFadingAway(),
                        keyguardMonitor.getKeyguardFadingAwayDuration());
            }
        });

        mColorExtractor = Dependency.get(SysuiColorExtractor.class);
        mColorExtractor.addOnColorsChangedListener(this);
        mColors = mColorExtractor.getNeutralColors();
        mNeedsDrawableColorUpdate = true;

        final ScrimState[] states = ScrimState.values();
        for (int i = 0; i < states.length; i++) {
            states[i].init(mScrimInFront, mScrimBehind, mDozeParameters);
            states[i].setScrimBehindAlphaKeyguard(mScrimBehindAlphaKeyguard);
        }

        mScrimBehind.setDefaultFocusHighlightEnabled(false);
        mScrimInFront.setDefaultFocusHighlightEnabled(false);

        updateScrims();
    }

    public void transitionTo(ScrimState state) {
        transitionTo(state, null);
    }

    public void transitionTo(ScrimState state, Callback callback) {
        if (state == mState) {
            // Call the callback anyway, unless it's already enqueued
            if (callback != null && mCallback != callback) {
                callback.onFinished();
            }
            return;
        } else if (DEBUG) {
            Log.d(TAG, "State changed to: " + state);
        }

        if (state == ScrimState.UNINITIALIZED) {
            throw new IllegalArgumentException("Cannot change to UNINITIALIZED.");
        }

        final ScrimState oldState = mState;
        mState = state;
        Trace.traceCounter(Trace.TRACE_TAG_APP, "scrim_state", mState.getIndex());

        if (mCallback != null) {
            mCallback.onCancelled();
        }
        mCallback = callback;

        state.prepare(oldState);
        mScreenBlankingCallbackCalled = false;
        mAnimationDelay = 0;
        mBlankScreen = state.getBlanksScreen();
        mAnimateChange = state.getAnimateChange();
        mAnimationDuration = state.getAnimationDuration();
        mCurrentInFrontTint = state.getFrontTint();
        mCurrentBehindTint = state.getBehindTint();
        mCurrentInFrontAlpha = state.getFrontAlpha();
        mCurrentBehindAlpha = state.getBehindAlpha();
        applyExpansionToAlpha();

        // Scrim might acquire focus when user is navigating with a D-pad or a keyboard.
        // We need to disable focus otherwise AOD would end up with a gray overlay.
        mScrimInFront.setFocusable(!state.isLowPowerState());
        mScrimBehind.setFocusable(!state.isLowPowerState());

        // Cancel blanking transitions that were pending before we requested a new state
        if (mPendingFrameCallback != null) {
            mScrimBehind.removeCallbacks(mPendingFrameCallback);
            mPendingFrameCallback = null;
        }
        if (mHandler.hasCallbacks(mBlankingTransitionRunnable)) {
            mHandler.removeCallbacks(mBlankingTransitionRunnable);
            mBlankingTransitionRunnable = null;
        }

        // Showing/hiding the keyguard means that scrim colors have to be switched, not necessary
        // to do the same when you're just showing the brightness mirror.
        mNeedsDrawableColorUpdate = state != ScrimState.BRIGHTNESS_MIRROR;

        // The device might sleep if it's entering AOD, we need to make sure that
        // the animation plays properly until the last frame.
        // It's important to avoid holding the wakelock unless necessary because
        // WakeLock#aqcuire will trigger an IPC and will cause jank.
        if (mState.isLowPowerState()) {
            holdWakeLock();
        }

        // AOD wallpapers should fade away after a while.
        // Docking pulses may take a long time, wallpapers should also fade away after a while.
        mWallpaperVisibilityTimedOut = false;
        if (shouldFadeAwayWallpaper()) {
            mTimeTicker.schedule(mDozeParameters.getWallpaperAodDuration(),
                    AlarmTimeout.MODE_IGNORE_IF_SCHEDULED);
        } else {
            mTimeTicker.cancel();
        }

        if (mKeyguardUpdateMonitor.needsSlowUnlockTransition() && mState == ScrimState.UNLOCKED) {
            // In case the user isn't unlocked, make sure to delay a bit because the system is hosed
            // with too many things at this case, in order to not skip the initial frames.
            mScrimInFront.postOnAnimationDelayed(this::scheduleUpdate, 16);
            mAnimationDelay = StatusBar.FADE_KEYGUARD_START_DELAY;
        } else if ((!mDozeParameters.getAlwaysOn() && oldState == ScrimState.AOD)
                || (mState == ScrimState.AOD && !mDozeParameters.getDisplayNeedsBlanking())) {
            // Scheduling a frame isn't enough when:
            //  • Leaving doze and we need to modify scrim color immediately
            //  • ColorFade will not kick-in and scrim cannot wait for pre-draw.
            onPreDraw();
        } else {
            scheduleUpdate();
        }

        dispatchScrimState(mScrimBehind.getViewAlpha());
    }

    private boolean shouldFadeAwayWallpaper() {
        if (!mWallpaperSupportsAmbientMode) {
            return false;
        }

        if (mState == ScrimState.AOD && mDozeParameters.getAlwaysOn()) {
            return true;
        }

        if (mState == ScrimState.PULSING
                && mCallback != null && mCallback.shouldTimeoutWallpaper()) {
            return true;
        }

        return false;
    }

    public ScrimState getState() {
        return mState;
    }

    protected void setScrimBehindValues(float scrimBehindAlphaKeyguard) {
        mScrimBehindAlphaKeyguard = scrimBehindAlphaKeyguard;
        ScrimState[] states = ScrimState.values();
        for (int i = 0; i < states.length; i++) {
            states[i].setScrimBehindAlphaKeyguard(scrimBehindAlphaKeyguard);
        }
        scheduleUpdate();
    }

    public void onTrackingStarted() {
        mTracking = true;
        mDarkenWhileDragging = !mUnlockMethodCache.canSkipBouncer();
    }

    public void onExpandingFinished() {
        mTracking = false;
    }

    @VisibleForTesting
    protected void onHideWallpaperTimeout() {
        if (mState != ScrimState.AOD && mState != ScrimState.PULSING) {
            return;
        }

        holdWakeLock();
        mWallpaperVisibilityTimedOut = true;
        mAnimateChange = true;
        mAnimationDuration = mDozeParameters.getWallpaperFadeOutDuration();
        scheduleUpdate();
    }

    private void holdWakeLock() {
        if (!mWakeLockHeld) {
            if (mWakeLock != null) {
                mWakeLockHeld = true;
                mWakeLock.acquire(TAG);
            } else {
                Log.w(TAG, "Cannot hold wake lock, it has not been set yet");
            }
        }
    }

    /**
     * Current state of the shade expansion when pulling it from the top.
     * This value is 1 when on top of the keyguard and goes to 0 as the user drags up.
     *
     * The expansion fraction is tied to the scrim opacity.
     *
     * @param fraction From 0 to 1 where 0 means collapsed and 1 expanded.
     */
    public void setPanelExpansion(float fraction) {
        if (mExpansionFraction != fraction) {
            mExpansionFraction = fraction;

            final boolean keyguardOrUnlocked = mState == ScrimState.UNLOCKED
                    || mState == ScrimState.KEYGUARD || mState == ScrimState.PULSING;
            if (!keyguardOrUnlocked || !mExpansionAffectsAlpha) {
                return;
            }

            applyExpansionToAlpha();

            if (mUpdatePending) {
                return;
            }

            setOrAdaptCurrentAnimation(mScrimBehind);
            setOrAdaptCurrentAnimation(mScrimInFront);

            dispatchScrimState(mScrimBehind.getViewAlpha());

            // Reset wallpaper timeout if it's already timeout like expanding panel while PULSING
            // and docking.
            if (mWallpaperVisibilityTimedOut) {
                mWallpaperVisibilityTimedOut = false;
                mTimeTicker.schedule(mDozeParameters.getWallpaperAodDuration(),
                        AlarmTimeout.MODE_IGNORE_IF_SCHEDULED);
            }
        }
    }

    private void setOrAdaptCurrentAnimation(View scrim) {
        if (!isAnimating(scrim)) {
            updateScrimColor(scrim, getCurrentScrimAlpha(scrim), getCurrentScrimTint(scrim));
        } else {
            ValueAnimator previousAnimator = (ValueAnimator) scrim.getTag(TAG_KEY_ANIM);
            float alpha = getCurrentScrimAlpha(scrim);
            float previousEndValue = (Float) scrim.getTag(TAG_END_ALPHA);
            float previousStartValue = (Float) scrim.getTag(TAG_START_ALPHA);
            float relativeDiff = alpha - previousEndValue;
            float newStartValue = previousStartValue + relativeDiff;
            scrim.setTag(TAG_START_ALPHA, newStartValue);
            scrim.setTag(TAG_END_ALPHA, alpha);
            previousAnimator.setCurrentPlayTime(previousAnimator.getCurrentPlayTime());
        }
    }

    private void applyExpansionToAlpha() {
        if (!mExpansionAffectsAlpha) {
            return;
        }

        if (mState == ScrimState.UNLOCKED) {
            // Darken scrim as you pull down the shade when unlocked
            float behindFraction = getInterpolatedFraction();
            behindFraction = (float) Math.pow(behindFraction, 0.8f);
            mCurrentBehindAlpha = behindFraction * GRADIENT_SCRIM_ALPHA_BUSY;
            mCurrentInFrontAlpha = 0;
        } else if (mState == ScrimState.KEYGUARD || mState == ScrimState.PULSING) {
            // Either darken of make the scrim transparent when you
            // pull down the shade
            float interpolatedFract = getInterpolatedFraction();
            float alphaBehind = mState.getBehindAlpha();
            if (mDarkenWhileDragging) {
                mCurrentBehindAlpha = MathUtils.lerp(GRADIENT_SCRIM_ALPHA_BUSY, alphaBehind,
                        interpolatedFract);
                mCurrentInFrontAlpha = 0;
            } else {
                mCurrentBehindAlpha = MathUtils.lerp(0 /* start */, alphaBehind,
                        interpolatedFract);
                mCurrentInFrontAlpha = 0;
            }
            mCurrentBehindTint = ColorUtils.blendARGB(ScrimState.BOUNCER.getBehindTint(),
                    mState.getBehindTint(), interpolatedFract);
        }
    }

    /**
     * Sets the given drawable as the background of the scrim that shows up behind the
     * notifications.
     */
    public void setScrimBehindDrawable(Drawable drawable) {
        mScrimBehind.setDrawable(drawable);
    }

    /**
     * Sets the front scrim opacity in AOD so it's not as bright.
     * <p>
     * Displays usually don't support multiple dimming settings when in low power mode.
     * The workaround is to modify the front scrim opacity when in AOD, so it's not as
     * bright when you're at the movies or lying down on bed.
     * <p>
     * This value will be lost during transitions and only updated again after the the
     * device is dozing when the light sensor is on.
     */
    public void setAodFrontScrimAlpha(float alpha) {
        if (mState == ScrimState.AOD && mDozeParameters.getAlwaysOn()
                && mCurrentInFrontAlpha != alpha) {
            mCurrentInFrontAlpha = alpha;
            updateScrims();
        }

        mState.AOD.setAodFrontScrimAlpha(alpha);
    }

    /**
     * Set front scrim to black, cancelling animations, in order to prepare to fade them
     * away once the display turns on.
     */
    public void prepareForGentleWakeUp() {
        if (mState == ScrimState.AOD && mDozeParameters.getAlwaysOn()) {
            mCurrentInFrontAlpha = 1f;
            mCurrentInFrontTint = Color.BLACK;
            mCurrentBehindTint = Color.BLACK;
            mAnimateChange = false;
            updateScrims();
            mAnimateChange = true;
            mAnimationDuration = ANIMATION_DURATION_LONG;
        }
    }

    /**
     * If the lock screen sensor is active.
     */
    public void setWakeLockScreenSensorActive(boolean active) {
        for (ScrimState state : ScrimState.values()) {
            state.setWakeLockScreenSensorActive(active);
        }

        if (mState == ScrimState.PULSING) {
            float newBehindAlpha = mState.getBehindAlpha();
            if (mCurrentBehindAlpha != newBehindAlpha) {
                mCurrentBehindAlpha = newBehindAlpha;
                updateScrims();
            }
        }
    }

    protected void scheduleUpdate() {
        if (mUpdatePending) return;

        // Make sure that a frame gets scheduled.
        mScrimBehind.invalidate();
        mScrimBehind.getViewTreeObserver().addOnPreDrawListener(this);
        mUpdatePending = true;
    }

    protected void updateScrims() {
        // Make sure we have the right gradients and their opacities will satisfy GAR.
        if (mNeedsDrawableColorUpdate) {
            mNeedsDrawableColorUpdate = false;
            // Only animate scrim color if the scrim view is actually visible
            boolean animateScrimInFront = mScrimInFront.getViewAlpha() != 0 && !mBlankScreen;
            boolean animateScrimBehind = mScrimBehind.getViewAlpha() != 0 && !mBlankScreen;
            mScrimInFront.setColors(mColors, animateScrimInFront);
            mScrimBehind.setColors(mColors, animateScrimBehind);

            // Calculate minimum scrim opacity for white or black text.
            int textColor = mColors.supportsDarkText() ? Color.BLACK : Color.WHITE;
            int mainColor = mColors.getMainColor();
            float minOpacity = ColorUtils.calculateMinimumBackgroundAlpha(textColor, mainColor,
                    4.5f /* minimumContrast */) / 255f;
            mScrimBehindAlpha = Math.max(mScrimBehindAlphaResValue, minOpacity);
            dispatchScrimState(mScrimBehind.getViewAlpha());
        }

        // We want to override the back scrim opacity for the AOD state
        // when it's time to fade the wallpaper away.
        boolean aodWallpaperTimeout = (mState == ScrimState.AOD || mState == ScrimState.PULSING)
                && mWallpaperVisibilityTimedOut;
        // We also want to hide FLAG_SHOW_WHEN_LOCKED activities under the scrim.
        boolean occludedKeyguard = (mState == ScrimState.PULSING || mState == ScrimState.AOD)
                && mKeyguardOccluded;
        if (aodWallpaperTimeout || occludedKeyguard) {
            mCurrentBehindAlpha = 1;
        }
<<<<<<< HEAD

        setScrimInFrontAlpha(mCurrentInFrontAlpha);
        setScrimBehindAlpha(mCurrentBehindAlpha);

=======
        setScrimAlpha(mScrimInFront, mInFrontAlpha);
        setScrimAlpha(mScrimBehind, mBehindAlpha);
        setScrimAlpha(mScrimForBubble, mBubbleAlpha);
        // The animation could have all already finished, let's call onFinished just in case
        onFinished();
>>>>>>> ca91ceeb
        dispatchScrimsVisible();
    }

    private void dispatchScrimState(float alpha) {
        mScrimStateListener.accept(mState, alpha, mScrimInFront.getColors());
    }

    private void dispatchScrimsVisible() {
        final int currentScrimVisibility;
        if (mScrimInFront.getViewAlpha() == 1 || mScrimBehind.getViewAlpha() == 1) {
            currentScrimVisibility = VISIBILITY_FULLY_OPAQUE;
        } else if (mScrimInFront.getViewAlpha() == 0 && mScrimBehind.getViewAlpha() == 0) {
            currentScrimVisibility = VISIBILITY_FULLY_TRANSPARENT;
        } else {
            currentScrimVisibility = VISIBILITY_SEMI_TRANSPARENT;
        }

        if (mScrimsVisibility != currentScrimVisibility) {
            mScrimsVisibility = currentScrimVisibility;
            mScrimVisibleListener.accept(currentScrimVisibility);
        }
    }

    private float getInterpolatedFraction() {
        float frac = mExpansionFraction;
        // let's start this 20% of the way down the screen
        frac = frac * 1.2f - 0.2f;
        if (frac <= 0) {
            return 0;
        } else {
            // woo, special effects
            return (float)(1f-0.5f*(1f-Math.cos(3.14159f * Math.pow(1f-frac, 2f))));
        }
    }

    private void setScrimBehindAlpha(float alpha) {
        setScrimAlpha(mScrimBehind, alpha);
    }

    private void setScrimInFrontAlpha(float alpha) {
        setScrimAlpha(mScrimInFront, alpha);
    }

    private void setScrimAlpha(ScrimView scrim, float alpha) {
        if (alpha == 0f) {
            scrim.setClickable(false);
        } else {
            // Eat touch events (unless dozing).
            scrim.setClickable(mState != ScrimState.AOD);
        }
        updateScrim(scrim, alpha);
    }

    private void updateScrimColor(View scrim, float alpha, int tint) {
        alpha = Math.max(0, Math.min(1.0f, alpha));
        if (scrim instanceof ScrimView) {
            ScrimView scrimView = (ScrimView) scrim;

            Trace.traceCounter(Trace.TRACE_TAG_APP,
                    scrim == mScrimInFront ? "front_scrim_alpha" : "back_scrim_alpha",
                    (int) (alpha * 255));

            Trace.traceCounter(Trace.TRACE_TAG_APP,
                    scrim == mScrimInFront ? "front_scrim_tint" : "back_scrim_tint",
                    Color.alpha(tint));

            scrimView.setTint(tint);
            scrimView.setViewAlpha(alpha);
        } else {
            scrim.setAlpha(alpha);
        }
        dispatchScrimsVisible();
    }

    private void startScrimAnimation(final View scrim, float current) {
        ValueAnimator anim = ValueAnimator.ofFloat(0f, 1f);
        final int initialScrimTint = scrim instanceof ScrimView ? ((ScrimView) scrim).getTint() :
                Color.TRANSPARENT;
        anim.addUpdateListener(animation -> {
            final float startAlpha = (Float) scrim.getTag(TAG_START_ALPHA);
            final float animAmount = (float) animation.getAnimatedValue();
            final int finalScrimTint = getCurrentScrimTint(scrim);
            final float finalScrimAlpha = getCurrentScrimAlpha(scrim);
            float alpha = MathUtils.lerp(startAlpha, finalScrimAlpha, animAmount);
            alpha = MathUtils.constrain(alpha, 0f, 1f);
            int tint = ColorUtils.blendARGB(initialScrimTint, finalScrimTint, animAmount);
            updateScrimColor(scrim, alpha, tint);
            dispatchScrimsVisible();
        });
        anim.setInterpolator(mInterpolator);
        anim.setStartDelay(mAnimationDelay);
        anim.setDuration(mAnimationDuration);
        anim.addListener(new AnimatorListenerAdapter() {
            private Callback lastCallback = mCallback;

            @Override
            public void onAnimationEnd(Animator animation) {
                scrim.setTag(TAG_KEY_ANIM, null);
                onFinished(lastCallback);

                dispatchScrimsVisible();

                if (!mDeferFinishedListener && mOnAnimationFinished != null) {
                    mOnAnimationFinished.run();
                    mOnAnimationFinished = null;
                }
            }
        });

        // Cache alpha values because we might want to update this animator in the future if
        // the user expands the panel while the animation is still running.
        scrim.setTag(TAG_START_ALPHA, current);
        scrim.setTag(TAG_END_ALPHA, getCurrentScrimAlpha(scrim));

        scrim.setTag(TAG_KEY_ANIM, anim);
        anim.start();
    }

    private float getCurrentScrimAlpha(View scrim) {
        if (scrim == mScrimInFront) {
            return mCurrentInFrontAlpha;
        } else if (scrim == mScrimBehind) {
            return mCurrentBehindAlpha;
        } else {
            throw new IllegalArgumentException("Unknown scrim view");
        }
    }

    private int getCurrentScrimTint(View scrim) {
        if (scrim == mScrimInFront) {
            return mCurrentInFrontTint;
        } else if (scrim == mScrimBehind) {
            return mCurrentBehindTint;
        } else {
            throw new IllegalArgumentException("Unknown scrim view");
        }
    }

    @Override
    public boolean onPreDraw() {
        mScrimBehind.getViewTreeObserver().removeOnPreDrawListener(this);
        mUpdatePending = false;
        if (mCallback != null) {
            mCallback.onStart();
        }
        updateScrims();
        if (mOnAnimationFinished != null && !isAnimating(mScrimInFront)
                && !isAnimating(mScrimBehind)) {
            mOnAnimationFinished.run();
            mOnAnimationFinished = null;
        }
        return true;
    }

    private void onFinished() {
        onFinished(mCallback);
    }

    private void onFinished(Callback callback) {
<<<<<<< HEAD
=======
        if (isAnimating(mScrimBehind)
            || isAnimating(mScrimInFront)
            || isAnimating(mScrimForBubble)) {
            if (callback != null && callback != mCallback) {
                // Since we only notify the callback that we're finished once everything has
                // finished, we need to make sure that any changing callbacks are also invoked
                callback.onFinished();
            }
            return;
        }
>>>>>>> ca91ceeb
        if (mWakeLockHeld) {
            mWakeLock.release(TAG);
            mWakeLockHeld = false;
        }

        if (callback != null) {
            callback.onFinished();

            if (callback == mCallback) {
                mCallback = null;
            }
        }

        // When unlocking with fingerprint, we'll fade the scrims from black to transparent.
        // At the end of the animation we need to remove the tint.
        if (mState == ScrimState.UNLOCKED) {
            mCurrentInFrontTint = Color.TRANSPARENT;
            mCurrentBehindTint = Color.TRANSPARENT;
        }
    }

    private boolean isAnimating(View scrim) {
        return scrim.getTag(TAG_KEY_ANIM) != null;
    }

    @VisibleForTesting
    void setOnAnimationFinished(Runnable onAnimationFinished) {
        mOnAnimationFinished = onAnimationFinished;
    }

    private void updateScrim(ScrimView scrim, float alpha) {
        final float currentAlpha = scrim.getViewAlpha();

        ValueAnimator previousAnimator = ViewState.getChildTag(scrim, TAG_KEY_ANIM);
        if (previousAnimator != null) {
            if (mAnimateChange) {
                // We are not done yet! Defer calling the finished listener.
                mDeferFinishedListener = true;
            }
            // Previous animators should always be cancelled. Not doing so would cause
            // overlap, especially on states that don't animate, leading to flickering,
            // and in the worst case, an internal state that doesn't represent what
            // transitionTo requested.
            cancelAnimator(previousAnimator);
            mDeferFinishedListener = false;
        }

        if (mPendingFrameCallback != null) {
            // Display is off and we're waiting.
            return;
        } else if (mBlankScreen) {
            // Need to blank the display before continuing.
            blankDisplay();
            return;
        } else if (!mScreenBlankingCallbackCalled) {
            // Not blanking the screen. Letting the callback know that we're ready
            // to replace what was on the screen before.
            if (mCallback != null) {
                mCallback.onDisplayBlanked();
                mScreenBlankingCallbackCalled = true;
            }
        }

        if (scrim == mScrimBehind) {
            dispatchScrimState(alpha);
        }

        final boolean wantsAlphaUpdate = alpha != currentAlpha;
        final boolean wantsTintUpdate = scrim.getTint() != getCurrentScrimTint(scrim);

        if (wantsAlphaUpdate || wantsTintUpdate) {
            if (mAnimateChange) {
                startScrimAnimation(scrim, currentAlpha);
            } else {
                // update the alpha directly
                updateScrimColor(scrim, alpha, getCurrentScrimTint(scrim));
            }
        }
    }

    @VisibleForTesting
    protected void cancelAnimator(ValueAnimator previousAnimator) {
        if (previousAnimator != null) {
            previousAnimator.cancel();
        }
    }

    private void blankDisplay() {
        updateScrimColor(mScrimInFront, 1, Color.BLACK);

        // Notify callback that the screen is completely black and we're
        // ready to change the display power mode
        mPendingFrameCallback = () -> {
            if (mCallback != null) {
                mCallback.onDisplayBlanked();
                mScreenBlankingCallbackCalled = true;
            }

            mBlankingTransitionRunnable = () -> {
                mBlankingTransitionRunnable = null;
                mPendingFrameCallback = null;
                mBlankScreen = false;
                // Try again.
                updateScrims();
            };

            // Setting power states can happen after we push out the frame. Make sure we
            // stay fully opaque until the power state request reaches the lower levels.
            final int delay = mScreenOn ? 32 : 500;
            if (DEBUG) {
                Log.d(TAG, "Fading out scrims with delay: " + delay);
            }
            mHandler.postDelayed(mBlankingTransitionRunnable, delay);
        };
        doOnTheNextFrame(mPendingFrameCallback);
    }

    /**
     * Executes a callback after the frame has hit the display.
     * @param callback What to run.
     */
    @VisibleForTesting
    protected void doOnTheNextFrame(Runnable callback) {
        // Just calling View#postOnAnimation isn't enough because the frame might not have reached
        // the display yet. A timeout is the safest solution.
        mScrimBehind.postOnAnimationDelayed(callback, 32 /* delayMillis */);
    }

    @VisibleForTesting
    protected Handler getHandler() {
        return new Handler();
    }

    public int getBackgroundColor() {
        int color = mColors.getMainColor();
        return Color.argb((int) (mScrimBehind.getViewAlpha() * Color.alpha(color)),
                Color.red(color), Color.green(color), Color.blue(color));
    }

    public void setScrimBehindChangeRunnable(Runnable changeRunnable) {
        mScrimBehind.setChangeRunnable(changeRunnable);
    }

    public void setCurrentUser(int currentUser) {
        // Don't care in the base class.
    }

    @Override
    public void onColorsChanged(ColorExtractor colorExtractor, int which) {
        mColors = mColorExtractor.getNeutralColors();
        mNeedsDrawableColorUpdate = true;
        scheduleUpdate();
    }

    @VisibleForTesting
    protected WakeLock createWakeLock() {
        return new DelayedWakeLock(mHandler, WakeLock.createPartial(mContext, "Scrims"));
    }

    @Override
    public void dump(FileDescriptor fd, PrintWriter pw, String[] args) {
        pw.println(" ScrimController: ");
        pw.print("  state: "); pw.println(mState);
        pw.print("  frontScrim:"); pw.print(" viewAlpha="); pw.print(mScrimInFront.getViewAlpha());
        pw.print(" alpha="); pw.print(mCurrentInFrontAlpha);
        pw.print(" tint=0x"); pw.println(Integer.toHexString(mScrimInFront.getTint()));

        pw.print("  backScrim:"); pw.print(" viewAlpha="); pw.print(mScrimBehind.getViewAlpha());
        pw.print(" alpha="); pw.print(mCurrentBehindAlpha);
        pw.print(" tint=0x"); pw.println(Integer.toHexString(mScrimBehind.getTint()));

        pw.print("   mTracking="); pw.println(mTracking);
    }

    public void setWallpaperSupportsAmbientMode(boolean wallpaperSupportsAmbientMode) {
        mWallpaperSupportsAmbientMode = wallpaperSupportsAmbientMode;
        ScrimState[] states = ScrimState.values();
        for (int i = 0; i < states.length; i++) {
            states[i].setWallpaperSupportsAmbientMode(wallpaperSupportsAmbientMode);
        }
    }

    /**
     * Interrupts blanking transitions once the display notifies that it's already on.
     */
    public void onScreenTurnedOn() {
        mScreenOn = true;
        if (mHandler.hasCallbacks(mBlankingTransitionRunnable)) {
            if (DEBUG) {
                Log.d(TAG, "Shorter blanking because screen turned on. All good.");
            }
            mHandler.removeCallbacks(mBlankingTransitionRunnable);
            mBlankingTransitionRunnable.run();
        }
    }

    public void onScreenTurnedOff() {
        mScreenOn = false;
    }

    public void setExpansionAffectsAlpha(boolean expansionAffectsAlpha) {
        mExpansionAffectsAlpha = expansionAffectsAlpha;
    }

    public void setKeyguardOccluded(boolean keyguardOccluded) {
        mKeyguardOccluded = keyguardOccluded;
        updateScrims();
    }

    public void setHasBackdrop(boolean hasBackdrop) {
        for (ScrimState state : ScrimState.values()) {
            state.setHasBackdrop(hasBackdrop);
        }

        // Backdrop event may arrive after state was already applied,
        // in this case, back-scrim needs to be re-evaluated
        if (mState == ScrimState.AOD || mState == ScrimState.PULSING) {
            float newBehindAlpha = mState.getBehindAlpha();
            if (mCurrentBehindAlpha != newBehindAlpha) {
                mCurrentBehindAlpha = newBehindAlpha;
                updateScrims();
            }
        }
    }

    private void setKeyguardFadingAway(boolean fadingAway, long duration) {
        for (ScrimState state : ScrimState.values()) {
            state.setKeyguardFadingAway(fadingAway, duration);
        }
    }

    public void setLaunchingAffordanceWithPreview(boolean launchingAffordanceWithPreview) {
        for (ScrimState state : ScrimState.values()) {
            state.setLaunchingAffordanceWithPreview(launchingAffordanceWithPreview);
        }
    }

    public interface Callback {
        default void onStart() {
        }
        default void onDisplayBlanked() {
        }
        default void onFinished() {
        }
        default void onCancelled() {
        }
        /** Returns whether to timeout wallpaper or not. */
        default boolean shouldTimeoutWallpaper() {
            return false;
        }
    }

    /**
     * Simple keyguard callback that updates scrims when keyguard visibility changes.
     */
    private class KeyguardVisibilityCallback extends KeyguardUpdateMonitorCallback {

        @Override
        public void onKeyguardVisibilityChanged(boolean showing) {
            mNeedsDrawableColorUpdate = true;
            scheduleUpdate();
        }
    }
}<|MERGE_RESOLUTION|>--- conflicted
+++ resolved
@@ -565,18 +565,10 @@
         if (aodWallpaperTimeout || occludedKeyguard) {
             mCurrentBehindAlpha = 1;
         }
-<<<<<<< HEAD
 
         setScrimInFrontAlpha(mCurrentInFrontAlpha);
         setScrimBehindAlpha(mCurrentBehindAlpha);
 
-=======
-        setScrimAlpha(mScrimInFront, mInFrontAlpha);
-        setScrimAlpha(mScrimBehind, mBehindAlpha);
-        setScrimAlpha(mScrimForBubble, mBubbleAlpha);
-        // The animation could have all already finished, let's call onFinished just in case
-        onFinished();
->>>>>>> ca91ceeb
         dispatchScrimsVisible();
     }
 
@@ -736,19 +728,6 @@
     }
 
     private void onFinished(Callback callback) {
-<<<<<<< HEAD
-=======
-        if (isAnimating(mScrimBehind)
-            || isAnimating(mScrimInFront)
-            || isAnimating(mScrimForBubble)) {
-            if (callback != null && callback != mCallback) {
-                // Since we only notify the callback that we're finished once everything has
-                // finished, we need to make sure that any changing callbacks are also invoked
-                callback.onFinished();
-            }
-            return;
-        }
->>>>>>> ca91ceeb
         if (mWakeLockHeld) {
             mWakeLock.release(TAG);
             mWakeLockHeld = false;
