--- conflicted
+++ resolved
@@ -42,12 +42,9 @@
 import android.graphics.PorterDuffXfermode;
 import android.graphics.Rect;
 import android.graphics.Region;
-<<<<<<< HEAD
 import android.net.Uri;
 import android.os.Handler;
-=======
 import android.hardware.biometrics.BiometricSourceType;
->>>>>>> 0d7e17eb
 import android.os.PowerManager;
 import android.os.UserHandle;
 import android.os.SystemClock;
@@ -449,12 +446,11 @@
     private boolean mAllowExpandForSmallExpansion;
     private Runnable mExpandAfterLayoutRunnable;
 
-<<<<<<< HEAD
     private GestureDetector mDoubleTapToSleepGesture;
     private boolean mIsLockscreenDoubleTapEnabled;
 
     private int mStatusBarHeaderHeight;
-=======
+
     /**
      * If face auth with bypass is running for the first time after you turn on the screen.
      * (From aod or screen off)
@@ -465,7 +461,6 @@
      * the keyguard is dismissed to show the status bar.
      */
     private boolean mDelayShowingKeyguardStatusBar;
->>>>>>> 0d7e17eb
 
     @Inject
     public NotificationPanelView(@Named(VIEW_CONTEXT) Context context, AttributeSet attrs,
