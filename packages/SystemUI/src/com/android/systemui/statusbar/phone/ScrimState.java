--- conflicted
+++ resolved
@@ -167,21 +167,15 @@
     UNLOCKED(6) {
         @Override
         public void prepare(ScrimState previousState) {
-<<<<<<< HEAD
             // State that UI will sync to.
             mBehindAlpha = 0;
             mFrontAlpha = 0;
             mBubbleAlpha = 0;
 
-            mAnimationDuration = mUnlockIsFading
-                    ? KeyguardBypassController.BYPASS_PANEL_FADE_DURATION
-=======
-            mCurrentBehindAlpha = 0;
-            mCurrentInFrontAlpha = 0;
             mAnimationDuration = mKeyguardFadingAway
                     ? mKeyguardFadingAwayDuration
->>>>>>> 85224a58
                     : StatusBar.FADE_KEYGUARD_DURATION;
+
             mAnimateChange = !mLaunchingAffordanceWithPreview;
 
             mFrontTint = Color.TRANSPARENT;
