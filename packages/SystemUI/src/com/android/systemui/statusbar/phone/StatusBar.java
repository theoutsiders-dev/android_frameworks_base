--- conflicted
+++ resolved
@@ -653,16 +653,10 @@
 
     private KeyguardUserSwitcher mKeyguardUserSwitcher;
     protected UserSwitcherController mUserSwitcherController;
-<<<<<<< HEAD
-    private CurrentUserTracker mUserTracker;
-    private NetworkController mNetworkController;
-    private KeyguardMonitor mKeyguardMonitor = Dependency.get(KeyguardMonitor.class);
-    private BatteryController mBatteryController;
-=======
     protected NetworkController mNetworkController;
     protected KeyguardMonitor mKeyguardMonitor;
     protected BatteryController mBatteryController;
->>>>>>> 2327d933
+    private CurrentUserTracker mUserTracker;
     protected boolean mPanelExpanded;
     private UiModeManager mUiModeManager;
     protected boolean mIsKeyguard;
@@ -754,36 +748,13 @@
         }
 
         mUiModeManager = mContext.getSystemService(UiModeManager.class);
-<<<<<<< HEAD
-        mLockscreenUserManager = Dependency.get(NotificationLockscreenUserManager.class);
-        mGutsManager = Dependency.get(NotificationGutsManager.class);
-        mMediaManager = Dependency.get(NotificationMediaManager.class);
+        mKeyguardViewMediator = getComponent(KeyguardViewMediator.class);
+        mNavigationBarSystemUiVisibility = mNavigationBarController.createSystemUiVisibility();
         mMediaManager.addCallback(this);
-        mEntryManager = Dependency.get(NotificationEntryManager.class);
-        mBypassHeadsUpNotifier.setUp(mEntryManager);
-        mNotificationInterruptionStateProvider =
-                Dependency.get(NotificationInterruptionStateProvider.class);
         mEntryManager.setStatusBar(this);
         mNotificationAlertingManager.setStatusBar(this);
-        mViewHierarchyManager = Dependency.get(NotificationViewHierarchyManager.class);
-        mForegroundServiceController = Dependency.get(ForegroundServiceController.class);
-        mAppOpsController = Dependency.get(AppOpsController.class);
-        mZenController = Dependency.get(ZenModeController.class);
-        mKeyguardViewMediator = getComponent(KeyguardViewMediator.class);
-        mColorExtractor = Dependency.get(SysuiColorExtractor.class);
-        mDeviceProvisionedController = Dependency.get(DeviceProvisionedController.class);
-        mNavigationBarController = Dependency.get(NavigationBarController.class);
-        mNavigationBarSystemUiVisibility = mNavigationBarController.createSystemUiVisibility();
-        mBubbleController = Dependency.get(BubbleController.class);
-        mBubbleController.setExpandListener(mBubbleExpandListener);
         mActivityIntentHelper = new ActivityIntentHelper(mContext);
         final KeyguardSliceProvider sliceProvider = KeyguardSliceProviderGoogle.getAttachedInstance();
-=======
-        mKeyguardViewMediator = getComponent(KeyguardViewMediator.class);
-        mActivityIntentHelper = new ActivityIntentHelper(mContext);
-
-        KeyguardSliceProvider sliceProvider = KeyguardSliceProvider.getAttachedInstance();
->>>>>>> 2327d933
         if (sliceProvider != null) {
             sliceProvider.initDependencies(mMediaManager, mStatusBarStateController,
                     mKeyguardBypassController, DozeParameters.getInstance(mContext));
@@ -858,7 +829,6 @@
 
         createAndAddWindows(result);
 
-<<<<<<< HEAD
         mUserTracker = new CurrentUserTracker(mContext) {
             @Override
             public void onUserSwitched(int newUserId) {
@@ -867,12 +837,6 @@
         };
         mUserTracker.startTracking();
 
-        // Make sure we always have the most current wallpaper info.
-        IntentFilter wallpaperChangedFilter = new IntentFilter(Intent.ACTION_WALLPAPER_CHANGED);
-        mContext.registerReceiverAsUser(mWallpaperChangedReceiver, UserHandle.ALL,
-                wallpaperChangedFilter, null /* broadcastPermission */, null /* scheduler */);
-        mWallpaperChangedReceiver.onReceive(mContext, null);
-=======
         if (mWallpaperSupported) {
             // Make sure we always have the most current wallpaper info.
             IntentFilter wallpaperChangedFilter = new IntentFilter(Intent.ACTION_WALLPAPER_CHANGED);
@@ -882,7 +846,6 @@
         } else if (DEBUG) {
             Log.v(TAG, "start(): no wallpaper service ");
         }
->>>>>>> 2327d933
 
         // Set up the initial notification state. This needs to happen before CommandQueue.disable()
         setUpPresenter();
@@ -1137,32 +1100,7 @@
                 mStatusBarWindow::onShowingLaunchAffordanceChanged);
 
         // Set up the quick settings tile panel
-<<<<<<< HEAD
-        View container = mStatusBarWindow.findViewById(R.id.qs_frame);
-        if (container != null) {
-            FragmentHostManager fragmentHostManager = FragmentHostManager.get(container);
-            ExtensionFragmentListener.attachExtensonToFragment(container, QS.TAG, R.id.qs_frame,
-                    Dependency.get(ExtensionController.class)
-                            .newExtension(QS.class)
-                            .withPlugin(QS.class)
-                            .withDefault(this::createDefaultQSFragment)
-                            .build());
-            mBrightnessMirrorController = new BrightnessMirrorController(mContext, mStatusBarWindow,
-                    (visible) -> {
-                        mBrightnessMirrorVisible = visible;
-                        updateScrimController();
-                    });
-            fragmentHostManager.addTagListener(QS.TAG, (tag, f) -> {
-                QS qs = (QS) f;
-                if (qs instanceof QSFragment) {
-                    mQSPanel = ((QSFragment) qs).getQsPanel();
-                    mQSPanel.setBrightnessMirror(mBrightnessMirrorController);
-                }
-            });
-        }
-=======
         setUpQuickSettingsTilePanel();
->>>>>>> 2327d933
 
         mReportRejectedTouch = mStatusBarWindow.findViewById(R.id.report_rejected_touch);
         if (mReportRejectedTouch != null) {
@@ -1459,7 +1397,7 @@
                             .withPlugin(QS.class)
                             .withDefault(this::createDefaultQSFragment)
                             .build());
-            mBrightnessMirrorController = new BrightnessMirrorController(mStatusBarWindow,
+            mBrightnessMirrorController = new BrightnessMirrorController(mContext, mStatusBarWindow,
                     (visible) -> {
                         mBrightnessMirrorVisible = visible;
                         updateScrimController();
