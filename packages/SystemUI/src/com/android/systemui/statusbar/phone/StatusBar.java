/*
 * Copyright (C) 2010 The Android Open Source Project
 *
 * Licensed under the Apache License, Version 2.0 (the "License");
 * you may not use this file except in compliance with the License.
 * You may obtain a copy of the License at
 *
 *      http://www.apache.org/licenses/LICENSE-2.0
 *
 * Unless required by applicable law or agreed to in writing, software
 * distributed under the License is distributed on an "AS IS" BASIS,
 * WITHOUT WARRANTIES OR CONDITIONS OF ANY KIND, either express or implied.
 * See the License for the specific language governing permissions and
 * limitations under the License.
 */

package com.android.systemui.statusbar.phone;

import static android.app.ActivityTaskManager.SPLIT_SCREEN_CREATE_MODE_BOTTOM_OR_RIGHT;
import static android.app.ActivityTaskManager.SPLIT_SCREEN_CREATE_MODE_TOP_OR_LEFT;
import static android.app.StatusBarManager.WINDOW_STATE_HIDDEN;
import static android.app.StatusBarManager.WINDOW_STATE_SHOWING;
import static android.app.StatusBarManager.WindowType;
import static android.app.StatusBarManager.WindowVisibleState;
import static android.app.StatusBarManager.windowStateToString;
import static android.app.WindowConfiguration.WINDOWING_MODE_FULLSCREEN_OR_SPLIT_SCREEN_SECONDARY;

import static com.android.systemui.Dependency.BG_HANDLER;
import static com.android.systemui.Dependency.MAIN_HANDLER;
import static com.android.systemui.keyguard.WakefulnessLifecycle.WAKEFULNESS_ASLEEP;
import static com.android.systemui.keyguard.WakefulnessLifecycle.WAKEFULNESS_AWAKE;
import static com.android.systemui.keyguard.WakefulnessLifecycle.WAKEFULNESS_WAKING;
import static com.android.systemui.shared.system.WindowManagerWrapper.NAV_BAR_POS_INVALID;
import static com.android.systemui.shared.system.WindowManagerWrapper.NAV_BAR_POS_LEFT;
import static com.android.systemui.statusbar.NotificationLockscreenUserManager.PERMISSION_SELF;
import static com.android.systemui.statusbar.phone.BarTransitions.MODE_LIGHTS_OUT;
import static com.android.systemui.statusbar.phone.BarTransitions.MODE_LIGHTS_OUT_TRANSPARENT;
import static com.android.systemui.statusbar.phone.BarTransitions.MODE_OPAQUE;
import static com.android.systemui.statusbar.phone.BarTransitions.MODE_SEMI_TRANSPARENT;
import static com.android.systemui.statusbar.phone.BarTransitions.MODE_TRANSLUCENT;
import static com.android.systemui.statusbar.phone.BarTransitions.MODE_TRANSPARENT;
import static com.android.systemui.statusbar.phone.BarTransitions.MODE_WARNING;
import static com.android.systemui.statusbar.phone.BarTransitions.TransitionMode;

import android.animation.Animator;
import android.animation.AnimatorListenerAdapter;
import android.annotation.NonNull;
import android.annotation.Nullable;
import android.app.ActivityManager;
import android.app.ActivityOptions;
import android.app.ActivityTaskManager;
import android.app.AlarmManager;
import android.app.AppOpsManager;
import android.app.IWallpaperManager;
import android.app.KeyguardManager;
import android.app.Notification;
import android.app.NotificationManager;
import android.app.PendingIntent;
import android.app.StatusBarManager;
import android.app.UiModeManager;
import android.app.WallpaperInfo;
import android.app.WallpaperManager;
import android.app.admin.DevicePolicyManager;
import android.content.BroadcastReceiver;
import android.content.ComponentCallbacks2;
import android.content.ComponentName;
import android.content.Context;
import android.content.Intent;
import android.content.IntentFilter;
import android.content.pm.IPackageManager;
import android.content.pm.PackageManager;
import android.content.pm.PackageManager.NameNotFoundException;
import android.content.res.Configuration;
import android.content.res.Resources;
import android.graphics.Point;
import android.graphics.PointF;
import android.graphics.Rect;
import android.media.AudioAttributes;
import android.metrics.LogMaker;
import android.net.Uri;
import android.os.AsyncTask;
import android.os.Bundle;
import android.os.Handler;
import android.os.Looper;
import android.os.Message;
import android.os.PowerManager;
import android.os.RemoteException;
import android.os.ServiceManager;
import android.os.SystemClock;
import android.os.SystemProperties;
import android.os.Trace;
import android.os.UserHandle;
import android.os.UserManager;
import android.os.VibrationEffect;
import android.os.Vibrator;
import android.provider.Settings;
import android.service.dreams.DreamService;
import android.service.dreams.IDreamManager;
import android.service.notification.StatusBarNotification;
import android.util.DisplayMetrics;
import android.util.EventLog;
import android.util.Log;
import android.util.Slog;
import android.view.Display;
import android.view.IWindowManager;
import android.view.KeyEvent;
import android.view.LayoutInflater;
import android.view.MotionEvent;
import android.view.RemoteAnimationAdapter;
import android.view.ThreadedRenderer;
import android.view.View;
import android.view.ViewGroup;
import android.view.ViewTreeObserver;
import android.view.WindowManager;
import android.view.WindowManagerGlobal;
import android.view.accessibility.AccessibilityManager;
import android.view.animation.AccelerateInterpolator;
import android.widget.DateTimeView;

import com.android.internal.annotations.VisibleForTesting;
import com.android.internal.colorextraction.ColorExtractor;
import com.android.internal.logging.MetricsLogger;
import com.android.internal.logging.nano.MetricsProto.MetricsEvent;
import com.android.internal.statusbar.IStatusBarService;
import com.android.internal.statusbar.RegisterStatusBarResult;
import com.android.internal.widget.LockPatternUtils;
import com.android.keyguard.KeyguardUpdateMonitor;
import com.android.keyguard.KeyguardUpdateMonitorCallback;
import com.android.keyguard.ViewMediatorCallback;
import com.android.systemui.ActivityIntentHelper;
import com.android.systemui.ActivityStarterDelegate;
import com.android.systemui.AutoReinflateContainer;
import com.android.systemui.DemoMode;
import com.android.systemui.Dependency;
import com.android.systemui.Dumpable;
import com.android.systemui.EventLogTags;
import com.android.systemui.ForegroundServiceController;
import com.android.systemui.InitController;
import com.android.systemui.Interpolators;
import com.android.systemui.Prefs;
import com.android.systemui.R;
import com.android.systemui.SystemUI;
import com.android.systemui.SystemUIFactory;
import com.android.systemui.UiOffloadThread;
import com.android.systemui.appops.AppOpsController;
import com.android.systemui.assist.AssistManager;
import com.android.systemui.bubbles.BubbleController;
import com.android.systemui.charging.WirelessChargingAnimation;
import com.android.systemui.classifier.FalsingLog;
import com.android.systemui.classifier.FalsingManagerFactory;
import com.android.systemui.colorextraction.SysuiColorExtractor;
import com.android.systemui.doze.DozeHost;
import com.android.systemui.doze.DozeLog;
import com.android.systemui.doze.DozeReceiver;
import com.android.systemui.fragments.ExtensionFragmentListener;
import com.android.systemui.fragments.FragmentHostManager;
import com.android.systemui.keyguard.KeyguardSliceProvider;
import com.android.systemui.keyguard.KeyguardViewMediator;
import com.android.systemui.keyguard.ScreenLifecycle;
import com.android.systemui.keyguard.WakefulnessLifecycle;
import com.android.systemui.plugins.ActivityStarter;
import com.android.systemui.plugins.DarkIconDispatcher;
import com.android.systemui.plugins.FalsingManager;
import com.android.systemui.plugins.PluginDependencyProvider;
import com.android.systemui.plugins.qs.QS;
import com.android.systemui.plugins.statusbar.NotificationSwipeActionHelper.SnoozeOption;
import com.android.systemui.plugins.statusbar.StatusBarStateController;
import com.android.systemui.qs.QSFragment;
import com.android.systemui.qs.QSPanel;
import com.android.systemui.recents.Recents;
import com.android.systemui.recents.ScreenPinningRequest;
import com.android.systemui.shared.system.WindowManagerWrapper;
import com.android.systemui.stackdivider.Divider;
import com.android.systemui.stackdivider.WindowManagerProxy;
import com.android.systemui.statusbar.BackDropView;
import com.android.systemui.statusbar.CommandQueue;
import com.android.systemui.statusbar.CrossFadeHelper;
import com.android.systemui.statusbar.EmptyShadeView;
import com.android.systemui.statusbar.GestureRecorder;
import com.android.systemui.statusbar.KeyboardShortcuts;
import com.android.systemui.statusbar.KeyguardIndicationController;
import com.android.systemui.statusbar.NavigationBarController;
import com.android.systemui.statusbar.NotificationListener;
import com.android.systemui.statusbar.NotificationLockscreenUserManager;
import com.android.systemui.statusbar.NotificationMediaManager;
import com.android.systemui.statusbar.NotificationPresenter;
import com.android.systemui.statusbar.NotificationRemoteInputManager;
import com.android.systemui.statusbar.NotificationShelf;
import com.android.systemui.statusbar.NotificationViewHierarchyManager;
import com.android.systemui.statusbar.PulseExpansionHandler;
import com.android.systemui.statusbar.ScrimView;
import com.android.systemui.statusbar.StatusBarState;
import com.android.systemui.statusbar.SysuiStatusBarStateController;
import com.android.systemui.statusbar.VibratorHelper;
import com.android.systemui.statusbar.notification.ActivityLaunchAnimator;
import com.android.systemui.statusbar.notification.BypassHeadsUpNotifier;
import com.android.systemui.statusbar.notification.DynamicPrivacyController;
import com.android.systemui.statusbar.notification.NotificationActivityStarter;
import com.android.systemui.statusbar.notification.NotificationAlertingManager;
import com.android.systemui.statusbar.notification.NotificationClicker;
import com.android.systemui.statusbar.notification.NotificationEntryManager;
import com.android.systemui.statusbar.notification.NotificationInterruptionStateProvider;
import com.android.systemui.statusbar.notification.NotificationListController;
import com.android.systemui.statusbar.notification.NotificationWakeUpCoordinator;
import com.android.systemui.statusbar.notification.ViewGroupFadeHelper;
import com.android.systemui.statusbar.notification.VisualStabilityManager;
import com.android.systemui.statusbar.notification.collection.NotificationEntry;
import com.android.systemui.statusbar.notification.collection.NotificationRowBinderImpl;
import com.android.systemui.statusbar.notification.logging.NotificationLogger;
import com.android.systemui.statusbar.notification.row.ExpandableNotificationRow;
import com.android.systemui.statusbar.notification.row.NotificationGutsManager;
import com.android.systemui.statusbar.notification.stack.NotificationListContainer;
import com.android.systemui.statusbar.phone.UnlockMethodCache.OnUnlockMethodChangedListener;
import com.android.systemui.statusbar.policy.BatteryController;
import com.android.systemui.statusbar.policy.BatteryController.BatteryStateChangeCallback;
import com.android.systemui.statusbar.policy.BrightnessMirrorController;
import com.android.systemui.statusbar.policy.ConfigurationController;
import com.android.systemui.statusbar.policy.ConfigurationController.ConfigurationListener;
import com.android.systemui.statusbar.policy.DeviceProvisionedController;
import com.android.systemui.statusbar.policy.DeviceProvisionedController.DeviceProvisionedListener;
import com.android.systemui.statusbar.policy.ExtensionController;
import com.android.systemui.statusbar.policy.HeadsUpManager;
import com.android.systemui.statusbar.policy.KeyguardMonitor;
import com.android.systemui.statusbar.policy.KeyguardUserSwitcher;
import com.android.systemui.statusbar.policy.NetworkController;
import com.android.systemui.statusbar.policy.OnHeadsUpChangedListener;
import com.android.systemui.statusbar.policy.RemoteInputQuickSettingsDisabler;
import com.android.systemui.statusbar.policy.UserInfoController;
import com.android.systemui.statusbar.policy.UserInfoControllerImpl;
import com.android.systemui.statusbar.policy.UserSwitcherController;
import com.android.systemui.statusbar.policy.ZenModeController;
import com.android.systemui.util.InjectionInflationController;
import com.android.systemui.volume.VolumeComponent;

import java.io.FileDescriptor;
import java.io.PrintWriter;
import java.io.StringWriter;
import java.util.ArrayList;
import java.util.Map;

import javax.inject.Inject;

import dagger.Subcomponent;

public class StatusBar extends SystemUI implements DemoMode,
        ActivityStarter, OnUnlockMethodChangedListener,
        OnHeadsUpChangedListener, CommandQueue.Callbacks, ZenModeController.Callback,
        ColorExtractor.OnColorsChangedListener, ConfigurationListener,
        StatusBarStateController.StateListener, ShadeController,
        ActivityLaunchAnimator.Callback, AppOpsController.Callback {
    public static final boolean MULTIUSER_DEBUG = false;

    public static final boolean ENABLE_CHILD_NOTIFICATIONS
            = SystemProperties.getBoolean("debug.child_notifs", true);

    protected static final int MSG_HIDE_RECENT_APPS = 1020;
    protected static final int MSG_PRELOAD_RECENT_APPS = 1022;
    protected static final int MSG_CANCEL_PRELOAD_RECENT_APPS = 1023;
    protected static final int MSG_TOGGLE_KEYBOARD_SHORTCUTS_MENU = 1026;
    protected static final int MSG_DISMISS_KEYBOARD_SHORTCUTS_MENU = 1027;

    // Should match the values in PhoneWindowManager
    public static final String SYSTEM_DIALOG_REASON_HOME_KEY = "homekey";
    public static final String SYSTEM_DIALOG_REASON_RECENT_APPS = "recentapps";
    static public final String SYSTEM_DIALOG_REASON_SCREENSHOT = "screenshot";

    private static final String BANNER_ACTION_CANCEL =
            "com.android.systemui.statusbar.banner_action_cancel";
    private static final String BANNER_ACTION_SETUP =
            "com.android.systemui.statusbar.banner_action_setup";
    public static final String TAG = "StatusBar";
    public static final boolean DEBUG = false;
    public static final boolean SPEW = false;
    public static final boolean DUMPTRUCK = true; // extra dumpsys info
    public static final boolean DEBUG_GESTURES = false;
    public static final boolean DEBUG_MEDIA_FAKE_ARTWORK = false;
    public static final boolean DEBUG_CAMERA_LIFT = false;

    public static final boolean DEBUG_WINDOW_STATE = false;

    // additional instrumentation for testing purposes; intended to be left on during development
    public static final boolean CHATTY = DEBUG;

    public static final boolean SHOW_LOCKSCREEN_MEDIA_ARTWORK = true;

    public static final String ACTION_FAKE_ARTWORK = "fake_artwork";

    private static final int MSG_OPEN_NOTIFICATION_PANEL = 1000;
    private static final int MSG_CLOSE_PANELS = 1001;
    private static final int MSG_OPEN_SETTINGS_PANEL = 1002;
    private static final int MSG_LAUNCH_TRANSITION_TIMEOUT = 1003;
    // 1020-1040 reserved for BaseStatusBar

    // Time after we abort the launch transition.
    private static final long LAUNCH_TRANSITION_TIMEOUT_MS = 5000;

    protected static final boolean CLOSE_PANEL_WHEN_EMPTIED = true;

    /**
     * The delay to reset the hint text when the hint animation is finished running.
     */
    private static final int HINT_RESET_DELAY_MS = 1200;

    private static final AudioAttributes VIBRATION_ATTRIBUTES = new AudioAttributes.Builder()
            .setContentType(AudioAttributes.CONTENT_TYPE_SONIFICATION)
            .setUsage(AudioAttributes.USAGE_ASSISTANCE_SONIFICATION)
            .build();

    public static final int FADE_KEYGUARD_START_DELAY = 100;
    public static final int FADE_KEYGUARD_DURATION = 300;
    public static final int FADE_KEYGUARD_DURATION_PULSING = 96;

    /** If true, the system is in the half-boot-to-decryption-screen state.
     * Prudently disable QS and notifications.  */
    public static final boolean ONLY_CORE_APPS;

    /** If true, the lockscreen will show a distinct wallpaper */
    public static final boolean ENABLE_LOCKSCREEN_WALLPAPER = true;

    static {
        boolean onlyCoreApps;
        try {
            IPackageManager packageManager =
                    IPackageManager.Stub.asInterface(ServiceManager.getService("package"));
            onlyCoreApps = packageManager.isOnlyCoreApps();
        } catch (RemoteException e) {
            onlyCoreApps = false;
        }
        ONLY_CORE_APPS = onlyCoreApps;
    }

    /**
     * The {@link StatusBarState} of the status bar.
     */
    protected int mState;
    protected boolean mBouncerShowing;

    private PhoneStatusBarPolicy mIconPolicy;
    private StatusBarSignalPolicy mSignalPolicy;

    private VolumeComponent mVolumeComponent;
    private BrightnessMirrorController mBrightnessMirrorController;
    private boolean mBrightnessMirrorVisible;
    protected BiometricUnlockController mBiometricUnlockController;
    private LightBarController mLightBarController;
    protected LockscreenWallpaper mLockscreenWallpaper;
    @VisibleForTesting
    protected AutoHideController mAutoHideController;

    private int mNaturalBarHeight = -1;

    private final Point mCurrentDisplaySize = new Point();

    protected StatusBarWindowView mStatusBarWindow;
    protected PhoneStatusBarView mStatusBarView;
    private int mStatusBarWindowState = WINDOW_STATE_SHOWING;
    protected StatusBarWindowController mStatusBarWindowController;
    protected UnlockMethodCache mUnlockMethodCache;
    @VisibleForTesting
    KeyguardUpdateMonitor mKeyguardUpdateMonitor;
    @VisibleForTesting
    DozeServiceHost mDozeServiceHost = new DozeServiceHost();
    private boolean mWakeUpComingFromTouch;
    private PointF mWakeUpTouchLocation;

    private final Object mQueueLock = new Object();

    protected StatusBarIconController mIconController;
    @Inject
    InjectionInflationController mInjectionInflater;
    @Inject
    PulseExpansionHandler mPulseExpansionHandler;
    @Inject
    NotificationWakeUpCoordinator mWakeUpCoordinator;
    @Inject
    KeyguardBypassController mKeyguardBypassController;
    @Inject
    protected HeadsUpManagerPhone mHeadsUpManager;
    @Inject
    DynamicPrivacyController mDynamicPrivacyController;
    @Inject
    BypassHeadsUpNotifier mBypassHeadsUpNotifier;
    @Nullable
    @Inject
    protected KeyguardLiftController mKeyguardLiftController;

    // expanded notifications
    protected NotificationPanelView mNotificationPanel; // the sliding/resizing panel within the notification window

    // settings
    private QSPanel mQSPanel;

    KeyguardIndicationController mKeyguardIndicationController;

    // RemoteInputView to be activated after unlock
    private View mPendingRemoteInputView;

    private RemoteInputQuickSettingsDisabler mRemoteInputQuickSettingsDisabler =
            Dependency.get(RemoteInputQuickSettingsDisabler.class);

    private View mReportRejectedTouch;

    private boolean mExpandedVisible;

    private final int[] mAbsPos = new int[2];
    private final ArrayList<Runnable> mPostCollapseRunnables = new ArrayList<>();

    private NotificationGutsManager mGutsManager;
    protected NotificationLogger mNotificationLogger;
    protected NotificationEntryManager mEntryManager;
    private NotificationListController mNotificationListController;
    private NotificationInterruptionStateProvider mNotificationInterruptionStateProvider;
    protected NotificationViewHierarchyManager mViewHierarchyManager;
    protected ForegroundServiceController mForegroundServiceController;
    protected AppOpsController mAppOpsController;
    protected KeyguardViewMediator mKeyguardViewMediator;
    private ZenModeController mZenController;
    private final NotificationAlertingManager mNotificationAlertingManager =
            Dependency.get(NotificationAlertingManager.class);

    // for disabling the status bar
    private int mDisabled1 = 0;
    private int mDisabled2 = 0;

    // tracking calls to View.setSystemUiVisibility()
    private int mSystemUiVisibility = View.SYSTEM_UI_FLAG_VISIBLE;
    private final Rect mLastFullscreenStackBounds = new Rect();
    private final Rect mLastDockedStackBounds = new Rect();

    private final DisplayMetrics mDisplayMetrics = Dependency.get(DisplayMetrics.class);

    // XXX: gesture research
    private final GestureRecorder mGestureRec = DEBUG_GESTURES
        ? new GestureRecorder("/sdcard/statusbar_gestures.dat")
        : null;

    private ScreenPinningRequest mScreenPinningRequest;

    private final MetricsLogger mMetricsLogger = Dependency.get(MetricsLogger.class);

    // ensure quick settings is disabled until the current user makes it through the setup wizard
    @VisibleForTesting
    protected boolean mUserSetup = false;
    private final DeviceProvisionedListener mUserSetupObserver = new DeviceProvisionedListener() {
        @Override
        public void onUserSetupChanged() {
            final boolean userSetup = mDeviceProvisionedController.isUserSetup(
                    mDeviceProvisionedController.getCurrentUser());
            Log.d(TAG, "mUserSetupObserver - DeviceProvisionedListener called for user "
                    + mDeviceProvisionedController.getCurrentUser());
            if (MULTIUSER_DEBUG) {
                Log.d(TAG, String.format("User setup changed: userSetup=%s mUserSetup=%s",
                        userSetup, mUserSetup));
            }

            if (userSetup != mUserSetup) {
                mUserSetup = userSetup;
                if (!mUserSetup && mStatusBarView != null)
                    animateCollapseQuickSettings();
                if (mNotificationPanel != null) {
                    mNotificationPanel.setUserSetupComplete(mUserSetup);
                }
                updateQsExpansionEnabled();
            }
        }
    };

    protected final H mHandler = createHandler();

    private int mInteractingWindows;
    private @TransitionMode int mStatusBarMode;

    private ViewMediatorCallback mKeyguardViewMediatorCallback;
    protected ScrimController mScrimController;
    protected DozeScrimController mDozeScrimController;
    private final UiOffloadThread mUiOffloadThread = Dependency.get(UiOffloadThread.class);

    protected boolean mDozing;
    private boolean mDozingRequested;

    private NotificationMediaManager mMediaManager;
    protected NotificationLockscreenUserManager mLockscreenUserManager;
    protected NotificationRemoteInputManager mRemoteInputManager;

    private final BroadcastReceiver mWallpaperChangedReceiver = new BroadcastReceiver() {
        @Override
        public void onReceive(Context context, Intent intent) {
            WallpaperManager wallpaperManager = context.getSystemService(WallpaperManager.class);
            if (wallpaperManager == null) {
                Log.w(TAG, "WallpaperManager not available");
                return;
            }
            WallpaperInfo info = wallpaperManager.getWallpaperInfo(UserHandle.USER_CURRENT);
            final boolean deviceSupportsAodWallpaper = mContext.getResources().getBoolean(
                    com.android.internal.R.bool.config_dozeSupportsAodWallpaper);
            final boolean imageWallpaperInAmbient =
                    !DozeParameters.getInstance(mContext).getDisplayNeedsBlanking();
            // If WallpaperInfo is null, it must be ImageWallpaper.
            final boolean supportsAmbientMode = deviceSupportsAodWallpaper
                    && ((info == null && imageWallpaperInAmbient)
                        || (info != null && info.supportsAmbientMode()));

            mStatusBarWindowController.setWallpaperSupportsAmbientMode(supportsAmbientMode);
            mScrimController.setWallpaperSupportsAmbientMode(supportsAmbientMode);
        }
    };

    private Runnable mLaunchTransitionEndRunnable;
    private NotificationEntry mDraggedDownEntry;
    private boolean mLaunchCameraWhenFinishedWaking;
    private boolean mLaunchCameraOnFinishedGoingToSleep;
    private int mLastCameraLaunchSource;
    protected PowerManager.WakeLock mGestureWakeLock;
    private Vibrator mVibrator;
    private long[] mCameraLaunchGestureVibePattern;

    private final int[] mTmpInt2 = new int[2];

    // Fingerprint (as computed by getLoggingFingerprint() of the last logged state.
    private int mLastLoggedStateFingerprint;
    private boolean mTopHidesStatusBar;
    private boolean mStatusBarWindowHidden;
    private boolean mHideIconsForBouncer;
    private boolean mIsOccluded;
    private boolean mWereIconsJustHidden;
    private boolean mBouncerWasShowingWhenHidden;

    // Notifies StatusBarKeyguardViewManager every time the keyguard transition is over,
    // this animation is tied to the scrim for historic reasons.
    // TODO: notify when keyguard has faded away instead of the scrim.
    private final ScrimController.Callback mUnlockScrimCallback = new ScrimController
            .Callback() {
        @Override
        public void onFinished() {
            if (mStatusBarKeyguardViewManager == null) {
                Log.w(TAG, "Tried to notify keyguard visibility when "
                        + "mStatusBarKeyguardViewManager was null");
                return;
            }
            if (mKeyguardMonitor.isKeyguardFadingAway()) {
                mStatusBarKeyguardViewManager.onKeyguardFadedAway();
            }
        }

        @Override
        public void onCancelled() {
            onFinished();
        }
    };

    private KeyguardUserSwitcher mKeyguardUserSwitcher;
    protected UserSwitcherController mUserSwitcherController;
    private NetworkController mNetworkController;
    private KeyguardMonitor mKeyguardMonitor = Dependency.get(KeyguardMonitor.class);
    private BatteryController mBatteryController;
    protected boolean mPanelExpanded;
    private UiModeManager mUiModeManager;
    protected boolean mIsKeyguard;
    private LogMaker mStatusBarStateLog;
    protected NotificationIconAreaController mNotificationIconAreaController;
    @Nullable private View mAmbientIndicationContainer;
    private SysuiColorExtractor mColorExtractor;
    private ScreenLifecycle mScreenLifecycle;
    @VisibleForTesting WakefulnessLifecycle mWakefulnessLifecycle;

    private final View.OnClickListener mGoToLockedShadeListener = v -> {
        if (mState == StatusBarState.KEYGUARD) {
            wakeUpIfDozing(SystemClock.uptimeMillis(), v, "SHADE_CLICK");
            goToLockedShade(null);
        }
    };
    private boolean mNoAnimationOnNextBarModeChange;
    protected FalsingManager mFalsingManager;
    private final SysuiStatusBarStateController mStatusBarStateController =
            (SysuiStatusBarStateController) Dependency.get(StatusBarStateController.class);

    private final KeyguardUpdateMonitorCallback mUpdateCallback =
            new KeyguardUpdateMonitorCallback() {
                @Override
                public void onDreamingStateChanged(boolean dreaming) {
                    if (dreaming) {
                        maybeEscalateHeadsUp();
                    }
                }

                @Override
                public void onStrongAuthStateChanged(int userId) {
                    super.onStrongAuthStateChanged(userId);
                    mEntryManager.updateNotifications();
                }
            };
    private final Handler mMainThreadHandler = new Handler(Looper.getMainLooper());

    private HeadsUpAppearanceController mHeadsUpAppearanceController;
    private boolean mVibrateOnOpening;
    private VibratorHelper mVibratorHelper;
    private ActivityLaunchAnimator mActivityLaunchAnimator;
    protected StatusBarNotificationPresenter mPresenter;
    private NotificationActivityStarter mNotificationActivityStarter;
    private boolean mPulsing;
    protected BubbleController mBubbleController;
    private final BubbleController.BubbleExpandListener mBubbleExpandListener =
            (isExpanding, key) -> {
                mEntryManager.updateNotifications();
                updateScrimController();
            };
    private ActivityIntentHelper mActivityIntentHelper;
    private ShadeController mShadeController;

    @Override
    public void onActiveStateChanged(int code, int uid, String packageName, boolean active) {
        Dependency.get(MAIN_HANDLER).post(() -> {
            mForegroundServiceController.onAppOpChanged(code, uid, packageName, active);
            mNotificationListController.updateNotificationsForAppOp(code, uid, packageName, active);
        });
    }

    protected static final int[] APP_OPS = new int[] {AppOpsManager.OP_CAMERA,
            AppOpsManager.OP_SYSTEM_ALERT_WINDOW,
            AppOpsManager.OP_RECORD_AUDIO,
            AppOpsManager.OP_COARSE_LOCATION,
            AppOpsManager.OP_FINE_LOCATION};

    @Override
    public void start() {
        mGroupManager = Dependency.get(NotificationGroupManager.class);
        mGroupAlertTransferHelper = Dependency.get(NotificationGroupAlertTransferHelper.class);
        mVisualStabilityManager = Dependency.get(VisualStabilityManager.class);
        mNotificationLogger = Dependency.get(NotificationLogger.class);
        mRemoteInputManager = Dependency.get(NotificationRemoteInputManager.class);
        mNotificationListener =  Dependency.get(NotificationListener.class);
        mNotificationListener.registerAsSystemService();
        mNetworkController = Dependency.get(NetworkController.class);
        mUserSwitcherController = Dependency.get(UserSwitcherController.class);
        mScreenLifecycle = Dependency.get(ScreenLifecycle.class);
        mScreenLifecycle.addObserver(mScreenObserver);
        mWakefulnessLifecycle = Dependency.get(WakefulnessLifecycle.class);
        mWakefulnessLifecycle.addObserver(mWakefulnessObserver);
        mBatteryController = Dependency.get(BatteryController.class);
        mAssistManager = Dependency.get(AssistManager.class);
        mUiModeManager = mContext.getSystemService(UiModeManager.class);
        mLockscreenUserManager = Dependency.get(NotificationLockscreenUserManager.class);
        mGutsManager = Dependency.get(NotificationGutsManager.class);
        mMediaManager = Dependency.get(NotificationMediaManager.class);
        mEntryManager = Dependency.get(NotificationEntryManager.class);
        mBypassHeadsUpNotifier.setUp(mEntryManager);
        mNotificationInterruptionStateProvider =
                Dependency.get(NotificationInterruptionStateProvider.class);
        mViewHierarchyManager = Dependency.get(NotificationViewHierarchyManager.class);
        mForegroundServiceController = Dependency.get(ForegroundServiceController.class);
        mAppOpsController = Dependency.get(AppOpsController.class);
        mZenController = Dependency.get(ZenModeController.class);
        mKeyguardViewMediator = getComponent(KeyguardViewMediator.class);
        mColorExtractor = Dependency.get(SysuiColorExtractor.class);
        mDeviceProvisionedController = Dependency.get(DeviceProvisionedController.class);
        mNavigationBarController = Dependency.get(NavigationBarController.class);
        mBubbleController = Dependency.get(BubbleController.class);
        mBubbleController.setExpandListener(mBubbleExpandListener);
        mActivityIntentHelper = new ActivityIntentHelper(mContext);
        KeyguardSliceProvider sliceProvider = KeyguardSliceProvider.getAttachedInstance();
        if (sliceProvider != null) {
            sliceProvider.initDependencies(mMediaManager, mStatusBarStateController,
                    mKeyguardBypassController, DozeParameters.getInstance(mContext));
        } else {
            Log.w(TAG, "Cannot init KeyguardSliceProvider dependencies");
        }

        mColorExtractor.addOnColorsChangedListener(this);
        mStatusBarStateController.addCallback(this,
                SysuiStatusBarStateController.RANK_STATUS_BAR);

        mWindowManager = (WindowManager) mContext.getSystemService(Context.WINDOW_SERVICE);
        mDreamManager = IDreamManager.Stub.asInterface(
                ServiceManager.checkService(DreamService.DREAM_SERVICE));

        mDisplay = mWindowManager.getDefaultDisplay();
        mDisplayId = mDisplay.getDisplayId();
        updateDisplaySize();

        mVibrateOnOpening = mContext.getResources().getBoolean(
                R.bool.config_vibrateOnIconAnimation);
        mVibratorHelper = Dependency.get(VibratorHelper.class);

        DateTimeView.setReceiverHandler(Dependency.get(Dependency.TIME_TICK_HANDLER));
        putComponent(StatusBar.class, this);

        // start old BaseStatusBar.start().
        mWindowManagerService = WindowManagerGlobal.getWindowManagerService();
        mDevicePolicyManager = (DevicePolicyManager) mContext.getSystemService(
                Context.DEVICE_POLICY_SERVICE);

        mAccessibilityManager = (AccessibilityManager)
                mContext.getSystemService(Context.ACCESSIBILITY_SERVICE);

        mPowerManager = (PowerManager) mContext.getSystemService(Context.POWER_SERVICE);
        mKeyguardUpdateMonitor = KeyguardUpdateMonitor.getInstance(mContext);
        mKeyguardUpdateMonitor.setKeyguardBypassController(mKeyguardBypassController);
        mBarService = IStatusBarService.Stub.asInterface(
                ServiceManager.getService(Context.STATUS_BAR_SERVICE));

        mRecents = getComponent(Recents.class);

        mKeyguardManager = (KeyguardManager) mContext.getSystemService(Context.KEYGUARD_SERVICE);

        // Connect in to the status bar manager service
        mCommandQueue = getComponent(CommandQueue.class);
        mCommandQueue.addCallback(this);

        RegisterStatusBarResult result = null;
        try {
            result = mBarService.registerStatusBar(mCommandQueue);
        } catch (RemoteException ex) {
            ex.rethrowFromSystemServer();
        }

        createAndAddWindows(result);

        // Make sure we always have the most current wallpaper info.
        IntentFilter wallpaperChangedFilter = new IntentFilter(Intent.ACTION_WALLPAPER_CHANGED);
        mContext.registerReceiverAsUser(mWallpaperChangedReceiver, UserHandle.ALL,
                wallpaperChangedFilter, null /* broadcastPermission */, null /* scheduler */);
        mWallpaperChangedReceiver.onReceive(mContext, null);

        // Set up the initial notification state. This needs to happen before CommandQueue.disable()
        setUpPresenter();

        setSystemUiVisibility(mDisplayId, result.mSystemUiVisibility,
                result.mFullscreenStackSysUiVisibility, result.mDockedStackSysUiVisibility,
                0xffffffff, result.mFullscreenStackBounds, result.mDockedStackBounds,
                result.mNavbarColorManagedByIme);
        // StatusBarManagerService has a back up of IME token and it's restored here.
        setImeWindowStatus(mDisplayId, result.mImeToken, result.mImeWindowVis,
                result.mImeBackDisposition, result.mShowImeSwitcher);

        // Set up the initial icon state
        int numIcons = result.mIcons.size();
        for (int i = 0; i < numIcons; i++) {
            mCommandQueue.setIcon(result.mIcons.keyAt(i), result.mIcons.valueAt(i));
        }


        if (DEBUG) {
            Log.d(TAG, String.format(
                    "init: icons=%d disabled=0x%08x lights=0x%08x imeButton=0x%08x",
                    numIcons,
                    result.mDisabledFlags1,
                    result.mSystemUiVisibility,
                    result.mImeWindowVis));
        }

        IntentFilter internalFilter = new IntentFilter();
        internalFilter.addAction(BANNER_ACTION_CANCEL);
        internalFilter.addAction(BANNER_ACTION_SETUP);
        mContext.registerReceiver(mBannerActionBroadcastReceiver, internalFilter, PERMISSION_SELF,
                null);

        IWallpaperManager wallpaperManager = IWallpaperManager.Stub.asInterface(
                ServiceManager.getService(Context.WALLPAPER_SERVICE));
        try {
            wallpaperManager.setInAmbientMode(false /* ambientMode */, 0L /* duration */);
        } catch (RemoteException e) {
            // Just pass, nothing critical.
        }

        // end old BaseStatusBar.start().

        // Lastly, call to the icon policy to install/update all the icons.
        mIconPolicy = new PhoneStatusBarPolicy(mContext, mIconController);
        mSignalPolicy = new StatusBarSignalPolicy(mContext, mIconController);

        mUnlockMethodCache = UnlockMethodCache.getInstance(mContext);
        mUnlockMethodCache.addListener(this);
        startKeyguard();

        mKeyguardUpdateMonitor.registerCallback(mUpdateCallback);
        putComponent(DozeHost.class, mDozeServiceHost);

        mScreenPinningRequest = new ScreenPinningRequest(mContext);
        mFalsingManager = FalsingManagerFactory.getInstance(mContext);

        Dependency.get(ActivityStarterDelegate.class).setActivityStarterImpl(this);

        Dependency.get(ConfigurationController.class).addCallback(this);

        // set the initial view visibility
        Dependency.get(InitController.class).addPostInitTask(this::updateAreThereNotifications);
        int disabledFlags1 = result.mDisabledFlags1;
        int disabledFlags2 = result.mDisabledFlags2;
        Dependency.get(InitController.class).addPostInitTask(
                () -> setUpDisableFlags(disabledFlags1, disabledFlags2));
    }

    // ================================================================================
    // Constructing the view
    // ================================================================================
    protected void makeStatusBarView(@Nullable RegisterStatusBarResult result) {
        final Context context = mContext;
        updateDisplaySize(); // populates mDisplayMetrics
        updateResources();
        updateTheme();

        inflateStatusBarWindow(context);
        mStatusBarWindow.setService(this);
        mStatusBarWindow.setBypassController(mKeyguardBypassController);
        mStatusBarWindow.setOnTouchListener(getStatusBarWindowTouchListener());

        // TODO: Deal with the ugliness that comes from having some of the statusbar broken out
        // into fragments, but the rest here, it leaves some awkward lifecycle and whatnot.
        mNotificationPanel = mStatusBarWindow.findViewById(R.id.notification_panel);
        mStackScroller = mStatusBarWindow.findViewById(R.id.notification_stack_scroller);
        mZenController.addCallback(this);
        NotificationListContainer notifListContainer = (NotificationListContainer) mStackScroller;
        mNotificationLogger.setUpWithContainer(notifListContainer);

        mNotificationIconAreaController = SystemUIFactory.getInstance()
                .createNotificationIconAreaController(context, this,
                        mWakeUpCoordinator, mKeyguardBypassController,
                        mStatusBarStateController);
        mWakeUpCoordinator.setIconAreaController(mNotificationIconAreaController);
        inflateShelf();
        mNotificationIconAreaController.setupShelf(mNotificationShelf);
        mNotificationPanel.setOnReinflationListener(mNotificationIconAreaController::initAodIcons);
        mNotificationPanel.addExpansionListener(mWakeUpCoordinator);

        Dependency.get(DarkIconDispatcher.class).addDarkReceiver(mNotificationIconAreaController);
        // Allow plugins to reference DarkIconDispatcher and StatusBarStateController
        Dependency.get(PluginDependencyProvider.class)
                .allowPluginDependency(DarkIconDispatcher.class);
        Dependency.get(PluginDependencyProvider.class)
                .allowPluginDependency(StatusBarStateController.class);
        FragmentHostManager.get(mStatusBarWindow)
                .addTagListener(CollapsedStatusBarFragment.TAG, (tag, fragment) -> {
                    CollapsedStatusBarFragment statusBarFragment =
                            (CollapsedStatusBarFragment) fragment;
                    statusBarFragment.initNotificationIconArea(mNotificationIconAreaController);
                    PhoneStatusBarView oldStatusBarView = mStatusBarView;
                    mStatusBarView = (PhoneStatusBarView) fragment.getView();
                    mStatusBarView.setBar(this);
                    mStatusBarView.setPanel(mNotificationPanel);
                    mStatusBarView.setScrimController(mScrimController);

                    // CollapsedStatusBarFragment re-inflated PhoneStatusBarView and both of
                    // mStatusBarView.mExpanded and mStatusBarView.mBouncerShowing are false.
                    // PhoneStatusBarView's new instance will set to be gone in
                    // PanelBar.updateVisibility after calling mStatusBarView.setBouncerShowing
                    // that will trigger PanelBar.updateVisibility. If there is a heads up showing,
                    // it needs to notify PhoneStatusBarView's new instance to update the correct
                    // status by calling mNotificationPanel.notifyBarPanelExpansionChanged().
                    if (mHeadsUpManager.hasPinnedHeadsUp()) {
                        mNotificationPanel.notifyBarPanelExpansionChanged();
                    }
                    mStatusBarView.setBouncerShowing(mBouncerShowing);
                    if (oldStatusBarView != null) {
                        float fraction = oldStatusBarView.getExpansionFraction();
                        boolean expanded = oldStatusBarView.isExpanded();
                        mStatusBarView.panelExpansionChanged(fraction, expanded);
                    }

                    HeadsUpAppearanceController oldController = mHeadsUpAppearanceController;
                    if (mHeadsUpAppearanceController != null) {
                        // This view is being recreated, let's destroy the old one
                        mHeadsUpAppearanceController.destroy();
                    }
                    mHeadsUpAppearanceController = new HeadsUpAppearanceController(
                            mNotificationIconAreaController, mHeadsUpManager, mStatusBarWindow,
                            mStatusBarStateController, mKeyguardBypassController,
                            mWakeUpCoordinator);
                    mHeadsUpAppearanceController.readFrom(oldController);
                    mStatusBarWindow.setStatusBarView(mStatusBarView);
                    updateAreThereNotifications();
                    checkBarModes();
                }).getFragmentManager()
                .beginTransaction()
                .replace(R.id.status_bar_container, new CollapsedStatusBarFragment(),
                        CollapsedStatusBarFragment.TAG)
                .commit();
        mIconController = Dependency.get(StatusBarIconController.class);

        mHeadsUpManager.setUp(mStatusBarWindow, mGroupManager, this, mVisualStabilityManager);
        Dependency.get(ConfigurationController.class).addCallback(mHeadsUpManager);
        mHeadsUpManager.addListener(this);
        mHeadsUpManager.addListener(mNotificationPanel);
        mHeadsUpManager.addListener(mGroupManager);
        mHeadsUpManager.addListener(mGroupAlertTransferHelper);
        mHeadsUpManager.addListener(mVisualStabilityManager);
        mNotificationPanel.setHeadsUpManager(mHeadsUpManager);
        mGroupManager.setHeadsUpManager(mHeadsUpManager);
        mGroupAlertTransferHelper.setHeadsUpManager(mHeadsUpManager);
        mNotificationLogger.setHeadsUpManager(mHeadsUpManager);
        putComponent(HeadsUpManager.class, mHeadsUpManager);

        createNavigationBar(result);

        if (ENABLE_LOCKSCREEN_WALLPAPER) {
            mLockscreenWallpaper = new LockscreenWallpaper(mContext, this, mHandler);
        }

        mKeyguardIndicationController =
                SystemUIFactory.getInstance().createKeyguardIndicationController(mContext,
                        mStatusBarWindow.findViewById(R.id.keyguard_indication_area),
                        mStatusBarWindow.findViewById(R.id.lock_icon));
        mNotificationPanel.setKeyguardIndicationController(mKeyguardIndicationController);

        mAmbientIndicationContainer = mStatusBarWindow.findViewById(
                R.id.ambient_indication_container);

        // TODO: Find better place for this callback.
        mBatteryController.addCallback(new BatteryStateChangeCallback() {
            @Override
            public void onPowerSaveChanged(boolean isPowerSave) {
                mHandler.post(mCheckBarModes);
                if (mDozeServiceHost != null) {
                    mDozeServiceHost.firePowerSaveChanged(isPowerSave);
                }
            }

            @Override
            public void onBatteryLevelChanged(int level, boolean pluggedIn, boolean charging) {
                // noop
            }
        });

        mAutoHideController = Dependency.get(AutoHideController.class);
        mAutoHideController.setStatusBar(this);

        mLightBarController = Dependency.get(LightBarController.class);

        ScrimView scrimBehind = mStatusBarWindow.findViewById(R.id.scrim_behind);
        ScrimView scrimInFront = mStatusBarWindow.findViewById(R.id.scrim_in_front);
        mScrimController = SystemUIFactory.getInstance().createScrimController(
                scrimBehind, scrimInFront, mLockscreenWallpaper,
                (state, alpha, color) -> mLightBarController.setScrimState(state, alpha, color),
                scrimsVisible -> {
                    if (mStatusBarWindowController != null) {
                        mStatusBarWindowController.setScrimsVisibility(scrimsVisible);
                    }
                    if (mStatusBarWindow != null) {
                        mStatusBarWindow.onScrimVisibilityChanged(scrimsVisible);
                    }
                }, DozeParameters.getInstance(mContext),
                mContext.getSystemService(AlarmManager.class),
                mKeyguardMonitor);
        mNotificationPanel.initDependencies(this, mGroupManager, mNotificationShelf,
                mHeadsUpManager, mNotificationIconAreaController, mScrimController);
        mDozeScrimController = new DozeScrimController(DozeParameters.getInstance(context));

        BackDropView backdrop = mStatusBarWindow.findViewById(R.id.backdrop);
        mMediaManager.setup(backdrop, backdrop.findViewById(R.id.backdrop_front),
                backdrop.findViewById(R.id.backdrop_back), mScrimController, mLockscreenWallpaper);

        // Other icons
        mVolumeComponent = getComponent(VolumeComponent.class);

        mNotificationPanel.setUserSetupComplete(mUserSetup);
        if (UserManager.get(mContext).isUserSwitcherEnabled()) {
            createUserSwitcher();
        }

        mNotificationPanel.setLaunchAffordanceListener(
                mStatusBarWindow::onShowingLaunchAffordanceChanged);

        // Set up the quick settings tile panel
        View container = mStatusBarWindow.findViewById(R.id.qs_frame);
        if (container != null) {
            FragmentHostManager fragmentHostManager = FragmentHostManager.get(container);
            ExtensionFragmentListener.attachExtensonToFragment(container, QS.TAG, R.id.qs_frame,
                    Dependency.get(ExtensionController.class)
                            .newExtension(QS.class)
                            .withPlugin(QS.class)
                            .withDefault(this::createDefaultQSFragment)
                            .build());
            mBrightnessMirrorController = new BrightnessMirrorController(mStatusBarWindow,
                    (visible) -> {
                        mBrightnessMirrorVisible = visible;
                        updateScrimController();
                    });
            fragmentHostManager.addTagListener(QS.TAG, (tag, f) -> {
                QS qs = (QS) f;
                if (qs instanceof QSFragment) {
                    mQSPanel = ((QSFragment) qs).getQsPanel();
                    mQSPanel.setBrightnessMirror(mBrightnessMirrorController);
                }
            });
        }

        mReportRejectedTouch = mStatusBarWindow.findViewById(R.id.report_rejected_touch);
        if (mReportRejectedTouch != null) {
            updateReportRejectedTouchVisibility();
            mReportRejectedTouch.setOnClickListener(v -> {
                Uri session = mFalsingManager.reportRejectedTouch();
                if (session == null) { return; }

                StringWriter message = new StringWriter();
                message.write("Build info: ");
                message.write(SystemProperties.get("ro.build.description"));
                message.write("\nSerial number: ");
                message.write(SystemProperties.get("ro.serialno"));
                message.write("\n");

                PrintWriter falsingPw = new PrintWriter(message);
                FalsingLog.dump(falsingPw);
                falsingPw.flush();

                startActivityDismissingKeyguard(Intent.createChooser(new Intent(Intent.ACTION_SEND)
                                .setType("*/*")
                                .putExtra(Intent.EXTRA_SUBJECT, "Rejected touch report")
                                .putExtra(Intent.EXTRA_STREAM, session)
                                .putExtra(Intent.EXTRA_TEXT, message.toString()),
                        "Share rejected touch report")
                                .addFlags(Intent.FLAG_ACTIVITY_NEW_TASK),
                        true /* onlyProvisioned */, true /* dismissShade */);
            });
        }

        PowerManager pm = (PowerManager) mContext.getSystemService(Context.POWER_SERVICE);
        if (!pm.isScreenOn()) {
            mBroadcastReceiver.onReceive(mContext, new Intent(Intent.ACTION_SCREEN_OFF));
        }
        mGestureWakeLock = pm.newWakeLock(PowerManager.SCREEN_BRIGHT_WAKE_LOCK,
                "GestureWakeLock");
        mVibrator = mContext.getSystemService(Vibrator.class);
        int[] pattern = mContext.getResources().getIntArray(
                R.array.config_cameraLaunchGestureVibePattern);
        mCameraLaunchGestureVibePattern = new long[pattern.length];
        for (int i = 0; i < pattern.length; i++) {
            mCameraLaunchGestureVibePattern[i] = pattern[i];
        }

        // receive broadcasts
        IntentFilter filter = new IntentFilter();
        filter.addAction(Intent.ACTION_CLOSE_SYSTEM_DIALOGS);
        filter.addAction(Intent.ACTION_SCREEN_OFF);
        filter.addAction(DevicePolicyManager.ACTION_SHOW_DEVICE_MONITORING_DIALOG);
        context.registerReceiverAsUser(mBroadcastReceiver, UserHandle.ALL, filter, null, null);

        IntentFilter demoFilter = new IntentFilter();
        if (DEBUG_MEDIA_FAKE_ARTWORK) {
            demoFilter.addAction(ACTION_FAKE_ARTWORK);
        }
        demoFilter.addAction(ACTION_DEMO);
        context.registerReceiverAsUser(mDemoReceiver, UserHandle.ALL, demoFilter,
                android.Manifest.permission.DUMP, null);

        // listen for USER_SETUP_COMPLETE setting (per-user)
        mDeviceProvisionedController.addCallback(mUserSetupObserver);
        mUserSetupObserver.onUserSetupChanged();

        // disable profiling bars, since they overlap and clutter the output on app windows
        ThreadedRenderer.overrideProperty("disableProfileBars", "true");

        // Private API call to make the shadows look better for Recents
        ThreadedRenderer.overrideProperty("ambientRatio", String.valueOf(1.5f));
    }

    protected QS createDefaultQSFragment() {
        return FragmentHostManager.get(mStatusBarWindow).create(QSFragment.class);
    }

    private void setUpPresenter() {
        // Set up the initial notification state.
        mActivityLaunchAnimator = new ActivityLaunchAnimator(
                mStatusBarWindow, this, mNotificationPanel,
                (NotificationListContainer) mStackScroller);

        final NotificationRowBinderImpl rowBinder =
                new NotificationRowBinderImpl(
                        mContext,
                        SystemUIFactory.getInstance().provideAllowNotificationLongPress(),
                        mKeyguardBypassController,
                        mStatusBarStateController);

        mPresenter = new StatusBarNotificationPresenter(mContext, mNotificationPanel,
                mHeadsUpManager, mStatusBarWindow, mStackScroller, mDozeScrimController,
                mScrimController, mActivityLaunchAnimator, mDynamicPrivacyController,
                mNotificationAlertingManager, rowBinder);

        mNotificationListController =
                new NotificationListController(
                        mEntryManager,
                        (NotificationListContainer) mStackScroller,
                        mForegroundServiceController,
                        mDeviceProvisionedController);

        mAppOpsController.addCallback(APP_OPS, this);
        mNotificationShelf.setOnActivatedListener(mPresenter);
        mRemoteInputManager.getController().addCallback(mStatusBarWindowController);

        final StatusBarRemoteInputCallback mStatusBarRemoteInputCallback =
                (StatusBarRemoteInputCallback) Dependency.get(
                        NotificationRemoteInputManager.Callback.class);
        mShadeController = Dependency.get(ShadeController.class);
        final ActivityStarter activityStarter = Dependency.get(ActivityStarter.class);

        mNotificationActivityStarter = new StatusBarNotificationActivityStarter(mContext,
                mCommandQueue, mAssistManager, mNotificationPanel, mPresenter, mEntryManager,
                mHeadsUpManager, activityStarter, mActivityLaunchAnimator,
                mBarService, mStatusBarStateController, mKeyguardManager, mDreamManager,
                mRemoteInputManager, mStatusBarRemoteInputCallback, mGroupManager,
                mLockscreenUserManager, mShadeController, mKeyguardMonitor,
                mNotificationInterruptionStateProvider, mMetricsLogger,
                new LockPatternUtils(mContext), Dependency.get(MAIN_HANDLER),
                Dependency.get(BG_HANDLER), mActivityIntentHelper, mBubbleController);

        mGutsManager.setNotificationActivityStarter(mNotificationActivityStarter);

        mEntryManager.setRowBinder(rowBinder);
        rowBinder.setNotificationClicker(new NotificationClicker(
                this, Dependency.get(BubbleController.class), mNotificationActivityStarter));

        mGroupAlertTransferHelper.bind(mEntryManager, mGroupManager);
        mNotificationListController.bind();
    }

    /**
     * Post-init task of {@link #start()}
     * @param state1 disable1 flags
     * @param state2 disable2 flags
     */
    protected void setUpDisableFlags(int state1, int state2) {
        mCommandQueue.disable(mDisplayId, state1, state2, false /* animate */);
    }

    @Override
    public void addAfterKeyguardGoneRunnable(Runnable runnable) {
        mStatusBarKeyguardViewManager.addAfterKeyguardGoneRunnable(runnable);
    }

    @Override
    public boolean isDozing() {
        return mDozing;
    }

    @Override
    public void wakeUpIfDozing(long time, View where, String why) {
        if (mDozing) {
            PowerManager pm = mContext.getSystemService(PowerManager.class);
            pm.wakeUp(time, PowerManager.WAKE_REASON_GESTURE, "com.android.systemui:" + why);
            mWakeUpComingFromTouch = true;
            where.getLocationInWindow(mTmpInt2);
            mWakeUpTouchLocation = new PointF(mTmpInt2[0] + where.getWidth() / 2,
                    mTmpInt2[1] + where.getHeight() / 2);
            mFalsingManager.onScreenOnFromTouch();
        }
    }

    // TODO(b/117478341): This was left such that CarStatusBar can override this method.
    // Try to remove this.
    protected void createNavigationBar(@Nullable RegisterStatusBarResult result) {
        mNavigationBarController.createNavigationBars(true /* includeDefaultDisplay */, result);
    }

    /**
     * Returns the {@link android.view.View.OnTouchListener} that will be invoked when the
     * background window of the status bar is clicked.
     */
    protected View.OnTouchListener getStatusBarWindowTouchListener() {
        return (v, event) -> {
            mAutoHideController.checkUserAutoHide(event);
            mRemoteInputManager.checkRemoteInputOutside(event);
            if (event.getAction() == MotionEvent.ACTION_DOWN) {
                if (mExpandedVisible) {
                    animateCollapsePanels();
                }
            }
            return mStatusBarWindow.onTouchEvent(event);
        };
    }

    private void inflateShelf() {
        mNotificationShelf =
                (NotificationShelf) mInjectionInflater.injectable(
                        LayoutInflater.from(mContext)).inflate(
                                R.layout.status_bar_notification_shelf, mStackScroller, false);
        mNotificationShelf.setOnClickListener(mGoToLockedShadeListener);
    }

    @Override
    public void onDensityOrFontScaleChanged() {
        // TODO: Remove this.
        if (mBrightnessMirrorController != null) {
            mBrightnessMirrorController.onDensityOrFontScaleChanged();
        }
        // TODO: Bring these out of StatusBar.
        ((UserInfoControllerImpl) Dependency.get(UserInfoController.class))
                .onDensityOrFontScaleChanged();
        Dependency.get(UserSwitcherController.class).onDensityOrFontScaleChanged();
        if (mKeyguardUserSwitcher != null) {
            mKeyguardUserSwitcher.onDensityOrFontScaleChanged();
        }
        mNotificationIconAreaController.onDensityOrFontScaleChanged(mContext);
        mHeadsUpManager.onDensityOrFontScaleChanged();
    }

    @Override
    public void onThemeChanged() {
        if (mStatusBarKeyguardViewManager != null) {
            mStatusBarKeyguardViewManager.onThemeChanged();
        }
        if (mAmbientIndicationContainer instanceof AutoReinflateContainer) {
            ((AutoReinflateContainer) mAmbientIndicationContainer).inflateLayout();
        }
        mNotificationIconAreaController.onThemeChanged();
    }

    @Override
    public void onOverlayChanged() {
        if (mBrightnessMirrorController != null) {
            mBrightnessMirrorController.onOverlayChanged();
        }
        // We need the new R.id.keyguard_indication_area before recreating
        // mKeyguardIndicationController
        mNotificationPanel.onThemeChanged();
        onThemeChanged();
    }

    @Override
    public void onUiModeChanged() {
        if (mBrightnessMirrorController != null) {
            mBrightnessMirrorController.onUiModeChanged();
        }
    }

    protected void createUserSwitcher() {
        mKeyguardUserSwitcher = new KeyguardUserSwitcher(mContext,
                mStatusBarWindow.findViewById(R.id.keyguard_user_switcher),
                mStatusBarWindow.findViewById(R.id.keyguard_header),
                mNotificationPanel);
    }

    protected void inflateStatusBarWindow(Context context) {
        mStatusBarWindow = (StatusBarWindowView) mInjectionInflater.injectable(
                LayoutInflater.from(context)).inflate(R.layout.super_status_bar, null);
    }

    protected void startKeyguard() {
        Trace.beginSection("StatusBar#startKeyguard");
        KeyguardViewMediator keyguardViewMediator = getComponent(KeyguardViewMediator.class);
        mBiometricUnlockController = new BiometricUnlockController(mContext,
                mDozeScrimController, keyguardViewMediator,
                mScrimController, this, UnlockMethodCache.getInstance(mContext),
<<<<<<< HEAD
                new Handler(), mKeyguardUpdateMonitor, Dependency.get(TunerService.class));
=======
                new Handler(), mKeyguardUpdateMonitor, mKeyguardBypassController);
>>>>>>> d2127ecb
        putComponent(BiometricUnlockController.class, mBiometricUnlockController);
        mStatusBarKeyguardViewManager = keyguardViewMediator.registerStatusBar(this,
                getBouncerContainer(), mNotificationPanel, mBiometricUnlockController,
                mStatusBarWindow.findViewById(R.id.lock_icon_container), mStackScroller,
                mKeyguardBypassController);
        mKeyguardIndicationController
                .setStatusBarKeyguardViewManager(mStatusBarKeyguardViewManager);
        mBiometricUnlockController.setStatusBarKeyguardViewManager(mStatusBarKeyguardViewManager);
        mRemoteInputManager.getController().addCallback(mStatusBarKeyguardViewManager);
        mDynamicPrivacyController.setStatusBarKeyguardViewManager(mStatusBarKeyguardViewManager);

        mKeyguardViewMediatorCallback = keyguardViewMediator.getViewMediatorCallback();
        mLightBarController.setBiometricUnlockController(mBiometricUnlockController);
        mMediaManager.setBiometricUnlockController(mBiometricUnlockController);
        Dependency.get(KeyguardDismissUtil.class).setDismissHandler(this::executeWhenUnlocked);
        Trace.endSection();
    }

    protected View getStatusBarView() {
        return mStatusBarView;
    }

    public StatusBarWindowView getStatusBarWindow() {
        return mStatusBarWindow;
    }

    protected ViewGroup getBouncerContainer() {
        return mStatusBarWindow;
    }

    public int getStatusBarHeight() {
        if (mNaturalBarHeight < 0) {
            final Resources res = mContext.getResources();
            mNaturalBarHeight =
                    res.getDimensionPixelSize(com.android.internal.R.dimen.status_bar_height);
        }
        return mNaturalBarHeight;
    }

    protected boolean toggleSplitScreenMode(int metricsDockAction, int metricsUndockAction) {
        if (mRecents == null) {
            return false;
        }
        int dockSide = WindowManagerProxy.getInstance().getDockSide();
        if (dockSide == WindowManager.DOCKED_INVALID) {
            final int navbarPos = WindowManagerWrapper.getInstance().getNavBarPosition(mDisplayId);
            if (navbarPos == NAV_BAR_POS_INVALID) {
                return false;
            }
            int createMode = navbarPos == NAV_BAR_POS_LEFT
                    ? SPLIT_SCREEN_CREATE_MODE_BOTTOM_OR_RIGHT
                    : SPLIT_SCREEN_CREATE_MODE_TOP_OR_LEFT;
            return mRecents.splitPrimaryTask(createMode, null, metricsDockAction);
        } else {
            Divider divider = getComponent(Divider.class);
            if (divider != null) {
                if (divider.isMinimized() && !divider.isHomeStackResizable()) {
                    // Undocking from the minimized state is not supported
                    return false;
                } else {
                    divider.onUndockingTask();
                    if (metricsUndockAction != -1) {
                        mMetricsLogger.action(metricsUndockAction);
                    }
                }
            }
        }
        return true;
    }

    /**
     * Disable QS if device not provisioned.
     * If the user switcher is simple then disable QS during setup because
     * the user intends to use the lock screen user switcher, QS in not needed.
     */
    private void updateQsExpansionEnabled() {
        final boolean expandEnabled = mDeviceProvisionedController.isDeviceProvisioned()
                && (mUserSetup || mUserSwitcherController == null
                        || !mUserSwitcherController.isSimpleUserSwitcher())
                && ((mDisabled2 & StatusBarManager.DISABLE2_NOTIFICATION_SHADE) == 0)
                && ((mDisabled2 & StatusBarManager.DISABLE2_QUICK_SETTINGS) == 0)
                && !mDozing
                && !ONLY_CORE_APPS;
        mNotificationPanel.setQsExpansionEnabled(expandEnabled);
        Log.d(TAG, "updateQsExpansionEnabled - QS Expand enabled: " + expandEnabled);
    }

    public void addQsTile(ComponentName tile) {
        if (mQSPanel != null && mQSPanel.getHost() != null) {
            mQSPanel.getHost().addTile(tile);
        }
    }

    public void remQsTile(ComponentName tile) {
        if (mQSPanel != null && mQSPanel.getHost() != null) {
            mQSPanel.getHost().removeTile(tile);
        }
    }

    public void clickTile(ComponentName tile) {
        mQSPanel.clickTile(tile);
    }

    public boolean areNotificationsHidden() {
        return mZenController.areNotificationsHiddenInShade();
    }

    public void requestNotificationUpdate() {
        mEntryManager.updateNotifications();
    }

    /**
     * Asks {@link KeyguardUpdateMonitor} to run face auth.
     */
    public void requestFaceAuth() {
        if (!mUnlockMethodCache.canSkipBouncer()) {
            mKeyguardUpdateMonitor.requestFaceAuth();
        }
    }

    public void updateAreThereNotifications() {
        if (SPEW) {
            final boolean clearable = hasActiveNotifications() &&
                    mNotificationPanel.hasActiveClearableNotifications();
            Log.d(TAG, "updateAreThereNotifications: N=" +
                    mEntryManager.getNotificationData().getActiveNotifications().size() + " any=" +
                    hasActiveNotifications() + " clearable=" + clearable);
        }

        if (mStatusBarView != null) {
            final View nlo = mStatusBarView.findViewById(R.id.notification_lights_out);
            final boolean showDot = hasActiveNotifications() && !areLightsOn();
            if (showDot != (nlo.getAlpha() == 1.0f)) {
                if (showDot) {
                    nlo.setAlpha(0f);
                    nlo.setVisibility(View.VISIBLE);
                }
                nlo.animate()
                        .alpha(showDot ? 1 : 0)
                        .setDuration(showDot ? 750 : 250)
                        .setInterpolator(new AccelerateInterpolator(2.0f))
                        .setListener(showDot ? null : new AnimatorListenerAdapter() {
                            @Override
                            public void onAnimationEnd(Animator _a) {
                                nlo.setVisibility(View.GONE);
                            }
                        })
                        .start();
            }
        }
        mMediaManager.findAndUpdateMediaNotifications();
    }

    private void updateReportRejectedTouchVisibility() {
        if (mReportRejectedTouch == null) {
            return;
        }
        mReportRejectedTouch.setVisibility(mState == StatusBarState.KEYGUARD && !mDozing
                && mFalsingManager.isReportingEnabled() ? View.VISIBLE : View.INVISIBLE);
    }

    /**
     * State is one or more of the DISABLE constants from StatusBarManager.
     */
    @Override
    public void disable(int displayId, int state1, int state2, boolean animate) {
        if (displayId != mDisplayId) {
            return;
        }
        state2 = mRemoteInputQuickSettingsDisabler.adjustDisableFlags(state2);

        animate &= mStatusBarWindowState != WINDOW_STATE_HIDDEN;
        final int old1 = mDisabled1;
        final int diff1 = state1 ^ old1;
        mDisabled1 = state1;

        final int old2 = mDisabled2;
        final int diff2 = state2 ^ old2;
        mDisabled2 = state2;

        if (DEBUG) {
            Log.d(TAG, String.format("disable1: 0x%08x -> 0x%08x (diff1: 0x%08x)",
                old1, state1, diff1));
            Log.d(TAG, String.format("disable2: 0x%08x -> 0x%08x (diff2: 0x%08x)",
                old2, state2, diff2));
        }

        StringBuilder flagdbg = new StringBuilder();
        flagdbg.append("disable<");
        flagdbg.append(0 != ((state1 & StatusBarManager.DISABLE_EXPAND))                ? 'E' : 'e');
        flagdbg.append(0 != ((diff1  & StatusBarManager.DISABLE_EXPAND))                ? '!' : ' ');
        flagdbg.append(0 != ((state1 & StatusBarManager.DISABLE_NOTIFICATION_ICONS))    ? 'I' : 'i');
        flagdbg.append(0 != ((diff1  & StatusBarManager.DISABLE_NOTIFICATION_ICONS))    ? '!' : ' ');
        flagdbg.append(0 != ((state1 & StatusBarManager.DISABLE_NOTIFICATION_ALERTS))   ? 'A' : 'a');
        flagdbg.append(0 != ((diff1  & StatusBarManager.DISABLE_NOTIFICATION_ALERTS))   ? '!' : ' ');
        flagdbg.append(0 != ((state1 & StatusBarManager.DISABLE_SYSTEM_INFO))           ? 'S' : 's');
        flagdbg.append(0 != ((diff1  & StatusBarManager.DISABLE_SYSTEM_INFO))           ? '!' : ' ');
        flagdbg.append(0 != ((state1 & StatusBarManager.DISABLE_BACK))                  ? 'B' : 'b');
        flagdbg.append(0 != ((diff1  & StatusBarManager.DISABLE_BACK))                  ? '!' : ' ');
        flagdbg.append(0 != ((state1 & StatusBarManager.DISABLE_HOME))                  ? 'H' : 'h');
        flagdbg.append(0 != ((diff1  & StatusBarManager.DISABLE_HOME))                  ? '!' : ' ');
        flagdbg.append(0 != ((state1 & StatusBarManager.DISABLE_RECENT))                ? 'R' : 'r');
        flagdbg.append(0 != ((diff1  & StatusBarManager.DISABLE_RECENT))                ? '!' : ' ');
        flagdbg.append(0 != ((state1 & StatusBarManager.DISABLE_CLOCK))                 ? 'C' : 'c');
        flagdbg.append(0 != ((diff1  & StatusBarManager.DISABLE_CLOCK))                 ? '!' : ' ');
        flagdbg.append(0 != ((state1 & StatusBarManager.DISABLE_SEARCH))                ? 'S' : 's');
        flagdbg.append(0 != ((diff1  & StatusBarManager.DISABLE_SEARCH))                ? '!' : ' ');
        flagdbg.append("> disable2<");
        flagdbg.append(0 != ((state2 & StatusBarManager.DISABLE2_QUICK_SETTINGS))       ? 'Q' : 'q');
        flagdbg.append(0 != ((diff2  & StatusBarManager.DISABLE2_QUICK_SETTINGS))       ? '!' : ' ');
        flagdbg.append(0 != ((state2 & StatusBarManager.DISABLE2_SYSTEM_ICONS))         ? 'I' : 'i');
        flagdbg.append(0 != ((diff2  & StatusBarManager.DISABLE2_SYSTEM_ICONS))         ? '!' : ' ');
        flagdbg.append(0 != ((state2 & StatusBarManager.DISABLE2_NOTIFICATION_SHADE))   ? 'N' : 'n');
        flagdbg.append(0 != ((diff2  & StatusBarManager.DISABLE2_NOTIFICATION_SHADE))   ? '!' : ' ');
        flagdbg.append('>');
        Log.d(TAG, flagdbg.toString());

        if ((diff1 & StatusBarManager.DISABLE_EXPAND) != 0) {
            if ((state1 & StatusBarManager.DISABLE_EXPAND) != 0) {
                animateCollapsePanels();
            }
        }

        if ((diff1 & StatusBarManager.DISABLE_RECENT) != 0) {
            if ((state1 & StatusBarManager.DISABLE_RECENT) != 0) {
                // close recents if it's visible
                mHandler.removeMessages(MSG_HIDE_RECENT_APPS);
                mHandler.sendEmptyMessage(MSG_HIDE_RECENT_APPS);
            }
        }

        if ((diff1 & StatusBarManager.DISABLE_NOTIFICATION_ALERTS) != 0) {
            mNotificationInterruptionStateProvider.setDisableNotificationAlerts(
                    (state1 & StatusBarManager.DISABLE_NOTIFICATION_ALERTS) != 0);
        }

        if ((diff2 & StatusBarManager.DISABLE2_QUICK_SETTINGS) != 0) {
            updateQsExpansionEnabled();
        }

        if ((diff2 & StatusBarManager.DISABLE2_NOTIFICATION_SHADE) != 0) {
            updateQsExpansionEnabled();
            if ((state1 & StatusBarManager.DISABLE2_NOTIFICATION_SHADE) != 0) {
                animateCollapsePanels();
            }
        }
    }

    protected H createHandler() {
        return new StatusBar.H();
    }

    @Override
    public void startActivity(Intent intent, boolean onlyProvisioned, boolean dismissShade,
            int flags) {
        startActivityDismissingKeyguard(intent, onlyProvisioned, dismissShade, flags);
    }

    @Override
    public void startActivity(Intent intent, boolean dismissShade) {
        startActivityDismissingKeyguard(intent, false, dismissShade);
    }

    @Override
    public void startActivity(Intent intent, boolean onlyProvisioned, boolean dismissShade) {
        startActivityDismissingKeyguard(intent, onlyProvisioned, dismissShade);
    }

    @Override
    public void startActivity(Intent intent, boolean dismissShade, Callback callback) {
        startActivityDismissingKeyguard(intent, false, dismissShade,
                false /* disallowEnterPictureInPictureWhileLaunching */, callback, 0);
    }

    public void setQsExpanded(boolean expanded) {
        mStatusBarWindowController.setQsExpanded(expanded);
        mNotificationPanel.setStatusAccessibilityImportance(expanded
                ? View.IMPORTANT_FOR_ACCESSIBILITY_NO_HIDE_DESCENDANTS
                : View.IMPORTANT_FOR_ACCESSIBILITY_AUTO);
        if (getNavigationBarView() != null) {
            getNavigationBarView().onStatusBarPanelStateChanged();
        }
    }

    public boolean isWakeUpComingFromTouch() {
        return mWakeUpComingFromTouch;
    }

    public boolean isFalsingThresholdNeeded() {
        return mStatusBarStateController.getState() == StatusBarState.KEYGUARD;
    }

    /**
     * To be called when there's a state change in StatusBarKeyguardViewManager.
     */
    public void onKeyguardViewManagerStatesUpdated() {
        logStateToEventlog();
    }

    @Override  // UnlockMethodCache.OnUnlockMethodChangedListener
    public void onUnlockMethodStateChanged() {
        // Unlock method state changed. Notify KeguardMonitor
        updateKeyguardState();
        logStateToEventlog();
    }

    @Override
    public void onHeadsUpPinnedModeChanged(boolean inPinnedMode) {
        if (inPinnedMode) {
            mStatusBarWindowController.setHeadsUpShowing(true);
            mStatusBarWindowController.setForceStatusBarVisible(true);
            if (mNotificationPanel.isFullyCollapsed()) {
                // We need to ensure that the touchable region is updated before the window will be
                // resized, in order to not catch any touches. A layout will ensure that
                // onComputeInternalInsets will be called and after that we can resize the layout. Let's
                // make sure that the window stays small for one frame until the touchableRegion is set.
                mNotificationPanel.requestLayout();
                mStatusBarWindowController.setForceWindowCollapsed(true);
                mNotificationPanel.post(() -> {
                    mStatusBarWindowController.setForceWindowCollapsed(false);
                });
            }
        } else {
            boolean bypassKeyguard = mKeyguardBypassController.getBypassEnabled()
                    && mState == StatusBarState.KEYGUARD;
            if (!mNotificationPanel.isFullyCollapsed() || mNotificationPanel.isTracking()
                    || bypassKeyguard) {
                // We are currently tracking or is open and the shade doesn't need to be kept
                // open artificially.
                mStatusBarWindowController.setHeadsUpShowing(false);
                if (bypassKeyguard) {
                    mStatusBarWindowController.setForceStatusBarVisible(false);
                }
            } else {
                // we need to keep the panel open artificially, let's wait until the animation
                // is finished.
                mHeadsUpManager.setHeadsUpGoingAway(true);
                mNotificationPanel.runAfterAnimationFinished(() -> {
                    if (!mHeadsUpManager.hasPinnedHeadsUp()) {
                        mStatusBarWindowController.setHeadsUpShowing(false);
                        mHeadsUpManager.setHeadsUpGoingAway(false);
                    }
                    mRemoteInputManager.onPanelCollapsed();
                });
            }
        }
    }

    @Override
    public void onHeadsUpStateChanged(NotificationEntry entry, boolean isHeadsUp) {
        mEntryManager.updateNotifications();
        if (isDozing() && isHeadsUp) {
            entry.setPulseSuppressed(false);
            mDozeServiceHost.fireNotificationPulse(entry);
            if (mPulsing) {
                mDozeScrimController.cancelPendingPulseTimeout();
            }
        }
        if (!isHeadsUp && !mHeadsUpManager.hasNotifications()) {
            // There are no longer any notifications to show.  We should end the pulse now.
            mDozeScrimController.pulseOutNow();
        }
    }

    public boolean isKeyguardCurrentlySecure() {
        return !mUnlockMethodCache.canSkipBouncer();
    }

    public void setPanelExpanded(boolean isExpanded) {
        mPanelExpanded = isExpanded;
        updateHideIconsForBouncer(false /* animate */);
        mStatusBarWindowController.setPanelExpanded(isExpanded);
        mVisualStabilityManager.setPanelExpanded(isExpanded);
        if (isExpanded && mStatusBarStateController.getState() != StatusBarState.KEYGUARD) {
            if (DEBUG) {
                Log.v(TAG, "clearing notification effects from setExpandedHeight");
            }
            clearNotificationEffects();
        }

        if (!isExpanded) {
            mRemoteInputManager.onPanelCollapsed();
        }
    }

    public ViewGroup getNotificationScrollLayout() {
        return mStackScroller;
    }

    public boolean isPulsing() {
        return mPulsing;
    }

    public boolean hideStatusBarIconsWhenExpanded() {
        return mNotificationPanel.hideStatusBarIconsWhenExpanded();
    }

    @Override
    public void onColorsChanged(ColorExtractor extractor, int which) {
        updateTheme();
    }

    @Nullable
    public View getAmbientIndicationContainer() {
        return mAmbientIndicationContainer;
    }

    @Override
    public boolean isOccluded() {
        return mIsOccluded;
    }

    public void setOccluded(boolean occluded) {
        mIsOccluded = occluded;
        mScrimController.setKeyguardOccluded(occluded);
        updateHideIconsForBouncer(false /* animate */);
    }

    public boolean hideStatusBarIconsForBouncer() {
        return mHideIconsForBouncer || mWereIconsJustHidden;
    }

    /**
     * Decides if the status bar (clock + notifications + signal cluster) should be visible
     * or not when showing the bouncer.
     *
     * We want to hide it when:
     * • User swipes up on the keyguard
     * • Locked activity that doesn't show a status bar requests the bouncer
     *
     * @param animate should the change of the icons be animated.
     */
    private void updateHideIconsForBouncer(boolean animate) {
        boolean hideBecauseApp = mTopHidesStatusBar && mIsOccluded
                && (mStatusBarWindowHidden || mBouncerShowing);
        boolean hideBecauseKeyguard = !mPanelExpanded && !mIsOccluded && mBouncerShowing;
        boolean shouldHideIconsForBouncer = hideBecauseApp || hideBecauseKeyguard;
        if (mHideIconsForBouncer != shouldHideIconsForBouncer) {
            mHideIconsForBouncer = shouldHideIconsForBouncer;
            if (!shouldHideIconsForBouncer && mBouncerWasShowingWhenHidden) {
                // We're delaying the showing, since most of the time the fullscreen app will
                // hide the icons again and we don't want them to fade in and out immediately again.
                mWereIconsJustHidden = true;
                mHandler.postDelayed(() -> {
                    mWereIconsJustHidden = false;
                    mCommandQueue.recomputeDisableFlags(mDisplayId, true);
                }, 500);
            } else {
                mCommandQueue.recomputeDisableFlags(mDisplayId, animate);
            }
        }
        if (shouldHideIconsForBouncer) {
            mBouncerWasShowingWhenHidden = mBouncerShowing;
        }
    }

    public boolean headsUpShouldBeVisible() {
        return mHeadsUpAppearanceController.shouldBeVisible();
    }

    //TODO: These can / should probably be moved to NotificationPresenter or ShadeController
    @Override
    public void onLaunchAnimationCancelled() {
        if (!mPresenter.isCollapsing()) {
            onClosingFinished();
        }
    }

    @Override
    public void onExpandAnimationFinished(boolean launchIsFullScreen) {
        if (!mPresenter.isCollapsing()) {
            onClosingFinished();
        }
        if (launchIsFullScreen) {
            instantCollapseNotificationPanel();
        }
    }

    @Override
    public void onExpandAnimationTimedOut() {
        if (mPresenter.isPresenterFullyCollapsed() && !mPresenter.isCollapsing()
                && mActivityLaunchAnimator != null
                && !mActivityLaunchAnimator.isLaunchForActivity()) {
            onClosingFinished();
        } else {
            collapsePanel(true /* animate */);
        }
    }

    @Override
    public boolean areLaunchAnimationsEnabled() {
        return mState == StatusBarState.SHADE;
    }

    public boolean isDeviceInVrMode() {
        return mPresenter.isDeviceInVrMode();
    }

    public NotificationPresenter getPresenter() {
        return mPresenter;
    }

    /**
     * All changes to the status bar and notifications funnel through here and are batched.
     */
    protected class H extends Handler {
        @Override
        public void handleMessage(Message m) {
            switch (m.what) {
                case MSG_TOGGLE_KEYBOARD_SHORTCUTS_MENU:
                    toggleKeyboardShortcuts(m.arg1);
                    break;
                case MSG_DISMISS_KEYBOARD_SHORTCUTS_MENU:
                    dismissKeyboardShortcuts();
                    break;
                // End old BaseStatusBar.H handling.
                case MSG_OPEN_NOTIFICATION_PANEL:
                    animateExpandNotificationsPanel();
                    break;
                case MSG_OPEN_SETTINGS_PANEL:
                    animateExpandSettingsPanel((String) m.obj);
                    break;
                case MSG_CLOSE_PANELS:
                    animateCollapsePanels();
                    break;
                case MSG_LAUNCH_TRANSITION_TIMEOUT:
                    onLaunchTransitionTimeout();
                    break;
            }
        }
    }

    public void maybeEscalateHeadsUp() {
        mHeadsUpManager.getAllEntries().forEach(entry -> {
            final StatusBarNotification sbn = entry.notification;
            final Notification notification = sbn.getNotification();
            if (notification.fullScreenIntent != null) {
                if (DEBUG) {
                    Log.d(TAG, "converting a heads up to fullScreen");
                }
                try {
                    EventLog.writeEvent(EventLogTags.SYSUI_HEADS_UP_ESCALATION,
                            sbn.getKey());
                    notification.fullScreenIntent.send();
                    entry.notifyFullScreenIntentLaunched();
                } catch (PendingIntent.CanceledException e) {
                }
            }
        });
        mHeadsUpManager.releaseAllImmediately();
    }

    /**
     * Called for system navigation gestures. First action opens the panel, second opens
     * settings. Down action closes the entire panel.
     */
    @Override
    public void handleSystemKey(int key) {
        if (SPEW) Log.d(TAG, "handleNavigationKey: " + key);
        if (!mCommandQueue.panelsEnabled() || !mKeyguardMonitor.isDeviceInteractive()
                || mKeyguardMonitor.isShowing() && !mKeyguardMonitor.isOccluded()) {
            return;
        }

        // Panels are not available in setup
        if (!mUserSetup) return;

        if (KeyEvent.KEYCODE_SYSTEM_NAVIGATION_UP == key) {
            mMetricsLogger.action(MetricsEvent.ACTION_SYSTEM_NAVIGATION_KEY_UP);
            mNotificationPanel.collapse(false /* delayed */, 1.0f /* speedUpFactor */);
        } else if (KeyEvent.KEYCODE_SYSTEM_NAVIGATION_DOWN == key) {
            mMetricsLogger.action(MetricsEvent.ACTION_SYSTEM_NAVIGATION_KEY_DOWN);
            if (mNotificationPanel.isFullyCollapsed()) {
                if (mVibrateOnOpening) {
                    mVibratorHelper.vibrate(VibrationEffect.EFFECT_TICK);
                }
                mNotificationPanel.expand(true /* animate */);
                ((NotificationListContainer) mStackScroller).setWillExpand(true);
                mHeadsUpManager.unpinAll(true /* userUnpinned */);
                mMetricsLogger.count(NotificationPanelView.COUNTER_PANEL_OPEN, 1);
            } else if (!mNotificationPanel.isInSettings() && !mNotificationPanel.isExpanding()){
                mNotificationPanel.flingSettings(0 /* velocity */,
                        NotificationPanelView.FLING_EXPAND);
                mMetricsLogger.count(NotificationPanelView.COUNTER_PANEL_OPEN_QS, 1);
            }
        }

    }

    @Override
    public void showPinningEnterExitToast(boolean entering) {
        if (getNavigationBarView() != null) {
            getNavigationBarView().showPinningEnterExitToast(entering);
        }
    }

    @Override
    public void showPinningEscapeToast() {
        if (getNavigationBarView() != null) {
            getNavigationBarView().showPinningEscapeToast();
        }
    }

    void makeExpandedVisible(boolean force) {
        if (SPEW) Log.d(TAG, "Make expanded visible: expanded visible=" + mExpandedVisible);
        if (!force && (mExpandedVisible || !mCommandQueue.panelsEnabled())) {
            return;
        }

        mExpandedVisible = true;

        // Expand the window to encompass the full screen in anticipation of the drag.
        // This is only possible to do atomically because the status bar is at the top of the screen!
        mStatusBarWindowController.setPanelVisible(true);

        visibilityChanged(true);
        mCommandQueue.recomputeDisableFlags(mDisplayId, !force /* animate */);
        setInteracting(StatusBarManager.WINDOW_STATUS_BAR, true);
    }

    public void animateCollapsePanels() {
        animateCollapsePanels(CommandQueue.FLAG_EXCLUDE_NONE);
    }

    private final Runnable mAnimateCollapsePanels = this::animateCollapsePanels;

    public void postAnimateCollapsePanels() {
        mHandler.post(mAnimateCollapsePanels);
    }

    public void postAnimateForceCollapsePanels() {
        mHandler.post(() -> {
            animateCollapsePanels(CommandQueue.FLAG_EXCLUDE_NONE, true /* force */);
        });
    }

    public void postAnimateOpenPanels() {
        mHandler.sendEmptyMessage(MSG_OPEN_SETTINGS_PANEL);
    }

    @Override
    public void togglePanel() {
        if (mPanelExpanded) {
            animateCollapsePanels();
        } else {
            animateExpandNotificationsPanel();
        }
    }

    public void animateCollapsePanels(int flags) {
        animateCollapsePanels(flags, false /* force */, false /* delayed */,
                1.0f /* speedUpFactor */);
    }

    @Override
    public void animateCollapsePanels(int flags, boolean force) {
        animateCollapsePanels(flags, force, false /* delayed */, 1.0f /* speedUpFactor */);
    }

    public void animateCollapsePanels(int flags, boolean force, boolean delayed) {
        animateCollapsePanels(flags, force, delayed, 1.0f /* speedUpFactor */);
    }

    public void animateCollapsePanels(int flags, boolean force, boolean delayed,
            float speedUpFactor) {
        if (!force && mState != StatusBarState.SHADE) {
            runPostCollapseRunnables();
            return;
        }
        if (SPEW) {
            Log.d(TAG, "animateCollapse():"
                    + " mExpandedVisible=" + mExpandedVisible
                    + " flags=" + flags);
        }

        if ((flags & CommandQueue.FLAG_EXCLUDE_RECENTS_PANEL) == 0) {
            if (!mHandler.hasMessages(MSG_HIDE_RECENT_APPS)) {
                mHandler.removeMessages(MSG_HIDE_RECENT_APPS);
                mHandler.sendEmptyMessage(MSG_HIDE_RECENT_APPS);
            }
        }

        // TODO(b/62444020): remove when this bug is fixed
        Log.v(TAG, "mStatusBarWindow: " + mStatusBarWindow + " canPanelBeCollapsed(): "
                + mNotificationPanel.canPanelBeCollapsed());
        if (mStatusBarWindow != null && mNotificationPanel.canPanelBeCollapsed()) {
            // release focus immediately to kick off focus change transition
            mStatusBarWindowController.setStatusBarFocusable(false);

            mStatusBarWindow.cancelExpandHelper();
            mStatusBarView.collapsePanel(true /* animate */, delayed, speedUpFactor);
        } else {
            mBubbleController.collapseStack();
        }
    }

    private void runPostCollapseRunnables() {
        ArrayList<Runnable> clonedList = new ArrayList<>(mPostCollapseRunnables);
        mPostCollapseRunnables.clear();
        int size = clonedList.size();
        for (int i = 0; i < size; i++) {
            clonedList.get(i).run();
        }
        mStatusBarKeyguardViewManager.readyForKeyguardDone();
    }

    /**
     * Called when another window is about to transfer it's input focus.
     */
    public void onInputFocusTransfer(boolean start, float velocity) {
        if (!mCommandQueue.panelsEnabled()) {
            return;
        }

        if (start) {
            mNotificationPanel.startWaitingForOpenPanelGesture();
        } else {
            mNotificationPanel.stopWaitingForOpenPanelGesture(velocity);
        }
    }

    @Override
    public void animateExpandNotificationsPanel() {
        if (SPEW) Log.d(TAG, "animateExpand: mExpandedVisible=" + mExpandedVisible);
        if (!mCommandQueue.panelsEnabled()) {
            return ;
        }

        mNotificationPanel.expandWithoutQs();

        if (false) postStartTracing();
    }

    @Override
    public void animateExpandSettingsPanel(@Nullable String subPanel) {
        if (SPEW) Log.d(TAG, "animateExpand: mExpandedVisible=" + mExpandedVisible);
        if (!mCommandQueue.panelsEnabled()) {
            return;
        }

        // Settings are not available in setup
        if (!mUserSetup) return;

        if (subPanel != null) {
            mQSPanel.openDetails(subPanel);
        }
        mNotificationPanel.expandWithQs();

        if (false) postStartTracing();
    }

    public void animateCollapseQuickSettings() {
        if (mState == StatusBarState.SHADE) {
            mStatusBarView.collapsePanel(true, false /* delayed */, 1.0f /* speedUpFactor */);
        }
    }

    void makeExpandedInvisible() {
        if (SPEW) Log.d(TAG, "makeExpandedInvisible: mExpandedVisible=" + mExpandedVisible
                + " mExpandedVisible=" + mExpandedVisible);

        if (!mExpandedVisible || mStatusBarWindow == null) {
            return;
        }

        // Ensure the panel is fully collapsed (just in case; bug 6765842, 7260868)
        mStatusBarView.collapsePanel(/*animate=*/ false, false /* delayed*/,
                1.0f /* speedUpFactor */);

        mNotificationPanel.closeQs();

        mExpandedVisible = false;
        visibilityChanged(false);

        // Shrink the window to the size of the status bar only
        mStatusBarWindowController.setPanelVisible(false);
        mStatusBarWindowController.setForceStatusBarVisible(false);

        // Close any guts that might be visible
        mGutsManager.closeAndSaveGuts(true /* removeLeavebehind */, true /* force */,
                true /* removeControls */, -1 /* x */, -1 /* y */, true /* resetMenu */);

        runPostCollapseRunnables();
        setInteracting(StatusBarManager.WINDOW_STATUS_BAR, false);
        if (!mNotificationActivityStarter.isCollapsingToShowActivityOverLockscreen()) {
            showBouncerIfKeyguard();
        } else if (DEBUG) {
            Log.d(TAG, "Not showing bouncer due to activity showing over lockscreen");
        }
        mCommandQueue.recomputeDisableFlags(
                mDisplayId, mNotificationPanel.hideStatusBarIconsWhenExpanded() /* animate */);

        // Trimming will happen later if Keyguard is showing - doing it here might cause a jank in
        // the bouncer appear animation.
        if (!mStatusBarKeyguardViewManager.isShowing()) {
            WindowManagerGlobal.getInstance().trimMemory(ComponentCallbacks2.TRIM_MEMORY_UI_HIDDEN);
        }
    }

    public boolean interceptTouchEvent(MotionEvent event) {
        if (DEBUG_GESTURES) {
            if (event.getActionMasked() != MotionEvent.ACTION_MOVE) {
                EventLog.writeEvent(EventLogTags.SYSUI_STATUSBAR_TOUCH,
                        event.getActionMasked(), (int) event.getX(), (int) event.getY(),
                        mDisabled1, mDisabled2);
            }

        }

        if (SPEW) {
            Log.d(TAG, "Touch: rawY=" + event.getRawY() + " event=" + event + " mDisabled1="
                    + mDisabled1 + " mDisabled2=" + mDisabled2);
        } else if (CHATTY) {
            if (event.getAction() != MotionEvent.ACTION_MOVE) {
                Log.d(TAG, String.format(
                            "panel: %s at (%f, %f) mDisabled1=0x%08x mDisabled2=0x%08x",
                            MotionEvent.actionToString(event.getAction()),
                            event.getRawX(), event.getRawY(), mDisabled1, mDisabled2));
            }
        }

        if (DEBUG_GESTURES) {
            mGestureRec.add(event);
        }

        if (mStatusBarWindowState == WINDOW_STATE_SHOWING) {
            final boolean upOrCancel =
                    event.getAction() == MotionEvent.ACTION_UP ||
                    event.getAction() == MotionEvent.ACTION_CANCEL;
            if (upOrCancel && !mExpandedVisible) {
                setInteracting(StatusBarManager.WINDOW_STATUS_BAR, false);
            } else {
                setInteracting(StatusBarManager.WINDOW_STATUS_BAR, true);
            }
        }
        return false;
    }

    public GestureRecorder getGestureRecorder() {
        return mGestureRec;
    }

    public BiometricUnlockController getBiometricUnlockController() {
        return mBiometricUnlockController;
    }

    @Override // CommandQueue
    public void setWindowState(
            int displayId, @WindowType int window, @WindowVisibleState int state) {
        if (displayId != mDisplayId) {
            return;
        }
        boolean showing = state == WINDOW_STATE_SHOWING;
        if (mStatusBarWindow != null
                && window == StatusBarManager.WINDOW_STATUS_BAR
                && mStatusBarWindowState != state) {
            mStatusBarWindowState = state;
            if (DEBUG_WINDOW_STATE) Log.d(TAG, "Status bar " + windowStateToString(state));
            if (!showing && mState == StatusBarState.SHADE) {
                mStatusBarView.collapsePanel(false /* animate */, false /* delayed */,
                        1.0f /* speedUpFactor */);
            }
            if (mStatusBarView != null) {
                mStatusBarWindowHidden = state == WINDOW_STATE_HIDDEN;
                updateHideIconsForBouncer(false /* animate */);
            }
        }
    }

    @Override // CommandQueue
    public void setSystemUiVisibility(int displayId, int vis, int fullscreenStackVis,
            int dockedStackVis, int mask, Rect fullscreenStackBounds, Rect dockedStackBounds,
            boolean navbarColorManagedByIme) {
        if (displayId != mDisplayId) {
            return;
        }
        final int oldVal = mSystemUiVisibility;
        final int newVal = (oldVal&~mask) | (vis&mask);
        final int diff = newVal ^ oldVal;
        if (DEBUG) Log.d(TAG, String.format(
                "setSystemUiVisibility displayId=%d vis=%s mask=%s oldVal=%s newVal=%s diff=%s",
                displayId, Integer.toHexString(vis), Integer.toHexString(mask),
                Integer.toHexString(oldVal), Integer.toHexString(newVal),
                Integer.toHexString(diff)));
        boolean sbModeChanged = false;
        if (diff != 0) {
            mSystemUiVisibility = newVal;

            // update low profile
            if ((diff & View.SYSTEM_UI_FLAG_LOW_PROFILE) != 0) {
                updateAreThereNotifications();
            }

            // ready to unhide
            if ((vis & View.STATUS_BAR_UNHIDE) != 0) {
                mNoAnimationOnNextBarModeChange = true;
            }

            // update status bar mode
            final int sbMode = computeStatusBarMode(oldVal, newVal);

            sbModeChanged = sbMode != -1;
            if (sbModeChanged && sbMode != mStatusBarMode) {
                mStatusBarMode = sbMode;
                checkBarModes();
                mAutoHideController.touchAutoHide();
            }
            mStatusBarStateController.setSystemUiVisibility(mSystemUiVisibility);
        }
        mLightBarController.onSystemUiVisibilityChanged(fullscreenStackVis, dockedStackVis,
                mask, fullscreenStackBounds, dockedStackBounds, sbModeChanged, mStatusBarMode,
                navbarColorManagedByIme);
    }

    @Override
    public void showWirelessChargingAnimation(int batteryLevel) {
        if (mDozing || mKeyguardManager.isKeyguardLocked()) {
            // on ambient or lockscreen, hide notification panel
            WirelessChargingAnimation.makeWirelessChargingAnimation(mContext, null,
                    batteryLevel, new WirelessChargingAnimation.Callback() {
                        @Override
                        public void onAnimationStarting() {
                            CrossFadeHelper.fadeOut(mNotificationPanel, 1);
                        }

                        @Override
                        public void onAnimationEnded() {
                            CrossFadeHelper.fadeIn(mNotificationPanel);
                        }
                    }, mDozing).show();
        } else {
            // workspace
            WirelessChargingAnimation.makeWirelessChargingAnimation(mContext, null,
                    batteryLevel, null, false).show();
        }
    }

    @Override
    public void onRecentsAnimationStateChanged(boolean running) {
        setInteracting(StatusBarManager.WINDOW_NAVIGATION_BAR, running);
    }

    protected @TransitionMode int computeStatusBarMode(int oldVal, int newVal) {
        return computeBarMode(oldVal, newVal);
    }

    protected BarTransitions getStatusBarTransitions() {
        return mStatusBarView.getBarTransitions();
    }

    protected @TransitionMode int computeBarMode(int oldVis, int newVis) {
        final int oldMode = barMode(oldVis);
        final int newMode = barMode(newVis);
        if (oldMode == newMode) {
            return -1; // no mode change
        }
        return newMode;
    }

    private @TransitionMode int barMode(int vis) {
        int lightsOutTransparent = View.SYSTEM_UI_FLAG_LOW_PROFILE | View.STATUS_BAR_TRANSPARENT;
        if ((vis & View.STATUS_BAR_TRANSIENT) != 0) {
            return MODE_SEMI_TRANSPARENT;
        } else if ((vis & View.STATUS_BAR_TRANSLUCENT) != 0) {
            return MODE_TRANSLUCENT;
        } else if ((vis & lightsOutTransparent) == lightsOutTransparent) {
            return MODE_LIGHTS_OUT_TRANSPARENT;
        } else if ((vis & View.STATUS_BAR_TRANSPARENT) != 0) {
            return MODE_TRANSPARENT;
        } else if ((vis & View.SYSTEM_UI_FLAG_LOW_PROFILE) != 0) {
            return MODE_LIGHTS_OUT;
        } else {
            return MODE_OPAQUE;
        }
    }

    void checkBarModes() {
        if (mDemoMode) return;
        if (mStatusBarView != null) checkBarMode(mStatusBarMode, mStatusBarWindowState,
                getStatusBarTransitions());
        mNavigationBarController.checkNavBarModes(mDisplayId);
        mNoAnimationOnNextBarModeChange = false;
    }

    // Called by NavigationBarFragment
    void setQsScrimEnabled(boolean scrimEnabled) {
        mNotificationPanel.setQsScrimEnabled(scrimEnabled);
    }

    void checkBarMode(@TransitionMode int mode, @WindowVisibleState int windowState,
            BarTransitions transitions) {
        final boolean anim = !mNoAnimationOnNextBarModeChange && mDeviceInteractive
                && windowState != WINDOW_STATE_HIDDEN;
        transitions.transitionTo(mode, anim);
    }

    private void finishBarAnimations() {
        if (mStatusBarView != null) {
            mStatusBarView.getBarTransitions().finishAnimations();
        }
        mNavigationBarController.finishBarAnimations(mDisplayId);
    }

    private final Runnable mCheckBarModes = this::checkBarModes;

    public void setInteracting(int barWindow, boolean interacting) {
        final boolean changing = ((mInteractingWindows & barWindow) != 0) != interacting;
        mInteractingWindows = interacting
                ? (mInteractingWindows | barWindow)
                : (mInteractingWindows & ~barWindow);
        if (mInteractingWindows != 0) {
            mAutoHideController.suspendAutoHide();
        } else {
            mAutoHideController.resumeSuspendedAutoHide();
        }
        // manually dismiss the volume panel when interacting with the nav bar
        if (changing && interacting && barWindow == StatusBarManager.WINDOW_NAVIGATION_BAR) {
            mNavigationBarController.touchAutoDim(mDisplayId);
            dismissVolumeDialog();
        }
        checkBarModes();
    }

    private void dismissVolumeDialog() {
        if (mVolumeComponent != null) {
            mVolumeComponent.dismissNow();
        }
    }

    /** Returns whether the top activity is in fullscreen mode. */
    public boolean inFullscreenMode() {
        return 0
                != (mSystemUiVisibility
                        & (View.SYSTEM_UI_FLAG_FULLSCREEN | View.SYSTEM_UI_FLAG_HIDE_NAVIGATION));
    }

    /** Returns whether the top activity is in immersive mode. */
    public boolean inImmersiveMode() {
        return 0
                != (mSystemUiVisibility
                        & (View.SYSTEM_UI_FLAG_IMMERSIVE | View.SYSTEM_UI_FLAG_IMMERSIVE_STICKY));
    }

    private boolean areLightsOn() {
        return 0 == (mSystemUiVisibility & View.SYSTEM_UI_FLAG_LOW_PROFILE);
    }

    public static String viewInfo(View v) {
        return "[(" + v.getLeft() + "," + v.getTop() + ")(" + v.getRight() + "," + v.getBottom()
                + ") " + v.getWidth() + "x" + v.getHeight() + "]";
    }

    @Override
    public void dump(FileDescriptor fd, PrintWriter pw, String[] args) {
        synchronized (mQueueLock) {
            pw.println("Current Status Bar state:");
            pw.println("  mExpandedVisible=" + mExpandedVisible);
            pw.println("  mDisplayMetrics=" + mDisplayMetrics);
            pw.println("  mStackScroller: " + viewInfo(mStackScroller));
            pw.println("  mStackScroller: " + viewInfo(mStackScroller)
                    + " scroll " + mStackScroller.getScrollX()
                    + "," + mStackScroller.getScrollY());
        }

        pw.print("  mInteractingWindows="); pw.println(mInteractingWindows);
        pw.print("  mStatusBarWindowState=");
        pw.println(windowStateToString(mStatusBarWindowState));
        pw.print("  mStatusBarMode=");
        pw.println(BarTransitions.modeToString(mStatusBarMode));
        pw.print("  mDozing="); pw.println(mDozing);
        pw.print("  mZenMode=");
        pw.println(Settings.Global.zenModeToString(Settings.Global.getInt(
                mContext.getContentResolver(), Settings.Global.ZEN_MODE,
                Settings.Global.ZEN_MODE_OFF)));

        if (mStatusBarView != null) {
            dumpBarTransitions(pw, "mStatusBarView", mStatusBarView.getBarTransitions());
        }
        pw.println("  StatusBarWindowView: ");
        if (mStatusBarWindow != null) {
            mStatusBarWindow.dump(fd, pw, args);
        }

        pw.println("  mMediaManager: ");
        if (mMediaManager != null) {
            mMediaManager.dump(fd, pw, args);
        }

        pw.println("  Panels: ");
        if (mNotificationPanel != null) {
            pw.println("    mNotificationPanel=" +
                mNotificationPanel + " params=" + mNotificationPanel.getLayoutParams().debug(""));
            pw.print  ("      ");
            mNotificationPanel.dump(fd, pw, args);
        }
        pw.println("  mStackScroller: ");
        if (mStackScroller instanceof Dumpable) {
            pw.print  ("      ");
            ((Dumpable) mStackScroller).dump(fd, pw, args);
        }
        pw.println("  Theme:");
        String nightMode = mUiModeManager == null ? "null" : mUiModeManager.getNightMode() + "";
        pw.println("    dark theme: " + nightMode +
                " (auto: " + UiModeManager.MODE_NIGHT_AUTO +
                ", yes: " + UiModeManager.MODE_NIGHT_YES +
                ", no: " + UiModeManager.MODE_NIGHT_NO + ")");
        final boolean lightWpTheme = mContext.getThemeResId() == R.style.Theme_SystemUI_Light;
        pw.println("    light wallpaper theme: " + lightWpTheme);

        DozeLog.dump(pw);

        if (mBiometricUnlockController != null) {
            mBiometricUnlockController.dump(pw);
        }

        if (mKeyguardIndicationController != null) {
            mKeyguardIndicationController.dump(fd, pw, args);
        }

        if (mScrimController != null) {
            mScrimController.dump(fd, pw, args);
        }

        if (mStatusBarKeyguardViewManager != null) {
            mStatusBarKeyguardViewManager.dump(pw);
        }

        if (DUMPTRUCK) {
            synchronized (mEntryManager.getNotificationData()) {
                mEntryManager.getNotificationData().dump(pw, "  ");
            }

            if (false) {
                pw.println("see the logcat for a dump of the views we have created.");
                // must happen on ui thread
                mHandler.post(() -> {
                    mStatusBarView.getLocationOnScreen(mAbsPos);
                    Log.d(TAG, "mStatusBarView: ----- (" + mAbsPos[0] + "," + mAbsPos[1] +
                            ") " + mStatusBarView.getWidth() + "x" + getStatusBarHeight());
                    mStatusBarView.debug();
                });
            }
        }

        if (DEBUG_GESTURES) {
            pw.print("  status bar gestures: ");
            mGestureRec.dump(fd, pw, args);
        }

        if (mHeadsUpManager != null) {
            mHeadsUpManager.dump(fd, pw, args);
        } else {
            pw.println("  mHeadsUpManager: null");
        }
        if (mGroupManager != null) {
            mGroupManager.dump(fd, pw, args);
        } else {
            pw.println("  mGroupManager: null");
        }

        if (mLightBarController != null) {
            mLightBarController.dump(fd, pw, args);
        }

        if (mUnlockMethodCache != null) {
            mUnlockMethodCache.dump(pw);
        }

        if (mKeyguardBypassController != null) {
            mKeyguardBypassController.dump(pw);
        }

        if (mKeyguardUpdateMonitor != null) {
            mKeyguardUpdateMonitor.dump(fd, pw, args);
        }

        FalsingManagerFactory.getInstance(mContext).dump(pw);
        FalsingLog.dump(pw);

        pw.println("SharedPreferences:");
        for (Map.Entry<String, ?> entry : Prefs.getAll(mContext).entrySet()) {
            pw.print("  "); pw.print(entry.getKey()); pw.print("="); pw.println(entry.getValue());
        }
    }

    static void dumpBarTransitions(PrintWriter pw, String var, BarTransitions transitions) {
        pw.print("  "); pw.print(var); pw.print(".BarTransitions.mMode=");
        pw.println(BarTransitions.modeToString(transitions.getMode()));
    }

    public void createAndAddWindows(@Nullable RegisterStatusBarResult result) {
        makeStatusBarView(result);
        mStatusBarWindowController = Dependency.get(StatusBarWindowController.class);
        mStatusBarWindowController.add(mStatusBarWindow, getStatusBarHeight());
    }

    // called by makeStatusbar and also by PhoneStatusBarView
    void updateDisplaySize() {
        mDisplay.getMetrics(mDisplayMetrics);
        mDisplay.getSize(mCurrentDisplaySize);
        if (DEBUG_GESTURES) {
            mGestureRec.tag("display",
                    String.format("%dx%d", mDisplayMetrics.widthPixels, mDisplayMetrics.heightPixels));
        }
    }

    float getDisplayDensity() {
        return mDisplayMetrics.density;
    }

    float getDisplayWidth() {
        return mDisplayMetrics.widthPixels;
    }

    float getDisplayHeight() {
        return mDisplayMetrics.heightPixels;
    }

    int getRotation() {
        return mDisplay.getRotation();
    }

    public void startActivityDismissingKeyguard(final Intent intent, boolean onlyProvisioned,
            boolean dismissShade, int flags) {
        startActivityDismissingKeyguard(intent, onlyProvisioned, dismissShade,
                false /* disallowEnterPictureInPictureWhileLaunching */, null /* callback */,
                flags);
    }

    public void startActivityDismissingKeyguard(final Intent intent, boolean onlyProvisioned,
            boolean dismissShade) {
        startActivityDismissingKeyguard(intent, onlyProvisioned, dismissShade, 0);
    }

    public void startActivityDismissingKeyguard(final Intent intent, boolean onlyProvisioned,
            final boolean dismissShade, final boolean disallowEnterPictureInPictureWhileLaunching,
            final Callback callback, int flags) {
        if (onlyProvisioned && !mDeviceProvisionedController.isDeviceProvisioned()) return;

        final boolean afterKeyguardGone = mActivityIntentHelper.wouldLaunchResolverActivity(
                intent, mLockscreenUserManager.getCurrentUserId());
        Runnable runnable = () -> {
            mAssistManager.hideAssist();
            intent.setFlags(
                    Intent.FLAG_ACTIVITY_NEW_TASK | Intent.FLAG_ACTIVITY_CLEAR_TOP);
            intent.addFlags(flags);
            int result = ActivityManager.START_CANCELED;
            ActivityOptions options = new ActivityOptions(getActivityOptions(
                    null /* remoteAnimation */));
            options.setDisallowEnterPictureInPictureWhileLaunching(
                    disallowEnterPictureInPictureWhileLaunching);
            if (intent == KeyguardBottomAreaView.INSECURE_CAMERA_INTENT) {
                // Normally an activity will set it's requested rotation
                // animation on its window. However when launching an activity
                // causes the orientation to change this is too late. In these cases
                // the default animation is used. This doesn't look good for
                // the camera (as it rotates the camera contents out of sync
                // with physical reality). So, we ask the WindowManager to
                // force the crossfade animation if an orientation change
                // happens to occur during the launch.
                options.setRotationAnimationHint(
                        WindowManager.LayoutParams.ROTATION_ANIMATION_SEAMLESS);
            }
            if (intent.getAction() == Settings.Panel.ACTION_VOLUME) {
                // Settings Panel is implemented as activity(not a dialog), so
                // underlying app is paused and may enter picture-in-picture mode
                // as a result.
                // So we need to disable picture-in-picture mode here
                // if it is volume panel.
                options.setDisallowEnterPictureInPictureWhileLaunching(true);
            }
            try {
                result = ActivityTaskManager.getService().startActivityAsUser(
                        null, mContext.getBasePackageName(),
                        intent,
                        intent.resolveTypeIfNeeded(mContext.getContentResolver()),
                        null, null, 0, Intent.FLAG_ACTIVITY_NEW_TASK, null,
                        options.toBundle(), UserHandle.CURRENT.getIdentifier());
            } catch (RemoteException e) {
                Log.w(TAG, "Unable to start activity", e);
            }
            if (callback != null) {
                callback.onActivityStarted(result);
            }
        };
        Runnable cancelRunnable = () -> {
            if (callback != null) {
                callback.onActivityStarted(ActivityManager.START_CANCELED);
            }
        };
        executeRunnableDismissingKeyguard(runnable, cancelRunnable, dismissShade,
                afterKeyguardGone, true /* deferred */);
    }

    public void readyForKeyguardDone() {
        mStatusBarKeyguardViewManager.readyForKeyguardDone();
    }

    public void executeRunnableDismissingKeyguard(final Runnable runnable,
            final Runnable cancelAction,
            final boolean dismissShade,
            final boolean afterKeyguardGone,
            final boolean deferred) {
        dismissKeyguardThenExecute(() -> {
            if (runnable != null) {
                if (mStatusBarKeyguardViewManager.isShowing()
                        && mStatusBarKeyguardViewManager.isOccluded()) {
                    mStatusBarKeyguardViewManager.addAfterKeyguardGoneRunnable(runnable);
                } else {
                    AsyncTask.execute(runnable);
                }
            }
            if (dismissShade) {
                if (mExpandedVisible && !mBouncerShowing) {
                    animateCollapsePanels(CommandQueue.FLAG_EXCLUDE_RECENTS_PANEL, true /* force */,
                            true /* delayed*/);
                } else {

                    // Do it after DismissAction has been processed to conserve the needed ordering.
                    mHandler.post(this::runPostCollapseRunnables);
                }
            } else if (isInLaunchTransition() && mNotificationPanel.isLaunchTransitionFinished()) {

                // We are not dismissing the shade, but the launch transition is already finished,
                // so nobody will call readyForKeyguardDone anymore. Post it such that
                // keyguardDonePending gets called first.
                mHandler.post(mStatusBarKeyguardViewManager::readyForKeyguardDone);
            }
            return deferred;
        }, cancelAction, afterKeyguardGone);
    }

    private final BroadcastReceiver mBroadcastReceiver = new BroadcastReceiver() {
        @Override
        public void onReceive(Context context, Intent intent) {
            if (DEBUG) Log.v(TAG, "onReceive: " + intent);
            String action = intent.getAction();
            if (Intent.ACTION_CLOSE_SYSTEM_DIALOGS.equals(action)) {
                KeyboardShortcuts.dismiss();
                if (mRemoteInputManager.getController() != null) {
                    mRemoteInputManager.getController().closeRemoteInputs();
                }
                if (mBubbleController.isStackExpanded()) {
                    mBubbleController.collapseStack();
                }
                if (mLockscreenUserManager.isCurrentProfile(getSendingUserId())) {
                    int flags = CommandQueue.FLAG_EXCLUDE_NONE;
                    String reason = intent.getStringExtra("reason");
                    if (reason != null && reason.equals(SYSTEM_DIALOG_REASON_RECENT_APPS)) {
                        flags |= CommandQueue.FLAG_EXCLUDE_RECENTS_PANEL;
                    }
                    animateCollapsePanels(flags);
                }
            }
            else if (Intent.ACTION_SCREEN_OFF.equals(action)) {
                if (mStatusBarWindowController != null) {
                    mStatusBarWindowController.setNotTouchable(false);
                }
                if (mBubbleController.isStackExpanded()) {
                    mBubbleController.collapseStack();
                }
                finishBarAnimations();
                resetUserExpandedStates();
            }
            else if (DevicePolicyManager.ACTION_SHOW_DEVICE_MONITORING_DIALOG.equals(action)) {
                mQSPanel.showDeviceMonitoringDialog();
            }
        }
    };

    private final BroadcastReceiver mDemoReceiver = new BroadcastReceiver() {
        @Override
        public void onReceive(Context context, Intent intent) {
            if (DEBUG) Log.v(TAG, "onReceive: " + intent);
            String action = intent.getAction();
            if (ACTION_DEMO.equals(action)) {
                Bundle bundle = intent.getExtras();
                if (bundle != null) {
                    String command = bundle.getString("command", "").trim().toLowerCase();
                    if (command.length() > 0) {
                        try {
                            dispatchDemoCommand(command, bundle);
                        } catch (Throwable t) {
                            Log.w(TAG, "Error running demo command, intent=" + intent, t);
                        }
                    }
                }
            } else if (ACTION_FAKE_ARTWORK.equals(action)) {
                if (DEBUG_MEDIA_FAKE_ARTWORK) {
                    mPresenter.updateMediaMetaData(true, true);
                }
            }
        }
    };

    public void resetUserExpandedStates() {
        ArrayList<NotificationEntry> activeNotifications = mEntryManager.getNotificationData()
                .getActiveNotifications();
        final int notificationCount = activeNotifications.size();
        for (int i = 0; i < notificationCount; i++) {
            NotificationEntry entry = activeNotifications.get(i);
            entry.resetUserExpansion();
        }
    }

    private void executeWhenUnlocked(OnDismissAction action, boolean requiresShadeOpen) {
        if (mStatusBarKeyguardViewManager.isShowing() && requiresShadeOpen) {
            mStatusBarStateController.setLeaveOpenOnKeyguardHide(true);
        }
        dismissKeyguardThenExecute(action, null /* cancelAction */, false /* afterKeyguardGone */);
    }

    protected void dismissKeyguardThenExecute(OnDismissAction action, boolean afterKeyguardGone) {
        dismissKeyguardThenExecute(action, null /* cancelRunnable */, afterKeyguardGone);
    }

    @Override
    public void dismissKeyguardThenExecute(OnDismissAction action, Runnable cancelAction,
            boolean afterKeyguardGone) {
        if (mWakefulnessLifecycle.getWakefulness() == WAKEFULNESS_ASLEEP
                && mUnlockMethodCache.canSkipBouncer()
                && !mStatusBarStateController.leaveOpenOnKeyguardHide()
                && isPulsing()) {
            // Reuse the biometric wake-and-unlock transition if we dismiss keyguard from a pulse.
            // TODO: Factor this transition out of BiometricUnlockController.
            mBiometricUnlockController.startWakeAndUnlock(
                    BiometricUnlockController.MODE_WAKE_AND_UNLOCK_PULSING);
        }
        if (mStatusBarKeyguardViewManager.isShowing()) {
            mStatusBarKeyguardViewManager.dismissWithAction(action, cancelAction,
                    afterKeyguardGone);
        } else {
            action.onDismiss();
        }
    }

    // SystemUIService notifies SystemBars of configuration changes, which then calls down here
    @Override
    public void onConfigChanged(Configuration newConfig) {
        updateResources();
        updateDisplaySize(); // populates mDisplayMetrics

        if (DEBUG) {
            Log.v(TAG, "configuration changed: " + mContext.getResources().getConfiguration());
        }

        mViewHierarchyManager.updateRowStates();
        mScreenPinningRequest.onConfigurationChanged();
    }

    @Override
    public void setLockscreenUser(int newUserId) {
        mLockscreenWallpaper.setCurrentUser(newUserId);
        mScrimController.setCurrentUser(newUserId);
        mWallpaperChangedReceiver.onReceive(mContext, null);
    }

    /**
     * Reload some of our resources when the configuration changes.
     *
     * We don't reload everything when the configuration changes -- we probably
     * should, but getting that smooth is tough.  Someday we'll fix that.  In the
     * meantime, just update the things that we know change.
     */
    void updateResources() {
        // Update the quick setting tiles
        if (mQSPanel != null) {
            mQSPanel.updateResources();
        }

        loadDimens();

        if (mStatusBarView != null) {
            mStatusBarView.updateResources();
        }
        if (mNotificationPanel != null) {
            mNotificationPanel.updateResources();
        }
        if (mBrightnessMirrorController != null) {
            mBrightnessMirrorController.updateResources();
        }
    }

    protected void loadDimens() {
        final Resources res = mContext.getResources();

        int oldBarHeight = mNaturalBarHeight;
        mNaturalBarHeight = res.getDimensionPixelSize(
                com.android.internal.R.dimen.status_bar_height);
        if (mStatusBarWindowController != null && mNaturalBarHeight != oldBarHeight) {
            mStatusBarWindowController.setBarHeight(mNaturalBarHeight);
        }

        if (DEBUG) Log.v(TAG, "defineSlots");
    }

    // Visibility reporting

    protected void handleVisibleToUserChanged(boolean visibleToUser) {
        if (visibleToUser) {
            handleVisibleToUserChangedImpl(visibleToUser);
            mNotificationLogger.startNotificationLogging();
        } else {
            mNotificationLogger.stopNotificationLogging();
            handleVisibleToUserChangedImpl(visibleToUser);
        }
    }

    void handlePeekToExpandTransistion() {
        try {
            // consider the transition from peek to expanded to be a panel open,
            // but not one that clears notification effects.
            int notificationLoad = mEntryManager.getNotificationData()
                    .getActiveNotifications().size();
            mBarService.onPanelRevealed(false, notificationLoad);
        } catch (RemoteException ex) {
            // Won't fail unless the world has ended.
        }
    }

    /**
     * The LEDs are turned off when the notification panel is shown, even just a little bit.
     * See also StatusBar.setPanelExpanded for another place where we attempt to do this.
     */
    private void handleVisibleToUserChangedImpl(boolean visibleToUser) {
        if (visibleToUser) {
            boolean pinnedHeadsUp = mHeadsUpManager.hasPinnedHeadsUp();
            boolean clearNotificationEffects =
                    !mPresenter.isPresenterFullyCollapsed() &&
                            (mState == StatusBarState.SHADE
                                    || mState == StatusBarState.SHADE_LOCKED);
            int notificationLoad = mEntryManager.getNotificationData().getActiveNotifications()
                    .size();
            if (pinnedHeadsUp && mPresenter.isPresenterFullyCollapsed()) {
                notificationLoad = 1;
            }
            final int finalNotificationLoad = notificationLoad;
            mUiOffloadThread.submit(() -> {
                try {
                    mBarService.onPanelRevealed(clearNotificationEffects,
                            finalNotificationLoad);
                } catch (RemoteException ex) {
                    // Won't fail unless the world has ended.
                }
            });
        } else {
            mUiOffloadThread.submit(() -> {
                try {
                    mBarService.onPanelHidden();
                } catch (RemoteException ex) {
                    // Won't fail unless the world has ended.
                }
            });
        }

    }

    private void logStateToEventlog() {
        boolean isShowing = mStatusBarKeyguardViewManager.isShowing();
        boolean isOccluded = mStatusBarKeyguardViewManager.isOccluded();
        boolean isBouncerShowing = mStatusBarKeyguardViewManager.isBouncerShowing();
        boolean isSecure = mUnlockMethodCache.isMethodSecure();
        boolean canSkipBouncer = mUnlockMethodCache.canSkipBouncer();
        int stateFingerprint = getLoggingFingerprint(mState,
                isShowing,
                isOccluded,
                isBouncerShowing,
                isSecure,
                canSkipBouncer);
        if (stateFingerprint != mLastLoggedStateFingerprint) {
            if (mStatusBarStateLog == null) {
                mStatusBarStateLog = new LogMaker(MetricsEvent.VIEW_UNKNOWN);
            }
            mMetricsLogger.write(mStatusBarStateLog
                    .setCategory(isBouncerShowing ? MetricsEvent.BOUNCER : MetricsEvent.LOCKSCREEN)
                    .setType(isShowing ? MetricsEvent.TYPE_OPEN : MetricsEvent.TYPE_CLOSE)
                    .setSubtype(isSecure ? 1 : 0));
            EventLogTags.writeSysuiStatusBarState(mState,
                    isShowing ? 1 : 0,
                    isOccluded ? 1 : 0,
                    isBouncerShowing ? 1 : 0,
                    isSecure ? 1 : 0,
                    canSkipBouncer ? 1 : 0);
            mLastLoggedStateFingerprint = stateFingerprint;
        }
    }

    /**
     * Returns a fingerprint of fields logged to eventlog
     */
    private static int getLoggingFingerprint(int statusBarState, boolean keyguardShowing,
            boolean keyguardOccluded, boolean bouncerShowing, boolean secure,
            boolean currentlyInsecure) {
        // Reserve 8 bits for statusBarState. We'll never go higher than
        // that, right? Riiiight.
        return (statusBarState & 0xFF)
                | ((keyguardShowing   ? 1 : 0) <<  8)
                | ((keyguardOccluded  ? 1 : 0) <<  9)
                | ((bouncerShowing    ? 1 : 0) << 10)
                | ((secure            ? 1 : 0) << 11)
                | ((currentlyInsecure ? 1 : 0) << 12);
    }

    //
    // tracing
    //

    void postStartTracing() {
        mHandler.postDelayed(mStartTracing, 3000);
    }

    void vibrate() {
        android.os.Vibrator vib = (android.os.Vibrator)mContext.getSystemService(
                Context.VIBRATOR_SERVICE);
        vib.vibrate(250, VIBRATION_ATTRIBUTES);
    }

    final Runnable mStartTracing = new Runnable() {
        @Override
        public void run() {
            vibrate();
            SystemClock.sleep(250);
            Log.d(TAG, "startTracing");
            android.os.Debug.startMethodTracing("/data/statusbar-traces/trace");
            mHandler.postDelayed(mStopTracing, 10000);
        }
    };

    final Runnable mStopTracing = () -> {
        android.os.Debug.stopMethodTracing();
        Log.d(TAG, "stopTracing");
        vibrate();
    };

    @Override
    public void postQSRunnableDismissingKeyguard(final Runnable runnable) {
        mHandler.post(() -> {
            mStatusBarStateController.setLeaveOpenOnKeyguardHide(true);
            executeRunnableDismissingKeyguard(() -> mHandler.post(runnable), null, false, false,
                    false);
        });
    }

    @Override
    public void postStartActivityDismissingKeyguard(final PendingIntent intent) {
        mHandler.post(() -> startPendingIntentDismissingKeyguard(intent));
    }

    @Override
    public void postStartActivityDismissingKeyguard(final Intent intent, int delay) {
        mHandler.postDelayed(() ->
                handleStartActivityDismissingKeyguard(intent, true /*onlyProvisioned*/), delay);
    }

    private void handleStartActivityDismissingKeyguard(Intent intent, boolean onlyProvisioned) {
        startActivityDismissingKeyguard(intent, onlyProvisioned, true /* dismissShade */);
    }

    private boolean mDemoModeAllowed;
    private boolean mDemoMode;

    @Override
    public void dispatchDemoCommand(String command, Bundle args) {
        if (!mDemoModeAllowed) {
            mDemoModeAllowed = Settings.Global.getInt(mContext.getContentResolver(),
                    DEMO_MODE_ALLOWED, 0) != 0;
        }
        if (!mDemoModeAllowed) return;
        if (command.equals(COMMAND_ENTER)) {
            mDemoMode = true;
        } else if (command.equals(COMMAND_EXIT)) {
            mDemoMode = false;
            checkBarModes();
        } else if (!mDemoMode) {
            // automatically enter demo mode on first demo command
            dispatchDemoCommand(COMMAND_ENTER, new Bundle());
        }
        boolean modeChange = command.equals(COMMAND_ENTER) || command.equals(COMMAND_EXIT);
        if ((modeChange || command.equals(COMMAND_VOLUME)) && mVolumeComponent != null) {
            mVolumeComponent.dispatchDemoCommand(command, args);
        }
        if (modeChange || command.equals(COMMAND_CLOCK)) {
            dispatchDemoCommandToView(command, args, R.id.clock);
        }
        if (modeChange || command.equals(COMMAND_BATTERY)) {
            mBatteryController.dispatchDemoCommand(command, args);
        }
        if (modeChange || command.equals(COMMAND_STATUS)) {
            ((StatusBarIconControllerImpl) mIconController).dispatchDemoCommand(command, args);
        }
        if (mNetworkController != null && (modeChange || command.equals(COMMAND_NETWORK))) {
            mNetworkController.dispatchDemoCommand(command, args);
        }
        if (modeChange || command.equals(COMMAND_NOTIFICATIONS)) {
            View notifications = mStatusBarView == null ? null
                    : mStatusBarView.findViewById(R.id.notification_icon_area);
            if (notifications != null) {
                String visible = args.getString("visible");
                int vis = mDemoMode && "false".equals(visible) ? View.INVISIBLE : View.VISIBLE;
                notifications.setVisibility(vis);
            }
        }
        if (command.equals(COMMAND_BARS)) {
            String mode = args.getString("mode");
            int barMode = "opaque".equals(mode) ? MODE_OPAQUE :
                    "translucent".equals(mode) ? MODE_TRANSLUCENT :
                    "semi-transparent".equals(mode) ? MODE_SEMI_TRANSPARENT :
                    "transparent".equals(mode) ? MODE_TRANSPARENT :
                    "warning".equals(mode) ? MODE_WARNING :
                    -1;
            if (barMode != -1) {
                boolean animate = true;
                if (mStatusBarView != null) {
                    mStatusBarView.getBarTransitions().transitionTo(barMode, animate);
                }
                mNavigationBarController.transitionTo(mDisplayId, barMode, animate);
            }
        }
        if (modeChange || command.equals(COMMAND_OPERATOR)) {
            dispatchDemoCommandToView(command, args, R.id.operator_name);
        }
    }

    private void dispatchDemoCommandToView(String command, Bundle args, int id) {
        if (mStatusBarView == null) return;
        View v = mStatusBarView.findViewById(id);
        if (v instanceof DemoMode) {
            ((DemoMode)v).dispatchDemoCommand(command, args);
        }
    }

    public void showKeyguard() {
        mStatusBarStateController.setKeyguardRequested(true);
        mStatusBarStateController.setLeaveOpenOnKeyguardHide(false);
        mPendingRemoteInputView = null;
        updateIsKeyguard();
        mAssistManager.onLockscreenShown();
    }

    public boolean hideKeyguard() {
        mStatusBarStateController.setKeyguardRequested(false);
        return updateIsKeyguard();
    }

    /**
     * stop(tag)
     * @return True if StatusBar state is FULLSCREEN_USER_SWITCHER.
     */
    public boolean isFullScreenUserSwitcherState() {
        return mState == StatusBarState.FULLSCREEN_USER_SWITCHER;
    }

    private boolean updateIsKeyguard() {
        boolean wakeAndUnlocking = mBiometricUnlockController.getMode()
                == BiometricUnlockController.MODE_WAKE_AND_UNLOCK;

        // For dozing, keyguard needs to be shown whenever the device is non-interactive. Otherwise
        // there's no surface we can show to the user. Note that the device goes fully interactive
        // late in the transition, so we also allow the device to start dozing once the screen has
        // turned off fully.
        boolean keyguardForDozing = mDozingRequested &&
                (!mDeviceInteractive || isGoingToSleep() && (isScreenFullyOff() || mIsKeyguard));
        boolean shouldBeKeyguard = (mStatusBarStateController.isKeyguardRequested()
                || keyguardForDozing) && !wakeAndUnlocking;
        if (keyguardForDozing) {
            updatePanelExpansionForKeyguard();
        }
        if (shouldBeKeyguard) {
            if (isGoingToSleep()
                    && mScreenLifecycle.getScreenState() == ScreenLifecycle.SCREEN_TURNING_OFF) {
                // Delay showing the keyguard until screen turned off.
            } else {
                showKeyguardImpl();
            }
        } else {
            return hideKeyguardImpl();
        }
        return false;
    }

    public void showKeyguardImpl() {
        mIsKeyguard = true;
        if (mKeyguardMonitor.isLaunchTransitionFadingAway()) {
            mNotificationPanel.animate().cancel();
            onLaunchTransitionFadingEnded();
        }
        mHandler.removeMessages(MSG_LAUNCH_TRANSITION_TIMEOUT);
        if (mUserSwitcherController != null && mUserSwitcherController.useFullscreenUserSwitcher()) {
            mStatusBarStateController.setState(StatusBarState.FULLSCREEN_USER_SWITCHER);
        } else if (!mPulseExpansionHandler.isWakingToShadeLocked()){
            mStatusBarStateController.setState(StatusBarState.KEYGUARD);
        }
        updatePanelExpansionForKeyguard();
        if (mDraggedDownEntry != null) {
            mDraggedDownEntry.setUserLocked(false);
            mDraggedDownEntry.notifyHeightChanged(false /* needsAnimation */);
            mDraggedDownEntry = null;
        }
    }

    private void updatePanelExpansionForKeyguard() {
        if (mState == StatusBarState.KEYGUARD && mBiometricUnlockController.getMode()
                != BiometricUnlockController.MODE_WAKE_AND_UNLOCK && !mBouncerShowing) {
            instantExpandNotificationsPanel();
        } else if (mState == StatusBarState.FULLSCREEN_USER_SWITCHER) {
            instantCollapseNotificationPanel();
        }
    }

    private void onLaunchTransitionFadingEnded() {
        mNotificationPanel.setAlpha(1.0f);
        mNotificationPanel.onAffordanceLaunchEnded();
        releaseGestureWakeLock();
        runLaunchTransitionEndRunnable();
        mKeyguardMonitor.setLaunchTransitionFadingAway(false);
        mPresenter.updateMediaMetaData(true /* metaDataChanged */, true);
    }

    public void addPostCollapseAction(Runnable r) {
        mPostCollapseRunnables.add(r);
    }

    public boolean isInLaunchTransition() {
        return mNotificationPanel.isLaunchTransitionRunning()
                || mNotificationPanel.isLaunchTransitionFinished();
    }

    /**
     * Fades the content of the keyguard away after the launch transition is done.
     *
     * @param beforeFading the runnable to be run when the circle is fully expanded and the fading
     *                     starts
     * @param endRunnable the runnable to be run when the transition is done
     */
    public void fadeKeyguardAfterLaunchTransition(final Runnable beforeFading,
            Runnable endRunnable) {
        mHandler.removeMessages(MSG_LAUNCH_TRANSITION_TIMEOUT);
        mLaunchTransitionEndRunnable = endRunnable;
        Runnable hideRunnable = () -> {
            mKeyguardMonitor.setLaunchTransitionFadingAway(true);
            if (beforeFading != null) {
                beforeFading.run();
            }
            updateScrimController();
            mPresenter.updateMediaMetaData(false, true);
            mNotificationPanel.setAlpha(1);
            mNotificationPanel.animate()
                    .alpha(0)
                    .setStartDelay(FADE_KEYGUARD_START_DELAY)
                    .setDuration(FADE_KEYGUARD_DURATION)
                    .withLayer()
                    .withEndAction(this::onLaunchTransitionFadingEnded);
            mCommandQueue.appTransitionStarting(mDisplayId, SystemClock.uptimeMillis(),
                    LightBarTransitionsController.DEFAULT_TINT_ANIMATION_DURATION, true);
        };
        if (mNotificationPanel.isLaunchTransitionRunning()) {
            mNotificationPanel.setLaunchTransitionEndRunnable(hideRunnable);
        } else {
            hideRunnable.run();
        }
    }

    /**
     * Fades the content of the Keyguard while we are dozing and makes it invisible when finished
     * fading.
     */
    public void fadeKeyguardWhilePulsing() {
        mNotificationPanel.animate()
                .alpha(0f)
                .setStartDelay(0)
                .setDuration(FADE_KEYGUARD_DURATION_PULSING)
                .setInterpolator(Interpolators.ALPHA_OUT)
                .withEndAction(()-> {
                    hideKeyguard();
                    mStatusBarKeyguardViewManager.onKeyguardFadedAway();
                }).start();
    }

    /**
     * Plays the animation when an activity that was occluding Keyguard goes away.
     */
    public void animateKeyguardUnoccluding() {
        mNotificationPanel.setExpandedFraction(0f);
        animateExpandNotificationsPanel();
    }

    /**
     * Starts the timeout when we try to start the affordances on Keyguard. We usually rely that
     * Keyguard goes away via fadeKeyguardAfterLaunchTransition, however, that might not happen
     * because the launched app crashed or something else went wrong.
     */
    public void startLaunchTransitionTimeout() {
        mHandler.sendEmptyMessageDelayed(MSG_LAUNCH_TRANSITION_TIMEOUT,
                LAUNCH_TRANSITION_TIMEOUT_MS);
    }

    private void onLaunchTransitionTimeout() {
        Log.w(TAG, "Launch transition: Timeout!");
        mNotificationPanel.onAffordanceLaunchEnded();
        releaseGestureWakeLock();
        mNotificationPanel.resetViews(false /* animate */);
    }

    private void runLaunchTransitionEndRunnable() {
        if (mLaunchTransitionEndRunnable != null) {
            Runnable r = mLaunchTransitionEndRunnable;

            // mLaunchTransitionEndRunnable might call showKeyguard, which would execute it again,
            // which would lead to infinite recursion. Protect against it.
            mLaunchTransitionEndRunnable = null;
            r.run();
        }
    }

    /**
     * @return true if we would like to stay in the shade, false if it should go away entirely
     */
    public boolean hideKeyguardImpl() {
        mIsKeyguard = false;
        Trace.beginSection("StatusBar#hideKeyguard");
        boolean staying = mStatusBarStateController.leaveOpenOnKeyguardHide();
        if (!(mStatusBarStateController.setState(StatusBarState.SHADE))) {
            //TODO: StatusBarStateController should probably know about hiding the keyguard and
            // notify listeners.

            // If the state didn't change, we may still need to update public mode
            mLockscreenUserManager.updatePublicMode();
        }
        if (mStatusBarStateController.leaveOpenOnKeyguardHide()) {
            if (!mStatusBarStateController.isKeyguardRequested()) {
                mStatusBarStateController.setLeaveOpenOnKeyguardHide(false);
            }
            long delay = mKeyguardMonitor.calculateGoingToFullShadeDelay();
            mNotificationPanel.animateToFullShade(delay);
            if (mDraggedDownEntry != null) {
                mDraggedDownEntry.setUserLocked(false);
                mDraggedDownEntry = null;
            }

            // Disable layout transitions in navbar for this transition because the load is just
            // too heavy for the CPU and GPU on any device.
            mNavigationBarController.disableAnimationsDuringHide(mDisplayId, delay);
        } else if (!mNotificationPanel.isCollapsing()) {
            instantCollapseNotificationPanel();
        }

        // Keyguard state has changed, but QS is not listening anymore. Make sure to update the tile
        // visibilities so next time we open the panel we know the correct height already.
        if (mQSPanel != null) {
            mQSPanel.refreshAllTiles();
        }
        mHandler.removeMessages(MSG_LAUNCH_TRANSITION_TIMEOUT);
        releaseGestureWakeLock();
        mNotificationPanel.onAffordanceLaunchEnded();
        mNotificationPanel.animate().cancel();
        mNotificationPanel.setAlpha(1f);
        ViewGroupFadeHelper.reset(mNotificationPanel);
        updateScrimController();
        Trace.endSection();
        return staying;
    }

    private void releaseGestureWakeLock() {
        if (mGestureWakeLock.isHeld()) {
            mGestureWakeLock.release();
        }
    }

    /**
     * Notifies the status bar that Keyguard is going away very soon.
     */
    public void keyguardGoingAway() {
        // Treat Keyguard exit animation as an app transition to achieve nice transition for status
        // bar.
        mKeyguardMonitor.notifyKeyguardGoingAway(true);
        mCommandQueue.appTransitionPending(mDisplayId, true /* forced */);
    }

    /**
     * Notifies the status bar the Keyguard is fading away with the specified timings.
     *  @param startTime the start time of the animations in uptime millis
     * @param delay the precalculated animation delay in milliseconds
     * @param fadeoutDuration the duration of the exit animation, in milliseconds
     * @param isBypassFading is this a fading away animation while bypassing
     */
    public void setKeyguardFadingAway(long startTime, long delay, long fadeoutDuration,
            boolean isBypassFading) {
        mCommandQueue.appTransitionStarting(mDisplayId, startTime + fadeoutDuration
                        - LightBarTransitionsController.DEFAULT_TINT_ANIMATION_DURATION,
                LightBarTransitionsController.DEFAULT_TINT_ANIMATION_DURATION, true);
        mCommandQueue.recomputeDisableFlags(mDisplayId, fadeoutDuration > 0 /* animate */);
        mCommandQueue.appTransitionStarting(mDisplayId,
                    startTime - LightBarTransitionsController.DEFAULT_TINT_ANIMATION_DURATION,
                    LightBarTransitionsController.DEFAULT_TINT_ANIMATION_DURATION, true);
        mKeyguardMonitor.notifyKeyguardFadingAway(delay, fadeoutDuration, isBypassFading);
    }

    /**
     * Notifies that the Keyguard fading away animation is done.
     */
    public void finishKeyguardFadingAway() {
        mKeyguardMonitor.notifyKeyguardDoneFading();
        mScrimController.setExpansionAffectsAlpha(true);
    }

    /**
     * Switches theme from light to dark and vice-versa.
     */
    protected void updateTheme() {

        // Lock wallpaper defines the color of the majority of the views, hence we'll use it
        // to set our default theme.
        final boolean lockDarkText = mColorExtractor.getNeutralColors().supportsDarkText();
        final int themeResId = lockDarkText ? R.style.Theme_SystemUI_Light : R.style.Theme_SystemUI;
        if (mContext.getThemeResId() != themeResId) {
            mContext.setTheme(themeResId);
            Dependency.get(ConfigurationController.class).notifyThemeChanged();
        }
    }

    private void updateDozingState() {
        Trace.traceCounter(Trace.TRACE_TAG_APP, "dozing", mDozing ? 1 : 0);
        Trace.beginSection("StatusBar#updateDozingState");

        boolean sleepingFromKeyguard =
                mStatusBarKeyguardViewManager.isGoingToSleepVisibleNotOccluded();
        boolean wakeAndUnlock = mBiometricUnlockController.getMode()
                == BiometricUnlockController.MODE_WAKE_AND_UNLOCK;
        boolean animate = (!mDozing && mDozeServiceHost.shouldAnimateWakeup() && !wakeAndUnlock)
                || (mDozing && mDozeServiceHost.shouldAnimateScreenOff() && sleepingFromKeyguard);

        mNotificationPanel.setDozing(mDozing, animate, mWakeUpTouchLocation);
        updateQsExpansionEnabled();
        Trace.endSection();
    }

    public void userActivity() {
        if (mState == StatusBarState.KEYGUARD) {
            mKeyguardViewMediatorCallback.userActivity();
        }
    }

    public boolean interceptMediaKey(KeyEvent event) {
        return mState == StatusBarState.KEYGUARD
                && mStatusBarKeyguardViewManager.interceptMediaKey(event);
    }

    protected boolean shouldUnlockOnMenuPressed() {
        return mDeviceInteractive && mState != StatusBarState.SHADE
            && mStatusBarKeyguardViewManager.shouldDismissOnMenuPressed();
    }

    public boolean onMenuPressed() {
        if (shouldUnlockOnMenuPressed()) {
            animateCollapsePanels(
                    CommandQueue.FLAG_EXCLUDE_RECENTS_PANEL /* flags */, true /* force */);
            return true;
        }
        return false;
    }

    public void endAffordanceLaunch() {
        releaseGestureWakeLock();
        mNotificationPanel.onAffordanceLaunchEnded();
    }

    public boolean onBackPressed() {
        boolean isScrimmedBouncer = mScrimController.getState() == ScrimState.BOUNCER_SCRIMMED;
        if (mStatusBarKeyguardViewManager.onBackPressed(isScrimmedBouncer /* hideImmediately */)) {
            if (!isScrimmedBouncer) {
                mNotificationPanel.expandWithoutQs();
            }
            return true;
        }
        if (mNotificationPanel.isQsExpanded()) {
            if (mNotificationPanel.isQsDetailShowing()) {
                mNotificationPanel.closeQsDetail();
            } else {
                mNotificationPanel.animateCloseQs(false /* animateAway */);
            }
            return true;
        }
        if (mState != StatusBarState.KEYGUARD && mState != StatusBarState.SHADE_LOCKED) {
            if (mNotificationPanel.canPanelBeCollapsed()) {
                animateCollapsePanels();
            } else {
                mBubbleController.performBackPressIfNeeded();
            }
            return true;
        }
        if (mKeyguardUserSwitcher != null && mKeyguardUserSwitcher.hideIfNotSimple(true)) {
            return true;
        }
        return false;
    }

    public boolean onSpacePressed() {
        if (mDeviceInteractive && mState != StatusBarState.SHADE) {
            animateCollapsePanels(
                    CommandQueue.FLAG_EXCLUDE_RECENTS_PANEL /* flags */, true /* force */);
            return true;
        }
        return false;
    }

    private void showBouncerIfKeyguard() {
        if ((mState == StatusBarState.KEYGUARD || mState == StatusBarState.SHADE_LOCKED)
                && !mKeyguardViewMediator.isHiding()) {
            showBouncer(true /* scrimmed */);
        }
    }

    @Override
    public void showBouncer(boolean scrimmed) {
        mStatusBarKeyguardViewManager.showBouncer(scrimmed);
    }

    @Override
    public void instantExpandNotificationsPanel() {
        // Make our window larger and the panel expanded.
        makeExpandedVisible(true);
        mNotificationPanel.expand(false /* animate */);
        mCommandQueue.recomputeDisableFlags(mDisplayId, false /* animate */);
    }

    @Override
    public boolean closeShadeIfOpen() {
        if (!mNotificationPanel.isFullyCollapsed()) {
            mCommandQueue.animateCollapsePanels(
                    CommandQueue.FLAG_EXCLUDE_RECENTS_PANEL, true /* force */);
            visibilityChanged(false);
            mAssistManager.hideAssist();
        }
        return false;
    }

    @Override
    public void postOnShadeExpanded(Runnable executable) {
        mNotificationPanel.getViewTreeObserver().addOnGlobalLayoutListener(
                new ViewTreeObserver.OnGlobalLayoutListener() {
                    @Override
                    public void onGlobalLayout() {
                        if (getStatusBarWindow().getHeight() != getStatusBarHeight()) {
                            mNotificationPanel.getViewTreeObserver()
                                    .removeOnGlobalLayoutListener(this);
                            mNotificationPanel.post(executable);
                        }
                    }
                });
    }

    private void instantCollapseNotificationPanel() {
        mNotificationPanel.instantCollapse();
        runPostCollapseRunnables();
    }

    @Override
    public void onStatePreChange(int oldState, int newState) {
        // If we're visible and switched to SHADE_LOCKED (the user dragged
        // down on the lockscreen), clear notification LED, vibration,
        // ringing.
        // Other transitions are covered in handleVisibleToUserChanged().
        if (mVisible && (newState == StatusBarState.SHADE_LOCKED
                || (((SysuiStatusBarStateController) Dependency.get(StatusBarStateController.class))
                .goingToFullShade()))) {
            clearNotificationEffects();
        }
        if (newState == StatusBarState.KEYGUARD) {
            mRemoteInputManager.onPanelCollapsed();
            maybeEscalateHeadsUp();
        }
    }

    @Override
    public void onStateChanged(int newState) {
        mState = newState;
        updateReportRejectedTouchVisibility();
        updateDozing();
        updateTheme();
        mNavigationBarController.touchAutoDim(mDisplayId);
        Trace.beginSection("StatusBar#updateKeyguardState");
        if (mState == StatusBarState.KEYGUARD) {
            mKeyguardIndicationController.setVisible(true);
            if (mKeyguardUserSwitcher != null) {
                mKeyguardUserSwitcher.setKeyguard(true,
                        mStatusBarStateController.fromShadeLocked());
            }
            if (mStatusBarView != null) mStatusBarView.removePendingHideExpandedRunnables();
            if (mAmbientIndicationContainer != null) {
                mAmbientIndicationContainer.setVisibility(View.VISIBLE);
            }
        } else {
            mKeyguardIndicationController.setVisible(false);
            if (mKeyguardUserSwitcher != null) {
                mKeyguardUserSwitcher.setKeyguard(false,
                        mStatusBarStateController.goingToFullShade() ||
                                mState == StatusBarState.SHADE_LOCKED ||
                                mStatusBarStateController.fromShadeLocked());
            }
            if (mAmbientIndicationContainer != null) {
                mAmbientIndicationContainer.setVisibility(View.INVISIBLE);
            }
        }
        updateDozingState();
        checkBarModes();
        updateScrimController();
        mPresenter.updateMediaMetaData(false, mState != StatusBarState.KEYGUARD);
        updateKeyguardState();
        Trace.endSection();
    }

    @Override
    public void onDozingChanged(boolean isDozing) {
        Trace.beginSection("StatusBar#updateDozing");
        mDozing = isDozing;

        // Collapse the notification panel if open
        boolean dozingAnimated = mDozingRequested
                && DozeParameters.getInstance(mContext).shouldControlScreenOff();
        mNotificationPanel.resetViews(dozingAnimated);

        updateQsExpansionEnabled();
        mKeyguardViewMediator.setDozing(mDozing);

        mEntryManager.updateNotifications();
        updateDozingState();
        updateScrimController();
        updateReportRejectedTouchVisibility();
        Trace.endSection();
    }

    private void updateDozing() {
        // When in wake-and-unlock while pulsing, keep dozing state until fully unlocked.
        boolean dozing = mDozingRequested && mState == StatusBarState.KEYGUARD
                || mBiometricUnlockController.getMode()
                == BiometricUnlockController.MODE_WAKE_AND_UNLOCK_PULSING;
        // When in wake-and-unlock we may not have received a change to mState
        // but we still should not be dozing, manually set to false.
        if (mBiometricUnlockController.getMode() ==
                BiometricUnlockController.MODE_WAKE_AND_UNLOCK) {
            dozing = false;
        }

        mStatusBarStateController.setIsDozing(dozing);
    }

    private void updateKeyguardState() {
        mKeyguardMonitor.notifyKeyguardState(mStatusBarKeyguardViewManager.isShowing(),
                mUnlockMethodCache.isMethodSecure(),
                mStatusBarKeyguardViewManager.isOccluded());
    }

    public void onActivationReset() {
        mKeyguardIndicationController.hideTransientIndication();
    }

    public void onTrackingStarted() {
        runPostCollapseRunnables();
    }

    public void onClosingFinished() {
        runPostCollapseRunnables();
        if (!mPresenter.isPresenterFullyCollapsed()) {
            // if we set it not to be focusable when collapsing, we have to undo it when we aborted
            // the closing
            mStatusBarWindowController.setStatusBarFocusable(true);
        }
    }

    public void onUnlockHintStarted() {
        mFalsingManager.onUnlockHintStarted();
        mKeyguardIndicationController.showTransientIndication(R.string.keyguard_unlock);
    }

    public void onHintFinished() {
        // Delay the reset a bit so the user can read the text.
        mKeyguardIndicationController.hideTransientIndicationDelayed(HINT_RESET_DELAY_MS);
    }

    public void onCameraHintStarted() {
        mFalsingManager.onCameraHintStarted();
        mKeyguardIndicationController.showTransientIndication(R.string.camera_hint);
    }

    public void onVoiceAssistHintStarted() {
        mFalsingManager.onLeftAffordanceHintStarted();
        mKeyguardIndicationController.showTransientIndication(R.string.voice_hint);
    }

    public void onPhoneHintStarted() {
        mFalsingManager.onLeftAffordanceHintStarted();
        mKeyguardIndicationController.showTransientIndication(R.string.phone_hint);
    }

    public void onTrackingStopped(boolean expand) {
        if (mState == StatusBarState.KEYGUARD || mState == StatusBarState.SHADE_LOCKED) {
            if (!expand && !mUnlockMethodCache.canSkipBouncer()) {
                showBouncer(false /* scrimmed */);
            }
        }
    }

    // TODO: Figure out way to remove these.
    public NavigationBarView getNavigationBarView() {
        return mNavigationBarController.getNavigationBarView(mDisplayId);
    }

    /**
     * TODO: Remove this method. Views should not be passed forward. Will cause theme issues.
     * @return bottom area view
     */
    public KeyguardBottomAreaView getKeyguardBottomAreaView() {
        return mNotificationPanel.getKeyguardBottomAreaView();
    }

    /**
     * If secure with redaction: Show bouncer, go to unlocked shade.
     *
     * <p>If secure without redaction or no security: Go to {@link StatusBarState#SHADE_LOCKED}.</p>
     *
     * @param expandView The view to expand after going to the shade.
     */
    public void goToLockedShade(View expandView) {
        if ((mDisabled2 & StatusBarManager.DISABLE2_NOTIFICATION_SHADE) != 0) {
            return;
        }

        int userId = mLockscreenUserManager.getCurrentUserId();
        ExpandableNotificationRow row = null;
        NotificationEntry entry = null;
        if (expandView instanceof ExpandableNotificationRow) {
            entry = ((ExpandableNotificationRow) expandView).getEntry();
            entry.setUserExpanded(true /* userExpanded */, true /* allowChildExpansion */);
            // Indicate that the group expansion is changing at this time -- this way the group
            // and children backgrounds / divider animations will look correct.
            entry.setGroupExpansionChanging(true);
            if (entry.notification != null) {
                userId = entry.notification.getUserId();
            }
        }
        boolean fullShadeNeedsBouncer = !mLockscreenUserManager.
                userAllowsPrivateNotificationsInPublic(mLockscreenUserManager.getCurrentUserId())
                || !mLockscreenUserManager.shouldShowLockscreenNotifications()
                || mFalsingManager.shouldEnforceBouncer();
        if (mKeyguardBypassController.getBypassEnabled()) {
            fullShadeNeedsBouncer = false;
        }
        if (mLockscreenUserManager.isLockscreenPublicMode(userId) && fullShadeNeedsBouncer) {
            mStatusBarStateController.setLeaveOpenOnKeyguardHide(true);
            showBouncerIfKeyguard();
            mDraggedDownEntry = entry;
            mPendingRemoteInputView = null;
        } else {
            mNotificationPanel.animateToFullShade(0 /* delay */);
            mStatusBarStateController.setState(StatusBarState.SHADE_LOCKED);
        }
    }

    /**
     * Goes back to the keyguard after hanging around in {@link StatusBarState#SHADE_LOCKED}.
     */
    public void goToKeyguard() {
        if (mState == StatusBarState.SHADE_LOCKED) {
            mStatusBarStateController.setState(StatusBarState.KEYGUARD);
        }
    }

    /**
     * Propagation of the bouncer state, indicating that it's fully visible.
     */
    public void setBouncerShowing(boolean bouncerShowing) {
        mBouncerShowing = bouncerShowing;
        mKeyguardBypassController.setBouncerShowing(bouncerShowing);
        mPulseExpansionHandler.setBouncerShowing(bouncerShowing);
        mStatusBarWindow.setBouncerShowingScrimmed(isBouncerShowingScrimmed());
        if (mStatusBarView != null) mStatusBarView.setBouncerShowing(bouncerShowing);
        updateHideIconsForBouncer(true /* animate */);
        mCommandQueue.recomputeDisableFlags(mDisplayId, true /* animate */);
        updateScrimController();
        if (!mBouncerShowing) {
            updatePanelExpansionForKeyguard();
        }
    }

    /**
     * Collapses the notification shade if it is tracking or expanded.
     */
    public void collapseShade() {
        if (mNotificationPanel.isTracking()) {
            mStatusBarWindow.cancelCurrentTouch();
        }
        if (mPanelExpanded && mState == StatusBarState.SHADE) {
            animateCollapsePanels();
        }
    }

    @VisibleForTesting
    final WakefulnessLifecycle.Observer mWakefulnessObserver = new WakefulnessLifecycle.Observer() {
        @Override
        public void onFinishedGoingToSleep() {
            mNotificationPanel.onAffordanceLaunchEnded();
            releaseGestureWakeLock();
            mLaunchCameraWhenFinishedWaking = false;
            mDeviceInteractive = false;
            mWakeUpComingFromTouch = false;
            mWakeUpTouchLocation = null;
            mVisualStabilityManager.setScreenOn(false);
            updateVisibleToUser();

            updateNotificationPanelTouchState();
            mStatusBarWindow.cancelCurrentTouch();
            if (mLaunchCameraOnFinishedGoingToSleep) {
                mLaunchCameraOnFinishedGoingToSleep = false;

                // This gets executed before we will show Keyguard, so post it in order that the state
                // is correct.
                mHandler.post(() -> onCameraLaunchGestureDetected(mLastCameraLaunchSource));
            }
            updateIsKeyguard();
        }

        @Override
        public void onStartedGoingToSleep() {
            updateNotificationPanelTouchState();
            notifyHeadsUpGoingToSleep();
            dismissVolumeDialog();
            mWakeUpCoordinator.setFullyAwake(false);
            mBypassHeadsUpNotifier.setFullyAwake(false);
            mKeyguardBypassController.onStartedGoingToSleep();
        }

        @Override
        public void onStartedWakingUp() {
            mDeviceInteractive = true;
            mWakeUpCoordinator.setWakingUp(true);
            if (!mKeyguardBypassController.getBypassEnabled()) {
                mHeadsUpManager.releaseAllImmediately();
            }
            mVisualStabilityManager.setScreenOn(true);
            updateVisibleToUser();
            updateIsKeyguard();
            mDozeServiceHost.stopDozing();
            // This is intentionally below the stopDozing call above, since it avoids that we're
            // unnecessarily animating the wakeUp transition. Animations should only be enabled
            // once we fully woke up.
            updateNotificationPanelTouchState();
            mPulseExpansionHandler.onStartedWakingUp();
        }

        @Override
        public void onFinishedWakingUp() {
            mWakeUpCoordinator.setFullyAwake(true);
            mBypassHeadsUpNotifier.setFullyAwake(true);
            mWakeUpCoordinator.setWakingUp(false);
            if (mLaunchCameraWhenFinishedWaking) {
                mNotificationPanel.launchCamera(false /* animate */, mLastCameraLaunchSource);
                mLaunchCameraWhenFinishedWaking = false;
            }
            updateScrimController();
        }
    };

    /**
     * We need to disable touch events because these might
     * collapse the panel after we expanded it, and thus we would end up with a blank
     * Keyguard.
     */
    private void updateNotificationPanelTouchState() {
        boolean goingToSleepWithoutAnimation = isGoingToSleep()
                && !DozeParameters.getInstance(mContext).shouldControlScreenOff();
        boolean disabled = (!mDeviceInteractive && !mPulsing) || goingToSleepWithoutAnimation;
        mNotificationPanel.setTouchAndAnimationDisabled(disabled);
        mNotificationIconAreaController.setAnimationsEnabled(!disabled);
    }

    final ScreenLifecycle.Observer mScreenObserver = new ScreenLifecycle.Observer() {
        @Override
        public void onScreenTurningOn() {
            mFalsingManager.onScreenTurningOn();
            mNotificationPanel.onScreenTurningOn();
        }

        @Override
        public void onScreenTurnedOn() {
            mScrimController.onScreenTurnedOn();
        }

        @Override
        public void onScreenTurnedOff() {
            mFalsingManager.onScreenOff();
            mScrimController.onScreenTurnedOff();
            updateIsKeyguard();
        }
    };

    public int getWakefulnessState() {
        return mWakefulnessLifecycle.getWakefulness();
    }

    private void vibrateForCameraGesture() {
        // Make sure to pass -1 for repeat so VibratorService doesn't stop us when going to sleep.
        mVibrator.vibrate(mCameraLaunchGestureVibePattern, -1 /* repeat */);
    }

    /**
     * @return true if the screen is currently fully off, i.e. has finished turning off and has
     *         since not started turning on.
     */
    public boolean isScreenFullyOff() {
        return mScreenLifecycle.getScreenState() == ScreenLifecycle.SCREEN_OFF;
    }

    @Override
    public void showScreenPinningRequest(int taskId) {
        if (mKeyguardMonitor.isShowing()) {
            // Don't allow apps to trigger this from keyguard.
            return;
        }
        // Show screen pinning request, since this comes from an app, show 'no thanks', button.
        showScreenPinningRequest(taskId, true);
    }

    public void showScreenPinningRequest(int taskId, boolean allowCancel) {
        mScreenPinningRequest.showPrompt(taskId, allowCancel);
    }

    public boolean hasActiveNotifications() {
        return !mEntryManager.getNotificationData().getActiveNotifications().isEmpty();
    }

    @Override
    public void appTransitionCancelled(int displayId) {
        if (displayId == mDisplayId) {
            getComponent(Divider.class).onAppTransitionFinished();
        }
    }

    @Override
    public void appTransitionFinished(int displayId) {
        if (displayId == mDisplayId) {
            getComponent(Divider.class).onAppTransitionFinished();
        }
    }

    @Override
    public void onCameraLaunchGestureDetected(int source) {
        mLastCameraLaunchSource = source;
        if (isGoingToSleep()) {
            if (DEBUG_CAMERA_LIFT) Slog.d(TAG, "Finish going to sleep before launching camera");
            mLaunchCameraOnFinishedGoingToSleep = true;
            return;
        }
        if (!mNotificationPanel.canCameraGestureBeLaunched(
                mStatusBarKeyguardViewManager.isShowing()
                        && (mExpandedVisible || mBouncerShowing))) {
            if (DEBUG_CAMERA_LIFT) Slog.d(TAG, "Can't launch camera right now, mExpandedVisible: " +
                    mExpandedVisible);
            return;
        }
        if (!mDeviceInteractive) {
            PowerManager pm = mContext.getSystemService(PowerManager.class);
            pm.wakeUp(SystemClock.uptimeMillis(), PowerManager.WAKE_REASON_CAMERA_LAUNCH,
                    "com.android.systemui:CAMERA_GESTURE");
        }
        vibrateForCameraGesture();

        if (source == StatusBarManager.CAMERA_LAUNCH_SOURCE_POWER_DOUBLE_TAP) {
            Log.v(TAG, "Camera launch");
            mKeyguardUpdateMonitor.onCameraLaunched();
        }

        if (!mStatusBarKeyguardViewManager.isShowing()) {
            startActivityDismissingKeyguard(KeyguardBottomAreaView.INSECURE_CAMERA_INTENT,
                    false /* onlyProvisioned */, true /* dismissShade */,
                    true /* disallowEnterPictureInPictureWhileLaunching */, null /* callback */, 0);
        } else {
            if (!mDeviceInteractive) {
                // Avoid flickering of the scrim when we instant launch the camera and the bouncer
                // comes on.
                mGestureWakeLock.acquire(LAUNCH_TRANSITION_TIMEOUT_MS + 1000L);
            }
            if (isWakingUpOrAwake()) {
                if (DEBUG_CAMERA_LIFT) Slog.d(TAG, "Launching camera");
                if (mStatusBarKeyguardViewManager.isBouncerShowing()) {
                    mStatusBarKeyguardViewManager.reset(true /* hide */);
                }
                mNotificationPanel.launchCamera(mDeviceInteractive /* animate */, source);
                updateScrimController();
            } else {
                // We need to defer the camera launch until the screen comes on, since otherwise
                // we will dismiss us too early since we are waiting on an activity to be drawn and
                // incorrectly get notified because of the screen on event (which resumes and pauses
                // some activities)
                if (DEBUG_CAMERA_LIFT) Slog.d(TAG, "Deferring until screen turns on");
                mLaunchCameraWhenFinishedWaking = true;
            }
        }
    }

    boolean isCameraAllowedByAdmin() {
        if (mDevicePolicyManager.getCameraDisabled(null,
                mLockscreenUserManager.getCurrentUserId())) {
            return false;
        } else if (mStatusBarKeyguardViewManager == null ||
                (isKeyguardShowing() && isKeyguardSecure())) {
            // Check if the admin has disabled the camera specifically for the keyguard
            return (mDevicePolicyManager.
                    getKeyguardDisabledFeatures(null, mLockscreenUserManager.getCurrentUserId())
                    & DevicePolicyManager.KEYGUARD_DISABLE_SECURE_CAMERA) == 0;
        }

        return true;
    }

    private boolean isGoingToSleep() {
        return mWakefulnessLifecycle.getWakefulness()
                == WakefulnessLifecycle.WAKEFULNESS_GOING_TO_SLEEP;
    }

    private boolean isWakingUpOrAwake() {
        return mWakefulnessLifecycle.getWakefulness() == WAKEFULNESS_AWAKE
                || mWakefulnessLifecycle.getWakefulness() == WAKEFULNESS_WAKING;
    }

    public void notifyBiometricAuthModeChanged() {
        updateDozing();
        updateScrimController();
        mStatusBarWindow.onBiometricAuthModeChanged(mBiometricUnlockController.isWakeAndUnlock(),
                mBiometricUnlockController.isBiometricUnlock());
    }

    @VisibleForTesting
    void updateScrimController() {
        Trace.beginSection("StatusBar#updateScrimController");

        // We don't want to end up in KEYGUARD state when we're unlocking with
        // fingerprint from doze. We should cross fade directly from black.
        boolean unlocking = mBiometricUnlockController.isWakeAndUnlock()
                || mKeyguardMonitor.isKeyguardFadingAway();

        // Do not animate the scrim expansion when triggered by the fingerprint sensor.
        mScrimController.setExpansionAffectsAlpha(
                !mBiometricUnlockController.isBiometricUnlock());

        boolean launchingAffordanceWithPreview =
                mNotificationPanel.isLaunchingAffordanceWithPreview();
        mScrimController.setLaunchingAffordanceWithPreview(launchingAffordanceWithPreview);

        if (mBouncerShowing) {
            // Bouncer needs the front scrim when it's on top of an activity,
            // tapping on a notification, editing QS or being dismissed by
            // FLAG_DISMISS_KEYGUARD_ACTIVITY.
            ScrimState state = mStatusBarKeyguardViewManager.bouncerNeedsScrimming()
                    ? ScrimState.BOUNCER_SCRIMMED : ScrimState.BOUNCER;
            mScrimController.transitionTo(state);
        } else if (isInLaunchTransition() || mLaunchCameraWhenFinishedWaking
                || launchingAffordanceWithPreview) {
            mScrimController.transitionTo(ScrimState.UNLOCKED, mUnlockScrimCallback);
        } else if (mBrightnessMirrorVisible) {
            mScrimController.transitionTo(ScrimState.BRIGHTNESS_MIRROR);
        } else if (isPulsing()) {
            mScrimController.transitionTo(ScrimState.PULSING,
                    mDozeScrimController.getScrimCallback());
        } else if (mDozing && !unlocking) {
            mScrimController.transitionTo(ScrimState.AOD);
        } else if (mIsKeyguard && !unlocking) {
            mScrimController.transitionTo(ScrimState.KEYGUARD);
        } else if (mBubbleController.isStackExpanded()) {
            mScrimController.transitionTo(ScrimState.BUBBLE_EXPANDED);
        } else {
            mScrimController.transitionTo(ScrimState.UNLOCKED, mUnlockScrimCallback);
        }
        Trace.endSection();
    }

    public boolean isKeyguardShowing() {
        if (mStatusBarKeyguardViewManager == null) {
            Slog.i(TAG, "isKeyguardShowing() called before startKeyguard(), returning true");
            return true;
        }
        return mStatusBarKeyguardViewManager.isShowing();
    }

    @VisibleForTesting
    final class DozeServiceHost implements DozeHost {
        private final ArrayList<Callback> mCallbacks = new ArrayList<>();
        private boolean mAnimateWakeup;
        private boolean mAnimateScreenOff;
        private boolean mIgnoreTouchWhilePulsing;
        @VisibleForTesting
        boolean mWakeLockScreenPerformsAuth = SystemProperties.getBoolean(
                "persist.sysui.wake_performs_auth", true);

        @Override
        public String toString() {
            return "PSB.DozeServiceHost[mCallbacks=" + mCallbacks.size() + "]";
        }

        public void firePowerSaveChanged(boolean active) {
            for (Callback callback : mCallbacks) {
                callback.onPowerSaveChanged(active);
            }
        }

        public void fireNotificationPulse(NotificationEntry entry) {
            Runnable pulseSupressedListener = () -> {
                entry.setPulseSuppressed(true);
                mNotificationIconAreaController.updateAodNotificationIcons();
            };
            for (Callback callback : mCallbacks) {
                callback.onNotificationAlerted(pulseSupressedListener);
            }
        }

        @Override
        public void addCallback(@NonNull Callback callback) {
            mCallbacks.add(callback);
        }

        @Override
        public void removeCallback(@NonNull Callback callback) {
            mCallbacks.remove(callback);
        }

        @Override
        public void startDozing() {
            if (!mDozingRequested) {
                mDozingRequested = true;
                DozeLog.traceDozing(mContext, mDozing);
                updateDozing();
                updateIsKeyguard();
            }
        }

        @Override
        public void pulseWhileDozing(@NonNull PulseCallback callback, int reason) {
            if (reason == DozeLog.PULSE_REASON_SENSOR_LONG_PRESS) {
                mPowerManager.wakeUp(SystemClock.uptimeMillis(), PowerManager.WAKE_REASON_GESTURE,
                        "com.android.systemui:LONG_PRESS");
                startAssist(new Bundle());
                return;
            }

            if (reason == DozeLog.PULSE_REASON_SENSOR_WAKE_LOCK_SCREEN) {
                mScrimController.setWakeLockScreenSensorActive(true);
            }

            if (reason == DozeLog.PULSE_REASON_DOCKING && mStatusBarWindow != null) {
                mStatusBarWindow.suppressWakeUpGesture(true);
            }

            boolean passiveAuthInterrupt = reason == DozeLog.PULSE_REASON_SENSOR_WAKE_LOCK_SCREEN
                            && mWakeLockScreenPerformsAuth;
            // Set the state to pulsing, so ScrimController will know what to do once we ask it to
            // execute the transition. The pulse callback will then be invoked when the scrims
            // are black, indicating that StatusBar is ready to present the rest of the UI.
            mPulsing = true;
            mNotificationPanel.setPulseReason(reason);
            mDozeScrimController.pulse(new PulseCallback() {
                @Override
                public void onPulseStarted() {
                    callback.onPulseStarted();
                    updateNotificationPanelTouchState();
                    setPulsing(true);
                }

                @Override
                public void onPulseFinished() {
                    mPulsing = false;
                    callback.onPulseFinished();
                    updateNotificationPanelTouchState();
                    mScrimController.setWakeLockScreenSensorActive(false);
                    if (mStatusBarWindow != null) {
                        mStatusBarWindow.suppressWakeUpGesture(false);
                    }
                    setPulsing(false);
                }

                private void setPulsing(boolean pulsing) {
                    mStatusBarStateController.setPulsing(pulsing);
                    mStatusBarKeyguardViewManager.setPulsing(pulsing);
                    mKeyguardViewMediator.setPulsing(pulsing);
                    mNotificationPanel.setPulsing(pulsing);
                    mVisualStabilityManager.setPulsing(pulsing);
                    mStatusBarWindow.setPulsing(pulsing);
                    mIgnoreTouchWhilePulsing = false;
                    if (mKeyguardUpdateMonitor != null && passiveAuthInterrupt) {
                        mKeyguardUpdateMonitor.onAuthInterruptDetected(pulsing /* active */);
                    }
                    updateScrimController();
                    mPulseExpansionHandler.setPulsing(pulsing);
                    mWakeUpCoordinator.setPulsing(pulsing);
                }
            }, reason);
            // DozeScrimController is in pulse state, now let's ask ScrimController to start
            // pulsing and draw the black frame, if necessary.
            updateScrimController();
        }

        @Override
        public void stopDozing() {
            if (mDozingRequested) {
                mDozingRequested = false;
                DozeLog.traceDozing(mContext, mDozing);
                updateDozing();
            }
        }

        @Override
        public void onIgnoreTouchWhilePulsing(boolean ignore) {
            if (ignore != mIgnoreTouchWhilePulsing) {
                DozeLog.tracePulseTouchDisabledByProx(mContext, ignore);
            }
            mIgnoreTouchWhilePulsing = ignore;
            if (isDozing() && ignore) {
                mStatusBarWindow.cancelCurrentTouch();
            }
        }

        @Override
        public void dozeTimeTick() {
            mNotificationPanel.dozeTimeTick();
            if (mAmbientIndicationContainer instanceof DozeReceiver) {
                ((DozeReceiver) mAmbientIndicationContainer).dozeTimeTick();
            }
        }

        @Override
        public boolean isPowerSaveActive() {
            return mBatteryController.isAodPowerSave();
        }

        @Override
        public boolean isPulsingBlocked() {
            return mBiometricUnlockController.getMode()
                    == BiometricUnlockController.MODE_WAKE_AND_UNLOCK;
        }

        @Override
        public boolean isProvisioned() {
            return mDeviceProvisionedController.isDeviceProvisioned()
                    && mDeviceProvisionedController.isCurrentUserSetup();
        }

        @Override
        public boolean isBlockingDoze() {
            if (mBiometricUnlockController.hasPendingAuthentication()) {
                Log.i(TAG, "Blocking AOD because fingerprint has authenticated");
                return true;
            }
            return false;
        }

        @Override
        public void extendPulse(int reason) {
            if (reason == DozeLog.PULSE_REASON_SENSOR_WAKE_LOCK_SCREEN) {
                mScrimController.setWakeLockScreenSensorActive(true);
            }
            if (mDozeScrimController.isPulsing() && mHeadsUpManager.hasNotifications()) {
                mHeadsUpManager.extendHeadsUp();
            } else {
                mDozeScrimController.extendPulse();
            }
        }

        @Override
        public void stopPulsing() {
            if (mDozeScrimController.isPulsing()) {
                mDozeScrimController.pulseOutNow();
            }
        }

        @Override
        public void setAnimateWakeup(boolean animateWakeup) {
            if (mWakefulnessLifecycle.getWakefulness() == WAKEFULNESS_AWAKE
                    || mWakefulnessLifecycle.getWakefulness() == WAKEFULNESS_WAKING) {
                // Too late to change the wakeup animation.
                return;
            }
            mAnimateWakeup = animateWakeup;
        }

        @Override
        public void setAnimateScreenOff(boolean animateScreenOff) {
            mAnimateScreenOff = animateScreenOff;
        }

        @Override
        public void onSlpiTap(float screenX, float screenY) {
            if (screenX > 0 && screenY > 0 && mAmbientIndicationContainer != null
                && mAmbientIndicationContainer.getVisibility() == View.VISIBLE) {
                mAmbientIndicationContainer.getLocationOnScreen(mTmpInt2);
                float viewX = screenX - mTmpInt2[0];
                float viewY = screenY - mTmpInt2[1];
                if (0 <= viewX && viewX <= mAmbientIndicationContainer.getWidth()
                        && 0 <= viewY && viewY <= mAmbientIndicationContainer.getHeight()) {
                    dispatchTap(mAmbientIndicationContainer, viewX, viewY);
                }
            }
        }

        @Override
        public void setDozeScreenBrightness(int value) {
            mStatusBarWindowController.setDozeScreenBrightness(value);
        }

        @Override
        public void setAodDimmingScrim(float scrimOpacity) {
            mScrimController.setAodFrontScrimAlpha(scrimOpacity);
        }

        @Override
        public void prepareForGentleWakeUp() {
            mScrimController.prepareForGentleWakeUp();
        }

        private void dispatchTap(View view, float x, float y) {
            long now = SystemClock.elapsedRealtime();
            dispatchTouchEvent(view, x, y, now, MotionEvent.ACTION_DOWN);
            dispatchTouchEvent(view, x, y, now, MotionEvent.ACTION_UP);
        }

        private void dispatchTouchEvent(View view, float x, float y, long now, int action) {
            MotionEvent ev = MotionEvent.obtain(now, now, action, x, y, 0 /* meta */);
            view.dispatchTouchEvent(ev);
            ev.recycle();
        }

        private boolean shouldAnimateWakeup() {
            return mAnimateWakeup;
        }

        public boolean shouldAnimateScreenOff() {
            return mAnimateScreenOff;
        }
    }

    public boolean shouldIgnoreTouch() {
        return isDozing() && mDozeServiceHost.mIgnoreTouchWhilePulsing;
    }

    // Begin Extra BaseStatusBar methods.

    protected CommandQueue mCommandQueue;
    protected IStatusBarService mBarService;

    // all notifications
    protected ViewGroup mStackScroller;

    protected NotificationGroupManager mGroupManager;

    protected NotificationGroupAlertTransferHelper mGroupAlertTransferHelper;

    // handling reordering
    protected VisualStabilityManager mVisualStabilityManager;

    protected AccessibilityManager mAccessibilityManager;

    protected boolean mDeviceInteractive;

    protected boolean mVisible;

    // mScreenOnFromKeyguard && mVisible.
    private boolean mVisibleToUser;

    protected DevicePolicyManager mDevicePolicyManager;
    protected PowerManager mPowerManager;
    protected StatusBarKeyguardViewManager mStatusBarKeyguardViewManager;

    protected KeyguardManager mKeyguardManager;
    private DeviceProvisionedController mDeviceProvisionedController
            = Dependency.get(DeviceProvisionedController.class);

    protected NavigationBarController mNavigationBarController;

    // UI-specific methods

    protected WindowManager mWindowManager;
    protected IWindowManager mWindowManagerService;
    private IDreamManager mDreamManager;

    protected Display mDisplay;
    private int mDisplayId;

    protected Recents mRecents;

    protected NotificationShelf mNotificationShelf;
    protected EmptyShadeView mEmptyShadeView;

    protected AssistManager mAssistManager;

    public boolean isDeviceInteractive() {
        return mDeviceInteractive;
    }

    private final BroadcastReceiver mBannerActionBroadcastReceiver = new BroadcastReceiver() {
        @Override
        public void onReceive(Context context, Intent intent) {
            String action = intent.getAction();
            if (BANNER_ACTION_CANCEL.equals(action) || BANNER_ACTION_SETUP.equals(action)) {
                NotificationManager noMan = (NotificationManager)
                        mContext.getSystemService(Context.NOTIFICATION_SERVICE);
                noMan.cancel(com.android.internal.messages.nano.SystemMessageProto.SystemMessage.
                        NOTE_HIDDEN_NOTIFICATIONS);

                Settings.Secure.putInt(mContext.getContentResolver(),
                        Settings.Secure.SHOW_NOTE_ABOUT_NOTIFICATION_HIDING, 0);
                if (BANNER_ACTION_SETUP.equals(action)) {
                    animateCollapsePanels(CommandQueue.FLAG_EXCLUDE_RECENTS_PANEL,
                            true /* force */);
                    mContext.startActivity(new Intent(Settings.ACTION_APP_NOTIFICATION_REDACTION)
                            .addFlags(Intent.FLAG_ACTIVITY_NEW_TASK)

                    );
                }
            }
        }
    };

    @Override
    public void collapsePanel(boolean animate) {
        if (animate) {
            boolean willCollapse = collapsePanel();
            if (!willCollapse) {
                runPostCollapseRunnables();
            }
        } else if (!mPresenter.isPresenterFullyCollapsed()) {
            instantCollapseNotificationPanel();
            visibilityChanged(false);
        } else {
            runPostCollapseRunnables();
        }
    }

    @Override
    public boolean collapsePanel() {
        if (!mNotificationPanel.isFullyCollapsed()) {
            // close the shade if it was open
            animateCollapsePanels(CommandQueue.FLAG_EXCLUDE_RECENTS_PANEL, true /* force */,
                    true /* delayed */);
            visibilityChanged(false);

            return true;
        } else {
            return false;
        }
    }

    protected NotificationListener mNotificationListener;

    public void setNotificationSnoozed(StatusBarNotification sbn, SnoozeOption snoozeOption) {
        if (snoozeOption.getSnoozeCriterion() != null) {
            mNotificationListener.snoozeNotification(sbn.getKey(),
                    snoozeOption.getSnoozeCriterion().getId());
        } else {
            mNotificationListener.snoozeNotification(sbn.getKey(),
                    snoozeOption.getMinutesToSnoozeFor() * 60 * 1000);
        }
    }

    @Override
    public void toggleSplitScreen() {
        toggleSplitScreenMode(-1 /* metricsDockAction */, -1 /* metricsUndockAction */);
    }

    void awakenDreams() {
        Dependency.get(UiOffloadThread.class).submit(() -> {
            try {
                mDreamManager.awaken();
            } catch (RemoteException e) {
                e.printStackTrace();
            }
        });
    }

    @Override
    public void preloadRecentApps() {
        int msg = MSG_PRELOAD_RECENT_APPS;
        mHandler.removeMessages(msg);
        mHandler.sendEmptyMessage(msg);
    }

    @Override
    public void cancelPreloadRecentApps() {
        int msg = MSG_CANCEL_PRELOAD_RECENT_APPS;
        mHandler.removeMessages(msg);
        mHandler.sendEmptyMessage(msg);
    }

    @Override
    public void dismissKeyboardShortcutsMenu() {
        int msg = MSG_DISMISS_KEYBOARD_SHORTCUTS_MENU;
        mHandler.removeMessages(msg);
        mHandler.sendEmptyMessage(msg);
    }

    @Override
    public void toggleKeyboardShortcutsMenu(int deviceId) {
        int msg = MSG_TOGGLE_KEYBOARD_SHORTCUTS_MENU;
        mHandler.removeMessages(msg);
        mHandler.obtainMessage(msg, deviceId, 0).sendToTarget();
    }

    @Override
    public void setTopAppHidesStatusBar(boolean topAppHidesStatusBar) {
        mTopHidesStatusBar = topAppHidesStatusBar;
        if (!topAppHidesStatusBar && mWereIconsJustHidden) {
            // Immediately update the icon hidden state, since that should only apply if we're
            // staying fullscreen.
            mWereIconsJustHidden = false;
            mCommandQueue.recomputeDisableFlags(mDisplayId, true);
        }
        updateHideIconsForBouncer(true /* animate */);
    }

    protected void toggleKeyboardShortcuts(int deviceId) {
        KeyboardShortcuts.toggle(mContext, deviceId);
    }

    protected void dismissKeyboardShortcuts() {
        KeyboardShortcuts.dismiss();
    }

    /**
     * Called when the notification panel layouts
     */
    public void onPanelLaidOut() {
        updateKeyguardMaxNotifications();
    }

    public void updateKeyguardMaxNotifications() {
        if (mState == StatusBarState.KEYGUARD) {
            // Since the number of notifications is determined based on the height of the view, we
            // need to update them.
            int maxBefore = mPresenter.getMaxNotificationsWhileLocked(false /* recompute */);
            int maxNotifications = mPresenter.getMaxNotificationsWhileLocked(true /* recompute */);
            if (maxBefore != maxNotifications) {
                mViewHierarchyManager.updateRowStates();
            }
        }
    }

    public void executeActionDismissingKeyguard(Runnable action, boolean afterKeyguardGone) {
        if (!mDeviceProvisionedController.isDeviceProvisioned()) return;

        dismissKeyguardThenExecute(() -> {
            new Thread(() -> {
                try {
                    // The intent we are sending is for the application, which
                    // won't have permission to immediately start an activity after
                    // the user switches to home.  We know it is safe to do at this
                    // point, so make sure new activity switches are now allowed.
                    ActivityManager.getService().resumeAppSwitches();
                } catch (RemoteException e) {
                }
                action.run();
            }).start();

            return collapsePanel();
        }, afterKeyguardGone);
    }

    @Override
    public void startPendingIntentDismissingKeyguard(final PendingIntent intent) {
        startPendingIntentDismissingKeyguard(intent, null);
    }

    @Override
    public void startPendingIntentDismissingKeyguard(
            final PendingIntent intent, @Nullable final Runnable intentSentUiThreadCallback) {
        startPendingIntentDismissingKeyguard(intent, intentSentUiThreadCallback, null /* row */);
    }

    @Override
    public void startPendingIntentDismissingKeyguard(
            final PendingIntent intent, @Nullable final Runnable intentSentUiThreadCallback,
            View associatedView) {
        final boolean afterKeyguardGone = intent.isActivity()
                && mActivityIntentHelper.wouldLaunchResolverActivity(intent.getIntent(),
                mLockscreenUserManager.getCurrentUserId());

        executeActionDismissingKeyguard(() -> {
            try {
                intent.send(null, 0, null, null, null, null, getActivityOptions(
                        mActivityLaunchAnimator.getLaunchAnimation(associatedView,
                                mShadeController.isOccluded())));
            } catch (PendingIntent.CanceledException e) {
                // the stack trace isn't very helpful here.
                // Just log the exception message.
                Log.w(TAG, "Sending intent failed: " + e);

                // TODO: Dismiss Keyguard.
            }
            if (intent.isActivity()) {
                mAssistManager.hideAssist();
            }
            if (intentSentUiThreadCallback != null) {
                postOnUiThread(intentSentUiThreadCallback);
            }
        }, afterKeyguardGone);
    }

    private void postOnUiThread(Runnable runnable) {
        mMainThreadHandler.post(runnable);
    }

    public static Bundle getActivityOptions(@Nullable RemoteAnimationAdapter animationAdapter) {
        ActivityOptions options;
        if (animationAdapter != null) {
            options = ActivityOptions.makeRemoteAnimation(animationAdapter);
        } else {
            options = ActivityOptions.makeBasic();
        }
        // Anything launched from the notification shade should always go into the secondary
        // split-screen windowing mode.
        options.setLaunchWindowingMode(WINDOWING_MODE_FULLSCREEN_OR_SPLIT_SCREEN_SECONDARY);
        return options.toBundle();
    }

    protected void visibilityChanged(boolean visible) {
        if (mVisible != visible) {
            mVisible = visible;
            if (!visible) {
                mGutsManager.closeAndSaveGuts(true /* removeLeavebehind */, true /* force */,
                        true /* removeControls */, -1 /* x */, -1 /* y */, true /* resetMenu */);
            }
        }
        updateVisibleToUser();
    }

    protected void updateVisibleToUser() {
        boolean oldVisibleToUser = mVisibleToUser;
        mVisibleToUser = mVisible && mDeviceInteractive;

        if (oldVisibleToUser != mVisibleToUser) {
            handleVisibleToUserChanged(mVisibleToUser);
        }
    }

    /**
     * Clear Buzz/Beep/Blink.
     */
    public void clearNotificationEffects() {
        try {
            mBarService.clearNotificationEffects();
        } catch (RemoteException e) {
            // Won't fail unless the world has ended.
        }
    }

    protected void notifyHeadsUpGoingToSleep() {
        maybeEscalateHeadsUp();
    }

    /**
     * @return Whether the security bouncer from Keyguard is showing.
     */
    public boolean isBouncerShowing() {
        return mBouncerShowing;
    }

    /**
     * @return Whether the security bouncer from Keyguard is showing.
     */
    public boolean isBouncerShowingScrimmed() {
        return isBouncerShowing() && mStatusBarKeyguardViewManager.bouncerNeedsScrimming();
    }

    /**
     * @return a PackageManger for userId or if userId is < 0 (USER_ALL etc) then
     *         return PackageManager for mContext
     */
    public static PackageManager getPackageManagerForUser(Context context, int userId) {
        Context contextForUser = context;
        // UserHandle defines special userId as negative values, e.g. USER_ALL
        if (userId >= 0) {
            try {
                // Create a context for the correct user so if a package isn't installed
                // for user 0 we can still load information about the package.
                contextForUser =
                        context.createPackageContextAsUser(context.getPackageName(),
                        Context.CONTEXT_RESTRICTED,
                        new UserHandle(userId));
            } catch (NameNotFoundException e) {
                // Shouldn't fail to find the package name for system ui.
            }
        }
        return contextForUser.getPackageManager();
    }

    public boolean isKeyguardSecure() {
        if (mStatusBarKeyguardViewManager == null) {
            // startKeyguard() hasn't been called yet, so we don't know.
            // Make sure anything that needs to know isKeyguardSecure() checks and re-checks this
            // value onVisibilityChanged().
            Slog.w(TAG, "isKeyguardSecure() called before startKeyguard(), returning false",
                    new Throwable());
            return false;
        }
        return mStatusBarKeyguardViewManager.isSecure();
    }

    @Override
    public void showAssistDisclosure() {
        if (mAssistManager != null) {
            mAssistManager.showDisclosure();
        }
    }

    public NotificationPanelView getPanel() {
        return mNotificationPanel;
    }

    @Override
    public void startAssist(Bundle args) {
        if (mAssistManager != null) {
            mAssistManager.startAssist(args);
        }
    }
    // End Extra BaseStatusBarMethods.

    public NotificationGutsManager getGutsManager() {
        return mGutsManager;
    }

    @Subcomponent
    public interface StatusBarInjector {
        void createStatusBar(StatusBar statusbar);
    }

    public @TransitionMode int getStatusBarMode() {
        return mStatusBarMode;
    }

}<|MERGE_RESOLUTION|>--- conflicted
+++ resolved
@@ -1238,11 +1238,7 @@
         mBiometricUnlockController = new BiometricUnlockController(mContext,
                 mDozeScrimController, keyguardViewMediator,
                 mScrimController, this, UnlockMethodCache.getInstance(mContext),
-<<<<<<< HEAD
-                new Handler(), mKeyguardUpdateMonitor, Dependency.get(TunerService.class));
-=======
                 new Handler(), mKeyguardUpdateMonitor, mKeyguardBypassController);
->>>>>>> d2127ecb
         putComponent(BiometricUnlockController.class, mBiometricUnlockController);
         mStatusBarKeyguardViewManager = keyguardViewMediator.registerStatusBar(this,
                 getBouncerContainer(), mNotificationPanel, mBiometricUnlockController,
@@ -4000,7 +3996,6 @@
             // execute the transition. The pulse callback will then be invoked when the scrims
             // are black, indicating that StatusBar is ready to present the rest of the UI.
             mPulsing = true;
-            mNotificationPanel.setPulseReason(reason);
             mDozeScrimController.pulse(new PulseCallback() {
                 @Override
                 public void onPulseStarted() {
