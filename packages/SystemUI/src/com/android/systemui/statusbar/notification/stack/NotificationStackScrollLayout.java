--- conflicted
+++ resolved
@@ -88,7 +88,6 @@
 import com.android.systemui.SwipeHelper;
 import com.android.systemui.classifier.FalsingManagerFactory;
 import com.android.systemui.colorextraction.SysuiColorExtractor;
-import com.android.systemui.doze.DozeLog;
 import com.android.systemui.plugins.ActivityStarter;
 import com.android.systemui.plugins.FalsingManager;
 import com.android.systemui.plugins.statusbar.NotificationMenuRowPlugin;
@@ -502,13 +501,9 @@
             mNotificationGutsManager = Dependency.get(NotificationGutsManager.class);
     private final NotificationSectionsManager mSectionsManager;
     private boolean mAnimateBottomOnLayout;
-<<<<<<< HEAD
-    private int mPulseReason;
-=======
     private float mLastSentAppear;
     private float mLastSentExpandedHeight;
     private boolean mWillExpand;
->>>>>>> d2127ecb
 
     @Inject
     public NotificationStackScrollLayout(
@@ -1400,14 +1395,7 @@
             mIsClipped = clipped;
         }
 
-<<<<<<< HEAD
-        if ((!mPulsing || mPulseReason == DozeLog.PULSE_REASON_DOCKING)
-                && mAmbientState.isFullyDark()) {
-            setClipBounds(null);
-        } else if (mAmbientState.isDarkAtAll()) {
-=======
         if (mAmbientState.isHiddenAtAll()) {
->>>>>>> d2127ecb
             clipToOutline = true;
             invalidateOutline();
             if (isFullyHidden()) {
@@ -2587,13 +2575,9 @@
                     false /* shiftPulsingWithFirst */);
             minTopPosition = firstVisibleSection.getBounds().top;
         }
-<<<<<<< HEAD
-        boolean shiftPulsingWithFirst = mAmbientPulseManager.getAllEntries().count() <= 1;
-=======
         boolean shiftPulsingWithFirst = mHeadsUpManager.getAllEntries().count() <= 1
                 && (mAmbientState.isDozing()
                         || (mKeyguardBypassController.getBypassEnabled() && onKeyguard));
->>>>>>> d2127ecb
         for (NotificationSection section : mSections) {
             int minBottomPosition = minTopPosition;
             if (section == lastSection) {
@@ -5169,7 +5153,6 @@
             return;
         }
         mPulsing = pulsing;
-        updateClipping();
         mAmbientState.setPulsing(pulsing);
         mSwipeHelper.setPulsing(pulsing);
         updateNotificationAnimationStates();
@@ -5177,11 +5160,6 @@
         updateContentHeight();
         requestChildrenUpdate();
         notifyHeightChangeListener(null, animated);
-    }
-
-    public void setPulseReason(int pulseReason) {
-        mPulseReason = pulseReason;
-        updateClipping();
     }
 
     @ShadeViewRefactor(RefactorComponent.SHADE_VIEW)
