/*
 * Copyright (C) 2015 The Android Open Source Project
 *
 * Licensed under the Apache License, Version 2.0 (the "License");
 * you may not use this file except in compliance with the License.
 * You may obtain a copy of the License at
 *
 *      http://www.apache.org/licenses/LICENSE-2.0
 *
 * Unless required by applicable law or agreed to in writing, software
 * distributed under the License is distributed on an "AS IS" BASIS,
 * WITHOUT WARRANTIES OR CONDITIONS OF ANY KIND, either express or implied.
 * See the License for the specific language governing permissions and
 * limitations under the License.
 */
package com.android.systemui.statusbar.policy;

import android.content.BroadcastReceiver;
import android.content.ContentResolver;
import android.content.Context;
import android.content.Intent;
import android.content.IntentFilter;
import android.content.res.Resources;
import android.database.ContentObserver;
import android.graphics.drawable.Drawable;
import android.net.NetworkCapabilities;
import android.net.Uri;
import android.os.Handler;
import android.os.UserHandle;
import android.os.Looper;
<<<<<<< HEAD
import android.provider.Settings;
=======
import android.os.Message;
>>>>>>> 0d7e17eb
import android.provider.Settings.Global;
import android.telephony.NetworkRegistrationInfo;
import android.telephony.ims.ImsMmTelManager;
import android.telephony.ims.feature.MmTelFeature;
import android.telephony.PhoneStateListener;
import android.telephony.ServiceState;
import android.telephony.SignalStrength;
import android.telephony.SubscriptionInfo;
import android.telephony.SubscriptionManager;
import android.telephony.TelephonyManager;
import android.text.Html;
import android.text.TextUtils;
import android.util.Log;
import android.util.SparseArray;

import com.android.ims.ImsException;
import com.android.ims.ImsManager;
import com.android.internal.annotations.VisibleForTesting;
import com.android.internal.telephony.TelephonyIntents;
import com.android.internal.telephony.cdma.EriInfo;
import com.android.settingslib.Utils;
import com.android.settingslib.graph.SignalDrawable;
import com.android.settingslib.net.SignalStrengthUtil;
import com.android.systemui.R;
import com.android.systemui.statusbar.policy.NetworkController.IconState;
import com.android.systemui.statusbar.policy.NetworkController.SignalCallback;
import com.android.systemui.statusbar.policy.NetworkControllerImpl.Config;
import com.android.systemui.statusbar.policy.NetworkControllerImpl.SubscriptionDefaults;

import java.io.PrintWriter;
import java.util.BitSet;
import java.util.Objects;
import java.util.regex.Matcher;
import java.util.regex.Pattern;


public class MobileSignalController extends SignalController<
        MobileSignalController.MobileState, MobileSignalController.MobileIconGroup> {

    // The message to display Nr5G icon gracfully by CarrierConfig timeout
    private static final int MSG_DISPLAY_GRACE = 1;

    private final TelephonyManager mPhone;
    private final SubscriptionDefaults mDefaults;
    private final String mNetworkNameDefault;
    private final String mNetworkNameSeparator;
    private final ContentObserver mObserver;
    @VisibleForTesting
    final PhoneStateListener mPhoneStateListener;
    // Save entire info for logging, we only use the id.
    final SubscriptionInfo mSubscriptionInfo;

    // @VisibleForDemoMode
    final SparseArray<MobileIconGroup> mNetworkToIconLookup;

    // Since some pieces of the phone state are interdependent we store it locally,
    // this could potentially become part of MobileState for simplification/complication
    // of code.
    private int mDataNetType = TelephonyManager.NETWORK_TYPE_UNKNOWN;
    private int mDataState = TelephonyManager.DATA_DISCONNECTED;
    private ServiceState mServiceState;
    private SignalStrength mSignalStrength;
    private MobileIconGroup mDefaultIcons;
    private Config mConfig;
    private final Handler mDisplayGraceHandler;
    @VisibleForTesting
    boolean mInflateSignalStrengths = false;
    @VisibleForTesting
    boolean mIsShowingIconGracefully = false;
    // Some specific carriers have 5GE network which is special LTE CA network.
    private static final int NETWORK_TYPE_LTE_CA_5GE = TelephonyManager.MAX_NETWORK_TYPE + 1;

    private ImsManager mImsManager;
    private ImsManager.Connector mImsManagerConnector;
    private int mCallState = TelephonyManager.CALL_STATE_IDLE;

    private boolean mShow4gForLte;
    private boolean mDataDisabledIcon;
    private boolean mRoamingIconAllowed;

    // Volte Icon
    private boolean mVoLTEicon;
    private int mVoLTEstyle;

    // TODO: Reduce number of vars passed in, if we have the NetworkController, probably don't
    // need listener lists anymore.
    public MobileSignalController(Context context, Config config, boolean hasMobileData,
            TelephonyManager phone, CallbackHandler callbackHandler,
            NetworkControllerImpl networkController, SubscriptionInfo info,
            SubscriptionDefaults defaults, Looper receiverLooper) {
        super("MobileSignalController(" + info.getSubscriptionId() + ")", context,
                NetworkCapabilities.TRANSPORT_CELLULAR, callbackHandler,
                networkController);
        mNetworkToIconLookup = new SparseArray<>();
        mConfig = config;
        mPhone = phone;
        mDefaults = defaults;
        mSubscriptionInfo = info;
        mPhoneStateListener = new MobilePhoneStateListener(receiverLooper);
        mNetworkNameSeparator = getStringIfExists(R.string.status_bar_network_name_separator)
                .toString();
        mNetworkNameDefault = getStringIfExists(
                com.android.internal.R.string.lockscreen_carrier_default).toString();

        mapIconSets();

        String networkName = info.getCarrierName() != null ? info.getCarrierName().toString()
                : mNetworkNameDefault;
        mLastState.networkName = mCurrentState.networkName = networkName;
        mLastState.networkNameData = mCurrentState.networkNameData = networkName;
        mLastState.enabled = mCurrentState.enabled = hasMobileData;
        mLastState.iconGroup = mCurrentState.iconGroup = mDefaultIcons;
        // Get initial data sim state.
        updateDataSim();

        int phoneId = mSubscriptionInfo.getSimSlotIndex();
        mImsManager = ImsManager.getInstance(mContext, phoneId);
        mImsManagerConnector = new ImsManager.Connector(mContext, phoneId,
                new ImsManager.Connector.Listener() {
                    @Override
                    public void connectionReady(ImsManager manager) throws ImsException {
                        Log.d(mTag, "ImsManager: connection ready.");
                        setListeners();
                    }

                    @Override
                    public void connectionUnavailable() {
                        Log.d(mTag, "ImsManager: connection unavailable.");
                        removeListeners();
                    }
        });


        mObserver = new ContentObserver(new Handler(receiverLooper)) {
            @Override
            public void onChange(boolean selfChange) {
                updateTelephony();
            }
        };

<<<<<<< HEAD
        Handler mHandler = new Handler();
        SettingsObserver settingsObserver = new SettingsObserver(mHandler);
        settingsObserver.observe();
    }

     class SettingsObserver extends ContentObserver {
         SettingsObserver(Handler handler) {
             super(handler);
         }
        void observe() {
            ContentResolver resolver = mContext.getContentResolver();
            resolver.registerContentObserver(
                    Settings.System.getUriFor(Settings.System.SHOW_FOURG_ICON), false,
                    this, UserHandle.USER_ALL);
            resolver.registerContentObserver(
                    Settings.System.getUriFor(Settings.System.SHOW_VOLTE_ICON), false,
                    this, UserHandle.USER_ALL);
            resolver.registerContentObserver(
                    Settings.System.getUriFor(Settings.System.DATA_DISABLED_ICON), false,
                    this, UserHandle.USER_ALL);
            resolver.registerContentObserver(
                    Settings.System.getUriFor(Settings.System.ROAMING_INDICATOR_ICON), false,
                    this, UserHandle.USER_ALL);
            resolver.registerContentObserver(
	           Settings.System.getUriFor(Settings.System.VOLTE_ICON_STYLE), false,
		  this, UserHandle.USER_ALL);
            updateSettings();
        }

         /*
          *  @hide
          */
         @Override
         public void onChange(boolean selfChange) {
             updateSettings();
         }
     }

     private void updateSettings() {
         ContentResolver resolver = mContext.getContentResolver();

        mShow4gForLte = Settings.System.getIntForUser(resolver,
                Settings.System.SHOW_FOURG_ICON, 0,
                UserHandle.USER_CURRENT) == 1;
        mVoLTEicon = Settings.System.getIntForUser(resolver,
                Settings.System.SHOW_VOLTE_ICON, 0,
                UserHandle.USER_CURRENT) == 1;
        mDataDisabledIcon = Settings.System.getIntForUser(resolver,
                Settings.System.DATA_DISABLED_ICON, 1,
                UserHandle.USER_CURRENT) == 1;
        mRoamingIconAllowed = Settings.System.getIntForUser(resolver,
                Settings.System.ROAMING_INDICATOR_ICON, 1,
                UserHandle.USER_CURRENT) == 1;
        mVoLTEstyle = Settings.System.getIntForUser(resolver,
                Settings.System.VOLTE_ICON_STYLE, 0,
                UserHandle.USER_CURRENT);
        mapIconSets();
        updateTelephony();
        notifyListeners();
=======
        mDisplayGraceHandler = new Handler(receiverLooper) {
            @Override
            public void handleMessage(Message msg) {
                if (msg.what == MSG_DISPLAY_GRACE) {
                    mIsShowingIconGracefully = false;
                    updateTelephony();
                }
            }
        };
>>>>>>> 0d7e17eb
    }

    public void setConfiguration(Config config) {
        mConfig = config;
        updateInflateSignalStrength();
        mapIconSets();
        updateTelephony();
    }

    public void setAirplaneMode(boolean airplaneMode) {
        mCurrentState.airplaneMode = airplaneMode;
        notifyListenersIfNecessary();
    }

    public void setUserSetupComplete(boolean userSetup) {
        mCurrentState.userSetup = userSetup;
        notifyListenersIfNecessary();
    }

    @Override
    public void updateConnectivity(BitSet connectedTransports, BitSet validatedTransports) {
        boolean isValidated = validatedTransports.get(mTransportType);
        mCurrentState.isDefault = connectedTransports.get(mTransportType);
        // Only show this as not having connectivity if we are default.
        mCurrentState.inetCondition = (isValidated || !mCurrentState.isDefault) ? 1 : 0;
        notifyListenersIfNecessary();
    }

    public void setCarrierNetworkChangeMode(boolean carrierNetworkChangeMode) {
        mCurrentState.carrierNetworkChangeMode = carrierNetworkChangeMode;
        updateTelephony();
    }

    /**
     * Start listening for phone state changes.
     */
    public void registerListener() {
        mPhone.listen(mPhoneStateListener,
                PhoneStateListener.LISTEN_SERVICE_STATE
                        | PhoneStateListener.LISTEN_SIGNAL_STRENGTHS
                        | PhoneStateListener.LISTEN_CALL_STATE
                        | PhoneStateListener.LISTEN_DATA_CONNECTION_STATE
                        | PhoneStateListener.LISTEN_DATA_ACTIVITY
                        | PhoneStateListener.LISTEN_CARRIER_NETWORK_CHANGE
                        | PhoneStateListener.LISTEN_ACTIVE_DATA_SUBSCRIPTION_ID_CHANGE);
        mContext.getContentResolver().registerContentObserver(Global.getUriFor(Global.MOBILE_DATA),
                true, mObserver);
        mContext.getContentResolver().registerContentObserver(Global.getUriFor(
                Global.MOBILE_DATA + mSubscriptionInfo.getSubscriptionId()),
                true, mObserver);
        mContext.registerReceiver(mVolteSwitchObserver,
                new IntentFilter("org.codeaurora.intent.action.ACTION_ENHANCE_4G_SWITCH"));
        mImsManagerConnector.connect();
    }

    /**
     * Stop listening for phone state changes.
     */
    public void unregisterListener() {
        mPhone.listen(mPhoneStateListener, 0);
        mContext.getContentResolver().unregisterContentObserver(mObserver);
        mContext.unregisterReceiver(mVolteSwitchObserver);
        mImsManagerConnector.disconnect();
    }

    /**
     * Produce a mapping of data network types to icon groups for simple and quick use in
     * updateTelephony.
     */
    private void mapIconSets() {
        mNetworkToIconLookup.clear();

        mNetworkToIconLookup.put(TelephonyManager.NETWORK_TYPE_EVDO_0, TelephonyIcons.THREE_G);
        mNetworkToIconLookup.put(TelephonyManager.NETWORK_TYPE_EVDO_A, TelephonyIcons.THREE_G);
        mNetworkToIconLookup.put(TelephonyManager.NETWORK_TYPE_EVDO_B, TelephonyIcons.THREE_G);
        mNetworkToIconLookup.put(TelephonyManager.NETWORK_TYPE_EHRPD, TelephonyIcons.THREE_G);
        mNetworkToIconLookup.put(TelephonyManager.NETWORK_TYPE_UMTS, TelephonyIcons.THREE_G);
        mNetworkToIconLookup.put(TelephonyManager.NETWORK_TYPE_TD_SCDMA, TelephonyIcons.THREE_G);

        if (!mConfig.showAtLeast3G) {
            mNetworkToIconLookup.put(TelephonyManager.NETWORK_TYPE_UNKNOWN,
                    TelephonyIcons.UNKNOWN);
            mNetworkToIconLookup.put(TelephonyManager.NETWORK_TYPE_EDGE, TelephonyIcons.E);
            mNetworkToIconLookup.put(TelephonyManager.NETWORK_TYPE_CDMA, TelephonyIcons.ONE_X);
            mNetworkToIconLookup.put(TelephonyManager.NETWORK_TYPE_1xRTT, TelephonyIcons.ONE_X);

            mDefaultIcons = TelephonyIcons.G;
        } else {
            mNetworkToIconLookup.put(TelephonyManager.NETWORK_TYPE_UNKNOWN,
                    TelephonyIcons.THREE_G);
            mNetworkToIconLookup.put(TelephonyManager.NETWORK_TYPE_EDGE,
                    TelephonyIcons.THREE_G);
            mNetworkToIconLookup.put(TelephonyManager.NETWORK_TYPE_CDMA,
                    TelephonyIcons.THREE_G);
            mNetworkToIconLookup.put(TelephonyManager.NETWORK_TYPE_1xRTT,
                    TelephonyIcons.THREE_G);
            mDefaultIcons = TelephonyIcons.THREE_G;
        }

        MobileIconGroup hGroup = TelephonyIcons.THREE_G;
        MobileIconGroup hPlusGroup = TelephonyIcons.THREE_G;
        if (mConfig.show4gFor3g) {
            hGroup = TelephonyIcons.FOUR_G;
            hPlusGroup = TelephonyIcons.FOUR_G;
        } else if (mConfig.hspaDataDistinguishable) {
            hGroup = TelephonyIcons.H;
            hPlusGroup = TelephonyIcons.H_PLUS;
        }

        mNetworkToIconLookup.put(TelephonyManager.NETWORK_TYPE_HSDPA, hGroup);
        mNetworkToIconLookup.put(TelephonyManager.NETWORK_TYPE_HSUPA, hGroup);
        mNetworkToIconLookup.put(TelephonyManager.NETWORK_TYPE_HSPA, hGroup);
        mNetworkToIconLookup.put(TelephonyManager.NETWORK_TYPE_HSPAP, hPlusGroup);

        if (mShow4gForLte) {
            mNetworkToIconLookup.put(TelephonyManager.NETWORK_TYPE_LTE, TelephonyIcons.FOUR_G);
            if (mConfig.hideLtePlus) {
                mNetworkToIconLookup.put(TelephonyManager.NETWORK_TYPE_LTE_CA,
                        TelephonyIcons.FOUR_G);
            } else {
                mNetworkToIconLookup.put(TelephonyManager.NETWORK_TYPE_LTE_CA,
                        TelephonyIcons.FOUR_G_PLUS);
            }
        } else {
            mNetworkToIconLookup.put(TelephonyManager.NETWORK_TYPE_LTE, TelephonyIcons.LTE);
            if (mConfig.hideLtePlus) {
                mNetworkToIconLookup.put(TelephonyManager.NETWORK_TYPE_LTE_CA,
                        TelephonyIcons.LTE);
            } else {
                mNetworkToIconLookup.put(TelephonyManager.NETWORK_TYPE_LTE_CA,
                        TelephonyIcons.LTE_PLUS);
            }
        }
        mNetworkToIconLookup.put(NETWORK_TYPE_LTE_CA_5GE,
                TelephonyIcons.LTE_CA_5G_E);
        mNetworkToIconLookup.put(TelephonyManager.NETWORK_TYPE_IWLAN, TelephonyIcons.WFC);
    }

    private void updateInflateSignalStrength() {
        mInflateSignalStrengths = SignalStrengthUtil.shouldInflateSignalStrength(mContext,
                mSubscriptionInfo.getSubscriptionId());
    }

    private int getNumLevels() {
        if (mInflateSignalStrengths) {
            return SignalStrength.NUM_SIGNAL_STRENGTH_BINS + 1;
        }
        return SignalStrength.NUM_SIGNAL_STRENGTH_BINS;
    }

    @Override
    public int getCurrentIconId() {
        if (mCurrentState.iconGroup == TelephonyIcons.CARRIER_NETWORK_CHANGE) {
            return SignalDrawable.getCarrierChangeState(getNumLevels());
        } else if (mCurrentState.connected) {
            int level = mCurrentState.level;
            if (mInflateSignalStrengths) {
                level++;
            }
            boolean dataDisabled = mCurrentState.userSetup
                    && (mCurrentState.iconGroup == TelephonyIcons.DATA_DISABLED
                    || (mCurrentState.iconGroup == TelephonyIcons.NOT_DEFAULT_DATA
                            && mCurrentState.defaultDataOff));
            boolean noInternet = mCurrentState.inetCondition == 0;
            boolean cutOut = dataDisabled || noInternet;
            return SignalDrawable.getState(level, getNumLevels(), cutOut);
        } else if (mCurrentState.enabled) {
            return SignalDrawable.getEmptyState(getNumLevels());
        } else {
            return 0;
        }
    }

    @Override
    public int getQsCurrentIconId() {
        return getCurrentIconId();
    }

    private boolean isVolteSwitchOn() {
        return mImsManager.isEnhanced4gLteModeSettingEnabledByUser();
    }

    private int getVolteResId() {
        int resId = 0;

        if (mCurrentState.isVolteRegistered && mVoLTEicon) {
            switch(mVoLTEstyle) {
                // VoLTE
                case 1:
                    resId = R.drawable.ic_volte1;
                    break;
                // OOS VoLTE
                case 2:
                    resId = R.drawable.ic_volte2;
                    break;
                // HD Icon
                case 3:
                    resId = R.drawable.ic_hd_volte;
                    break;
 	        //Vo
                case 0:
                default:
                    resId = R.drawable.ic_volte;
                    break;
            }
        }
        return resId;
    }

    private void setListeners() {
        try {
            mImsManager.addCapabilitiesCallback(mCapabilityCallback);
            Log.d(mTag, "addCapabilitiesCallback " + mCapabilityCallback + " into " + mImsManager);
        } catch (ImsException e) {
            Log.d(mTag, "unable to addCapabilitiesCallback callback.");
        }
        queryImsState();
    }

    private void queryImsState() {
        TelephonyManager tm = mPhone.createForSubscriptionId(mSubscriptionInfo.getSubscriptionId());
        boolean isVoiceCapable = tm.isVolteAvailable();
        boolean isVideoCapable = tm.isVideoTelephonyAvailable();
        Log.d(mTag, "tm=" + tm +" phone=" + mPhone
                + " isVoiceCapable=" + isVoiceCapable
                + " isVideoCapable=" +isVideoCapable);
        if ( isVoiceCapable || isVideoCapable ) {
            mCurrentState.isVolteRegistered = true;
        }
    }

    private void removeListeners() {
        try {
            mImsManager.removeCapabilitiesCallback(mCapabilityCallback);
            Log.d(mTag, "removeCapabilitiesCallback " + mCapabilityCallback
                    + " from " + mImsManager);
        } catch (ImsException e) {
            Log.d(mTag, "unable to remove callback.");
        }
    }

    @Override
    public void notifyListeners(SignalCallback callback) {
        MobileIconGroup icons = getIcons();

        String contentDescription = getStringIfExists(getContentDescription()).toString();
        CharSequence dataContentDescriptionHtml = getStringIfExists(icons.mDataContentDescription);

        //TODO: Hacky
        // The data content description can sometimes be shown in a text view and might come to us
        // as HTML. Strip any styling here so that listeners don't have to care
        CharSequence dataContentDescription = Html.fromHtml(
                dataContentDescriptionHtml.toString(), 0).toString();
        if (mCurrentState.inetCondition == 0) {
            dataContentDescription = mContext.getString(R.string.data_connection_no_internet);
        }
        final boolean dataDisabled = (mCurrentState.iconGroup == TelephonyIcons.DATA_DISABLED
                || (mCurrentState.iconGroup == TelephonyIcons.NOT_DEFAULT_DATA))
                && mCurrentState.userSetup;

        // Show icon in QS when we are connected or data is disabled.
        boolean showDataIcon = mCurrentState.dataConnected || dataDisabled;
        IconState statusIcon = new IconState(mCurrentState.enabled && !mCurrentState.airplaneMode,
                getCurrentIconId(), contentDescription);

        int qsTypeIcon = 0;
        IconState qsIcon = null;
        CharSequence description = null;
        // Only send data sim callbacks to QS.
        if (mCurrentState.dataSim) {
            qsTypeIcon = (showDataIcon || mConfig.alwaysShowDataRatIcon) ? icons.mQsDataType : 0;
            qsIcon = new IconState(mCurrentState.enabled
                    && !mCurrentState.isEmergency, getQsCurrentIconId(), contentDescription);
            description = mCurrentState.isEmergency ? null : mCurrentState.networkName;
        }
        boolean activityIn = mCurrentState.dataConnected
                && !mCurrentState.carrierNetworkChangeMode
                && mCurrentState.activityIn;
        boolean activityOut = mCurrentState.dataConnected
                && !mCurrentState.carrierNetworkChangeMode
                && mCurrentState.activityOut;
        showDataIcon &= mCurrentState.isDefault || dataDisabled;
        int typeIcon = (showDataIcon || mConfig.alwaysShowDataRatIcon) ? icons.mDataType : 0;
        int volteIcon = isVolteSwitchOn() ? getVolteResId() : 0;
        callback.setMobileDataIndicators(statusIcon, qsIcon, typeIcon, qsTypeIcon,
<<<<<<< HEAD
                activityIn, activityOut, volteIcon, dataContentDescription, dataContentDescriptionHtml,
=======
                activityIn, activityOut, dataContentDescription, dataContentDescriptionHtml,
>>>>>>> 0d7e17eb
                description, icons.mIsWide, mSubscriptionInfo.getSubscriptionId(),
                mCurrentState.roaming);
    }

    @Override
    protected MobileState cleanState() {
        return new MobileState();
    }

    private boolean isCdma() {
        return (mSignalStrength != null) && !mSignalStrength.isGsm();
    }

    public boolean isEmergencyOnly() {
        return (mServiceState != null && mServiceState.isEmergencyOnly());
    }

    private boolean isRoaming() {
        // During a carrier change, roaming indications need to be supressed.
        if (isCarrierNetworkChangeActive()) {
            return false;
        }
        if (isCdma() && mServiceState != null) {
            final int iconMode = mServiceState.getCdmaEriIconMode();
            return mServiceState.getCdmaEriIconIndex() != EriInfo.ROAMING_INDICATOR_OFF
                    && (iconMode == EriInfo.ROAMING_ICON_MODE_NORMAL
                    || iconMode == EriInfo.ROAMING_ICON_MODE_FLASH);
        } else {
            return mServiceState != null && mServiceState.getRoaming();
        }
    }

    private boolean isCarrierNetworkChangeActive() {
        return mCurrentState.carrierNetworkChangeMode;
    }

    public void handleBroadcast(Intent intent) {
        String action = intent.getAction();
        if (action.equals(TelephonyIntents.SPN_STRINGS_UPDATED_ACTION)) {
            updateNetworkName(intent.getBooleanExtra(TelephonyIntents.EXTRA_SHOW_SPN, false),
                    intent.getStringExtra(TelephonyIntents.EXTRA_SPN),
                    intent.getStringExtra(TelephonyIntents.EXTRA_DATA_SPN),
                    intent.getBooleanExtra(TelephonyIntents.EXTRA_SHOW_PLMN, false),
                    intent.getStringExtra(TelephonyIntents.EXTRA_PLMN));
            notifyListenersIfNecessary();
        } else if (action.equals(TelephonyIntents.ACTION_DEFAULT_DATA_SUBSCRIPTION_CHANGED)) {
            updateDataSim();
            notifyListenersIfNecessary();
        }
    }

    private void updateDataSim() {
        int activeDataSubId = mDefaults.getActiveDataSubId();
        if (SubscriptionManager.isValidSubscriptionId(activeDataSubId)) {
            mCurrentState.dataSim = activeDataSubId == mSubscriptionInfo.getSubscriptionId();
        } else {
            // There doesn't seem to be a data sim selected, however if
            // there isn't a MobileSignalController with dataSim set, then
            // QS won't get any callbacks and will be blank.  Instead
            // lets just assume we are the data sim (which will basically
            // show one at random) in QS until one is selected.  The user
            // should pick one soon after, so we shouldn't be in this state
            // for long.
            mCurrentState.dataSim = true;
        }
    }

    private boolean isCarrierSpecificDataIcon() {
        if (mConfig.patternOfCarrierSpecificDataIcon == null
                || mConfig.patternOfCarrierSpecificDataIcon.length() == 0) {
            return false;
        }

        Pattern stringPattern = Pattern.compile(mConfig.patternOfCarrierSpecificDataIcon);
        String[] operatorNames = new String[]{mServiceState.getOperatorAlphaLongRaw(),
                mServiceState.getOperatorAlphaShortRaw()};
        for (String opName : operatorNames) {
            if (!TextUtils.isEmpty(opName)) {
                Matcher matcher = stringPattern.matcher(opName);
                if (matcher.find()) {
                    return true;
                }
            }
        }
        return false;
    }

    /**
     * Updates the network's name based on incoming spn and plmn.
     */
    void updateNetworkName(boolean showSpn, String spn, String dataSpn,
            boolean showPlmn, String plmn) {
        if (CHATTY) {
            Log.d("CarrierLabel", "updateNetworkName showSpn=" + showSpn
                    + " spn=" + spn + " dataSpn=" + dataSpn
                    + " showPlmn=" + showPlmn + " plmn=" + plmn);
        }
        StringBuilder str = new StringBuilder();
        StringBuilder strData = new StringBuilder();
        if (showPlmn && plmn != null) {
            str.append(plmn);
            strData.append(plmn);
        }
        if (showSpn && spn != null) {
            if (str.length() != 0) {
                str.append(mNetworkNameSeparator);
            }
            str.append(spn);
        }
        if (str.length() != 0) {
            mCurrentState.networkName = str.toString();
        } else {
            mCurrentState.networkName = mNetworkNameDefault;
        }
        if (showSpn && dataSpn != null) {
            if (strData.length() != 0) {
                strData.append(mNetworkNameSeparator);
            }
            strData.append(dataSpn);
        }
        if (strData.length() != 0) {
            mCurrentState.networkNameData = strData.toString();
        } else {
            mCurrentState.networkNameData = mNetworkNameDefault;
        }
    }

    /**
     * Updates the current state based on mServiceState, mSignalStrength, mDataNetType,
     * mDataState, and mSimState.  It should be called any time one of these is updated.
     * This will call listeners if necessary.
     */
    private final void updateTelephony() {
        if (DEBUG) {
            Log.d(mTag, "updateTelephonySignalStrength: hasService=" +
                    Utils.isInService(mServiceState) + " ss=" + mSignalStrength);
        }
        checkDefaultData();
        mCurrentState.connected = Utils.isInService(mServiceState)
                && mSignalStrength != null;
        if (mCurrentState.connected) {
            if (!mSignalStrength.isGsm() && mConfig.alwaysShowCdmaRssi) {
                mCurrentState.level = mSignalStrength.getCdmaLevel();
            } else {
                mCurrentState.level = mSignalStrength.getLevel();
            }
        }

        // When the device is camped on a 5G Non-Standalone network, the data network type is still
        // LTE. In this case, we first check which 5G icon should be shown.
        MobileIconGroup nr5GIconGroup = getNr5GIconGroup();
        if (mConfig.nrIconDisplayGracePeriodMs > 0) {
            nr5GIconGroup = adjustNr5GIconGroupByDisplayGraceTime(nr5GIconGroup);
        }

        if (nr5GIconGroup != null) {
            mCurrentState.iconGroup = nr5GIconGroup;
        } else if (mNetworkToIconLookup.indexOfKey(mDataNetType) >= 0) {
            mCurrentState.iconGroup = mNetworkToIconLookup.get(mDataNetType);
        } else {
            mCurrentState.iconGroup = mDefaultIcons;
        }
        mCurrentState.dataConnected = mCurrentState.connected
                && mDataState == TelephonyManager.DATA_CONNECTED;

        mCurrentState.roaming = isRoaming() && mRoamingIconAllowed;
        if (isCarrierNetworkChangeActive()) {
            mCurrentState.iconGroup = TelephonyIcons.CARRIER_NETWORK_CHANGE;
        } else if (isDataDisabled() && mDataDisabledIcon/*!mConfig.alwaysShowDataRatIcon*/) {
            if (mSubscriptionInfo.getSubscriptionId()
                    != mDefaults.getDefaultDataSubId()) {
                mCurrentState.iconGroup = TelephonyIcons.NOT_DEFAULT_DATA;
            } else {
                mCurrentState.iconGroup = TelephonyIcons.DATA_DISABLED;
            }
        }
        if (isEmergencyOnly() != mCurrentState.isEmergency) {
            mCurrentState.isEmergency = isEmergencyOnly();
            mNetworkController.recalculateEmergency();
        }
        // Fill in the network name if we think we have it.
        if (mCurrentState.networkName.equals(mNetworkNameDefault) && mServiceState != null
                && !TextUtils.isEmpty(mServiceState.getOperatorAlphaShort())) {
            mCurrentState.networkName = mServiceState.getOperatorAlphaShort();
        }
        // If this is the data subscription, update the currentState data name
        if (mCurrentState.networkNameData.equals(mNetworkNameDefault) && mServiceState != null
                && mCurrentState.dataSim
                && !TextUtils.isEmpty(mServiceState.getDataOperatorAlphaShort())) {
            mCurrentState.networkNameData = mServiceState.getDataOperatorAlphaShort();
        }

        notifyListenersIfNecessary();
    }

    /**
     * If we are controlling the NOT_DEFAULT_DATA icon, check the status of the other one
     */
    private void checkDefaultData() {
        if (mCurrentState.iconGroup != TelephonyIcons.NOT_DEFAULT_DATA) {
            mCurrentState.defaultDataOff = false;
            return;
        }

        mCurrentState.defaultDataOff = mNetworkController.isDataControllerDisabled();
    }

    void onMobileDataChanged() {
        checkDefaultData();
        notifyListenersIfNecessary();
    }

    private MobileIconGroup getNr5GIconGroup() {
        if (mServiceState == null) return null;

        int nrState = mServiceState.getNrState();
        if (nrState == NetworkRegistrationInfo.NR_STATE_CONNECTED) {
            // Check if the NR 5G is using millimeter wave and the icon is config.
            if (mServiceState.getNrFrequencyRange() == ServiceState.FREQUENCY_RANGE_MMWAVE) {
                if (mConfig.nr5GIconMap.containsKey(Config.NR_CONNECTED_MMWAVE)) {
                    return mConfig.nr5GIconMap.get(Config.NR_CONNECTED_MMWAVE);
                }
            }

            // If NR 5G is not using millimeter wave or there is no icon for millimeter wave, we
            // check the normal 5G icon.
            if (mConfig.nr5GIconMap.containsKey(Config.NR_CONNECTED)) {
                return mConfig.nr5GIconMap.get(Config.NR_CONNECTED);
            }
        } else if (nrState == NetworkRegistrationInfo.NR_STATE_NOT_RESTRICTED) {
            if (mCurrentState.activityDormant) {
                if (mConfig.nr5GIconMap.containsKey(Config.NR_NOT_RESTRICTED_RRC_IDLE)) {
                    return mConfig.nr5GIconMap.get(Config.NR_NOT_RESTRICTED_RRC_IDLE);
                }
            } else {
                if (mConfig.nr5GIconMap.containsKey(Config.NR_NOT_RESTRICTED_RRC_CON)) {
                    return mConfig.nr5GIconMap.get(Config.NR_NOT_RESTRICTED_RRC_CON);
                }
            }
        } else if (nrState == NetworkRegistrationInfo.NR_STATE_RESTRICTED) {
            if (mConfig.nr5GIconMap.containsKey(Config.NR_RESTRICTED)) {
                return mConfig.nr5GIconMap.get(Config.NR_RESTRICTED);
            }
        }

        return null;
    }

    /**
     * The function to adjust MobileIconGroup depend on CarrierConfig's time
     * nextIconGroup == null imply next state could be 2G/3G/4G/4G+
     * nextIconGroup != null imply next state will be 5G/5G+
     * Flag : mIsShowingIconGracefully
     * ---------------------------------------------------------------------------------
     * |   Last state   |  Current state  | Flag |       Action                        |
     * ---------------------------------------------------------------------------------
     * |     5G/5G+     | 2G/3G/4G/4G+    | true | return previous IconGroup           |
     * |     5G/5G+     |     5G/5G+      | true | Bypass                              |
     * |  2G/3G/4G/4G+  |     5G/5G+      | true | Bypass                              |
     * |  2G/3G/4G/4G+  | 2G/3G/4G/4G+    | true | Bypass                              |
     * |  SS.connected  | SS.disconnect   |  T|F | Reset timer                         |
     * |NETWORK_TYPE_LTE|!NETWORK_TYPE_LTE|  T|F | Reset timer                         |
     * |     5G/5G+     | 2G/3G/4G/4G+    | false| Bypass                              |
     * |     5G/5G+     |     5G/5G+      | false| Bypass                              |
     * |  2G/3G/4G/4G+  |     5G/5G+      | false| SendMessageDelay(time), flag->true  |
     * |  2G/3G/4G/4G+  | 2G/3G/4G/4G+    | false| Bypass                              |
     * ---------------------------------------------------------------------------------
     */
    private MobileIconGroup adjustNr5GIconGroupByDisplayGraceTime(
            MobileIconGroup candidateIconGroup) {
        if (mIsShowingIconGracefully && candidateIconGroup == null) {
            candidateIconGroup = (MobileIconGroup) mCurrentState.iconGroup;
        } else if (!mIsShowingIconGracefully && candidateIconGroup != null
                && mLastState.iconGroup != candidateIconGroup) {
            mDisplayGraceHandler.sendMessageDelayed(
                    mDisplayGraceHandler.obtainMessage(MSG_DISPLAY_GRACE),
                    mConfig.nrIconDisplayGracePeriodMs);
            mIsShowingIconGracefully = true;
        } else if (!mCurrentState.connected || mDataState == TelephonyManager.DATA_DISCONNECTED
                || candidateIconGroup == null) {
            mDisplayGraceHandler.removeMessages(MSG_DISPLAY_GRACE);
            mIsShowingIconGracefully = false;
            candidateIconGroup = null;
        }

        return candidateIconGroup;
    }

    boolean isDataDisabled() {
        return !mPhone.isDataCapable();
    }

    @VisibleForTesting
    void setActivity(int activity) {
        mCurrentState.activityIn = activity == TelephonyManager.DATA_ACTIVITY_INOUT
                || activity == TelephonyManager.DATA_ACTIVITY_IN;
        mCurrentState.activityOut = activity == TelephonyManager.DATA_ACTIVITY_INOUT
                || activity == TelephonyManager.DATA_ACTIVITY_OUT;
        mCurrentState.activityDormant = activity == TelephonyManager.DATA_ACTIVITY_DORMANT;

        notifyListenersIfNecessary();
    }

    @Override
    public void dump(PrintWriter pw) {
        super.dump(pw);
        pw.println("  mSubscription=" + mSubscriptionInfo + ",");
        pw.println("  mServiceState=" + mServiceState + ",");
        pw.println("  mSignalStrength=" + mSignalStrength + ",");
        pw.println("  mDataState=" + mDataState + ",");
        pw.println("  mDataNetType=" + mDataNetType + ",");
        pw.println("  mInflateSignalStrengths=" + mInflateSignalStrengths + ",");
        pw.println("  isDataDisabled=" + isDataDisabled() + ",");
        pw.println("  mIsShowingIconGracefully=" + mIsShowingIconGracefully + ",");
    }

    class MobilePhoneStateListener extends PhoneStateListener {
        public MobilePhoneStateListener(Looper looper) {
            super(looper);
        }

        @Override
        public void onSignalStrengthsChanged(SignalStrength signalStrength) {
            if (DEBUG) {
                Log.d(mTag, "onSignalStrengthsChanged signalStrength=" + signalStrength +
                        ((signalStrength == null) ? "" : (" level=" + signalStrength.getLevel())));
            }
            mSignalStrength = signalStrength;
            updateTelephony();
        }

        @Override
        public void onServiceStateChanged(ServiceState state) {
            if (DEBUG) {
                Log.d(mTag, "onServiceStateChanged voiceState=" + state.getVoiceRegState()
                        + " dataState=" + state.getDataRegState());
            }
            mServiceState = state;
            if (mServiceState != null) {
                updateDataNetType(mServiceState.getDataNetworkType());
            }
            updateTelephony();
        }

        @Override
        public void onDataConnectionStateChanged(int state, int networkType) {
            if (DEBUG) {
                Log.d(mTag, "onDataConnectionStateChanged: state=" + state
                        + " type=" + networkType);
            }
            mDataState = state;
            updateDataNetType(networkType);
            updateTelephony();
        }

        private void updateDataNetType(int networkType) {
            mDataNetType = networkType;
            if (mDataNetType == TelephonyManager.NETWORK_TYPE_LTE) {
                if (isCarrierSpecificDataIcon()) {
                    mDataNetType = NETWORK_TYPE_LTE_CA_5GE;
                } else if (mServiceState != null && mServiceState.isUsingCarrierAggregation()) {
                    mDataNetType = TelephonyManager.NETWORK_TYPE_LTE_CA;
                }
            }
        }

        @Override
        public void onDataActivity(int direction) {
            if (DEBUG) {
                Log.d(mTag, "onDataActivity: direction=" + direction);
            }
            setActivity(direction);
        }

        @Override
        public void onCarrierNetworkChange(boolean active) {
            if (DEBUG) {
                Log.d(mTag, "onCarrierNetworkChange: active=" + active);
            }
            mCurrentState.carrierNetworkChangeMode = active;

            updateTelephony();
        }

        @Override
        public void onActiveDataSubscriptionIdChanged(int subId) {
            if (DEBUG) Log.d(mTag, "onActiveDataSubscriptionIdChanged: subId=" + subId);
            updateDataSim();
	    updateTelephony();
	}

	@Override
        public void onCallStateChanged(int state, String phoneNumber) {
            if (DEBUG) {
                Log.d(mTag, "onCallStateChanged: state=" + state);
            }
            mCallState = state;
            updateTelephony();
        }
    };

    private ImsMmTelManager.CapabilityCallback mCapabilityCallback = new ImsMmTelManager.CapabilityCallback() {
        @Override
        public void onCapabilitiesStatusChanged(MmTelFeature.MmTelCapabilities config) {
            boolean isVoiceCapable =
                    config.isCapable(MmTelFeature.MmTelCapabilities.CAPABILITY_TYPE_VOICE);
            boolean isVideoCapable =
                    config.isCapable(MmTelFeature.MmTelCapabilities.CAPABILITY_TYPE_VIDEO);
            boolean isImsRegistered = mPhone.isImsRegistered(mSubscriptionInfo.getSubscriptionId());
            mCurrentState.isVolteRegistered = isImsRegistered&&(isVoiceCapable||isVideoCapable);
            Log.d(mTag, "onCapabilitiesStatusChanged isVoiceCapable=" + isVoiceCapable
                    + " isVideoCapable=" + isVideoCapable
                    + " isImsRegistered=" + isImsRegistered);
            notifyListenersIfNecessary();
        }
    };

    private final BroadcastReceiver mVolteSwitchObserver = new BroadcastReceiver() {
        public void onReceive(Context context, Intent intent) {
            Log.d(mTag, "action=" + intent.getAction());
            notifyListeners();
        }
    };

    static class MobileIconGroup extends SignalController.IconGroup {
        final int mDataContentDescription; // mContentDescriptionDataType
        final int mDataType;
        final boolean mIsWide;
        final int mQsDataType;

        public MobileIconGroup(String name, int[][] sbIcons, int[][] qsIcons, int[] contentDesc,
                int sbNullState, int qsNullState, int sbDiscState, int qsDiscState,
                int discContentDesc, int dataContentDesc, int dataType, boolean isWide) {
            super(name, sbIcons, qsIcons, contentDesc, sbNullState, qsNullState, sbDiscState,
                    qsDiscState, discContentDesc);
            mDataContentDescription = dataContentDesc;
            mDataType = dataType;
            mIsWide = isWide;
            mQsDataType = dataType; // TODO: remove this field
        }
    }

    static class MobileState extends SignalController.State {
        String networkName;
        String networkNameData;
        boolean dataSim;
        boolean dataConnected;
        boolean isEmergency;
        boolean airplaneMode;
        boolean carrierNetworkChangeMode;
        boolean isDefault;
        boolean userSetup;
        boolean roaming;
<<<<<<< HEAD
        boolean isVolteRegistered;
=======
        boolean defaultDataOff;  // Tracks the on/off state of the defaultDataSubscription
>>>>>>> 0d7e17eb

        @Override
        public void copyFrom(State s) {
            super.copyFrom(s);
            MobileState state = (MobileState) s;
            dataSim = state.dataSim;
            networkName = state.networkName;
            networkNameData = state.networkNameData;
            dataConnected = state.dataConnected;
            isDefault = state.isDefault;
            isEmergency = state.isEmergency;
            airplaneMode = state.airplaneMode;
            carrierNetworkChangeMode = state.carrierNetworkChangeMode;
            userSetup = state.userSetup;
            roaming = state.roaming;
<<<<<<< HEAD
            isVolteRegistered = state.isVolteRegistered;
=======
            defaultDataOff = state.defaultDataOff;
>>>>>>> 0d7e17eb
        }

        @Override
        protected void toString(StringBuilder builder) {
            super.toString(builder);
            builder.append(',');
            builder.append("dataSim=").append(dataSim).append(',');
            builder.append("networkName=").append(networkName).append(',');
            builder.append("networkNameData=").append(networkNameData).append(',');
            builder.append("dataConnected=").append(dataConnected).append(',');
            builder.append("roaming=").append(roaming).append(',');
            builder.append("isDefault=").append(isDefault).append(',');
            builder.append("isEmergency=").append(isEmergency).append(',');
            builder.append("airplaneMode=").append(airplaneMode).append(',');
            builder.append("carrierNetworkChangeMode=").append(carrierNetworkChangeMode)
                    .append(',');
            builder.append("userSetup=").append(userSetup).append(',');
<<<<<<< HEAD
            builder.append("isVolteRegistered=").append(isVolteRegistered);
=======
            builder.append("defaultDataOff=").append(defaultDataOff);
>>>>>>> 0d7e17eb
        }

        @Override
        public boolean equals(Object o) {
            return super.equals(o)
                    && Objects.equals(((MobileState) o).networkName, networkName)
                    && Objects.equals(((MobileState) o).networkNameData, networkNameData)
                    && ((MobileState) o).dataSim == dataSim
                    && ((MobileState) o).dataConnected == dataConnected
                    && ((MobileState) o).isEmergency == isEmergency
                    && ((MobileState) o).airplaneMode == airplaneMode
                    && ((MobileState) o).carrierNetworkChangeMode == carrierNetworkChangeMode
                    && ((MobileState) o).userSetup == userSetup
                    && ((MobileState) o).isDefault == isDefault
                    && ((MobileState) o).roaming == roaming
<<<<<<< HEAD
                    && ((MobileState) o).isVolteRegistered == isVolteRegistered;
=======
                    && ((MobileState) o).defaultDataOff == defaultDataOff;
>>>>>>> 0d7e17eb
        }
    }
}<|MERGE_RESOLUTION|>--- conflicted
+++ resolved
@@ -28,11 +28,8 @@
 import android.os.Handler;
 import android.os.UserHandle;
 import android.os.Looper;
-<<<<<<< HEAD
+import android.os.Message;
 import android.provider.Settings;
-=======
-import android.os.Message;
->>>>>>> 0d7e17eb
 import android.provider.Settings.Global;
 import android.telephony.NetworkRegistrationInfo;
 import android.telephony.ims.ImsMmTelManager;
@@ -173,7 +170,16 @@
             }
         };
 
-<<<<<<< HEAD
+        mDisplayGraceHandler = new Handler(receiverLooper) {
+            @Override
+            public void handleMessage(Message msg) {
+                if (msg.what == MSG_DISPLAY_GRACE) {
+                    mIsShowingIconGracefully = false;
+                    updateTelephony();
+                }
+            }
+        };
+
         Handler mHandler = new Handler();
         SettingsObserver settingsObserver = new SettingsObserver(mHandler);
         settingsObserver.observe();
@@ -233,17 +239,6 @@
         mapIconSets();
         updateTelephony();
         notifyListeners();
-=======
-        mDisplayGraceHandler = new Handler(receiverLooper) {
-            @Override
-            public void handleMessage(Message msg) {
-                if (msg.what == MSG_DISPLAY_GRACE) {
-                    mIsShowingIconGracefully = false;
-                    updateTelephony();
-                }
-            }
-        };
->>>>>>> 0d7e17eb
     }
 
     public void setConfiguration(Config config) {
@@ -529,11 +524,7 @@
         int typeIcon = (showDataIcon || mConfig.alwaysShowDataRatIcon) ? icons.mDataType : 0;
         int volteIcon = isVolteSwitchOn() ? getVolteResId() : 0;
         callback.setMobileDataIndicators(statusIcon, qsIcon, typeIcon, qsTypeIcon,
-<<<<<<< HEAD
                 activityIn, activityOut, volteIcon, dataContentDescription, dataContentDescriptionHtml,
-=======
-                activityIn, activityOut, dataContentDescription, dataContentDescriptionHtml,
->>>>>>> 0d7e17eb
                 description, icons.mIsWide, mSubscriptionInfo.getSubscriptionId(),
                 mCurrentState.roaming);
     }
@@ -987,11 +978,8 @@
         boolean isDefault;
         boolean userSetup;
         boolean roaming;
-<<<<<<< HEAD
         boolean isVolteRegistered;
-=======
         boolean defaultDataOff;  // Tracks the on/off state of the defaultDataSubscription
->>>>>>> 0d7e17eb
 
         @Override
         public void copyFrom(State s) {
@@ -1007,11 +995,8 @@
             carrierNetworkChangeMode = state.carrierNetworkChangeMode;
             userSetup = state.userSetup;
             roaming = state.roaming;
-<<<<<<< HEAD
             isVolteRegistered = state.isVolteRegistered;
-=======
             defaultDataOff = state.defaultDataOff;
->>>>>>> 0d7e17eb
         }
 
         @Override
@@ -1029,11 +1014,8 @@
             builder.append("carrierNetworkChangeMode=").append(carrierNetworkChangeMode)
                     .append(',');
             builder.append("userSetup=").append(userSetup).append(',');
-<<<<<<< HEAD
             builder.append("isVolteRegistered=").append(isVolteRegistered);
-=======
             builder.append("defaultDataOff=").append(defaultDataOff);
->>>>>>> 0d7e17eb
         }
 
         @Override
@@ -1049,11 +1031,8 @@
                     && ((MobileState) o).userSetup == userSetup
                     && ((MobileState) o).isDefault == isDefault
                     && ((MobileState) o).roaming == roaming
-<<<<<<< HEAD
-                    && ((MobileState) o).isVolteRegistered == isVolteRegistered;
-=======
+                    && ((MobileState) o).isVolteRegistered == isVolteRegistered
                     && ((MobileState) o).defaultDataOff == defaultDataOff;
->>>>>>> 0d7e17eb
         }
     }
 }