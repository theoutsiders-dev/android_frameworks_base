--- conflicted
+++ resolved
@@ -69,11 +69,8 @@
 public class Clock extends TextView implements DemoMode, CommandQueue.Callbacks,
         DarkReceiver, ConfigurationListener {
 
-<<<<<<< HEAD
-=======
+    private static final String TAG = "StatusBarClock";
     public static final String CLOCK_SECONDS = "clock_seconds";
-    private static final String TAG = "StatusBarClock";
->>>>>>> 81ee1024
     private static final String CLOCK_SUPER_PARCELABLE = "clock_super_parcelable";
     private static final String CURRENT_USER_ID = "current_user_id";
     private static final String VISIBLE_BY_POLICY = "visible_by_policy";
@@ -405,11 +402,7 @@
 
             if (action.equals(Intent.ACTION_TIMEZONE_CHANGED)) {
                 String tz = intent.getStringExtra("time-zone");
-<<<<<<< HEAD
-                mHandler.post(() -> {
-=======
                 handler.post(() -> {
->>>>>>> 81ee1024
                     mCalendar = Calendar.getInstance(TimeZone.getTimeZone(tz));
                     if (mClockFormat != null) {
                         mClockFormat.setTimeZone(mCalendar.getTimeZone());
@@ -417,11 +410,7 @@
                 });
             } else if (action.equals(Intent.ACTION_CONFIGURATION_CHANGED)) {
                 final Locale newLocale = getResources().getConfiguration().locale;
-<<<<<<< HEAD
-                mHandler.post(() -> {
-=======
                 handler.post(() -> {
->>>>>>> 81ee1024
                     if (!newLocale.equals(mLocale)) {
                         mLocale = newLocale;
                     }
@@ -429,7 +418,6 @@
                     return;
                 });
             }
-<<<<<<< HEAD
 
             if (action.equals(Intent.ACTION_SCREEN_ON)) {
                 mScreenOn = true;
@@ -438,12 +426,10 @@
             }
 
             if (mScreenOn) {
-                getHandler().post(() -> updateClock());
+                handler.post(() -> updateClock());
             if (mClockAutoHide) autoHideHandler.post(() -> updateClockVisibility());
             }
-=======
             handler.post(() -> updateClock());
->>>>>>> 81ee1024
         }
     };
 
