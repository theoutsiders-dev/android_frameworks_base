--- conflicted
+++ resolved
@@ -367,13 +367,9 @@
             mNextAlarmController.addCallback(this);
             mZenModeController = new ZenModeControllerImpl(getContext(), mHandler);
             mZenModeController.addCallback(this);
-<<<<<<< HEAD
-            mPendingIntent = PendingIntent.getActivity(getContext(), 0, new Intent(), 0);
-=======
             mDatePattern = getContext().getString(R.string.system_ui_aod_date_pattern);
             mPendingIntent = PendingIntent.getActivity(getContext(), 0,
                     new Intent(getContext(), KeyguardSliceProvider.class), 0);
->>>>>>> 81ee1024
             mMediaWakeLock = new SettableWakeLock(WakeLock.createPartial(getContext(), "media"),
                     "media");
             mSettingsObserver = new SettingsObserver(mHandler);
