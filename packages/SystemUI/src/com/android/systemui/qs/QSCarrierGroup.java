--- conflicted
+++ resolved
@@ -206,11 +206,7 @@
     @Override
     public void setMobileDataIndicators(NetworkController.IconState statusIcon,
             NetworkController.IconState qsIcon, int statusType,
-<<<<<<< HEAD
             int qsType, boolean activityIn, boolean activityOut, int stackedVoiceId,
-=======
-            int qsType, boolean activityIn, boolean activityOut,
->>>>>>> 0d7e17eb
             CharSequence typeContentDescription,
             CharSequence typeContentDescriptionHtml, CharSequence description,
             boolean isWide, int subId, boolean roaming) {
