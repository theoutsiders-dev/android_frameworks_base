package com.android.systemui.qs;

import android.animation.Animator;
import android.animation.AnimatorListenerAdapter;
import android.animation.AnimatorSet;
import android.animation.ObjectAnimator;
import android.animation.PropertyValuesHolder;
import android.content.Context;
import android.content.res.Configuration;
import android.content.res.Resources;
import android.graphics.Rect;
import android.os.Bundle;
import android.util.AttributeSet;
import android.util.Log;
import android.view.LayoutInflater;
import android.view.View;
import android.view.ViewGroup;
import android.view.animation.Interpolator;
import android.view.animation.OvershootInterpolator;
import android.widget.Scroller;

import androidx.viewpager.widget.PagerAdapter;
import androidx.viewpager.widget.ViewPager;

import com.android.systemui.R;
import com.android.systemui.qs.QSPanel.QSTileLayout;
import com.android.systemui.qs.QSPanel.TileRecord;

import java.util.ArrayList;
import java.util.Set;

public class PagedTileLayout extends ViewPager implements QSTileLayout {

    private static final boolean DEBUG = false;
    private static final String CURRENT_PAGE = "current_page";

    private static final String TAG = "PagedTileLayout";
    private static final int REVEAL_SCROLL_DURATION_MILLIS = 750;
    private static final float BOUNCE_ANIMATION_TENSION = 1.3f;
    private static final long BOUNCE_ANIMATION_DURATION = 450L;
    private static final int TILE_ANIMATION_STAGGER_DELAY = 85;
    private static final Interpolator SCROLL_CUBIC = (t) -> {
        t -= 1.0f;
        return t * t * t + 1.0f;
    };

    private final ArrayList<TileRecord> mTiles = new ArrayList<>();
    private final ArrayList<TilePage> mPages = new ArrayList<>();

    private PageIndicator mPageIndicator;
    private float mPageIndicatorPosition;

    private PageListener mPageListener;

    private boolean mListening;
    private Scroller mScroller;

    private AnimatorSet mBounceAnimatorSet;
    private float mLastExpansion;
    private boolean mDistributeTiles = false;
    private int mPageToRestore = -1;
    private int mLayoutOrientation;
    private int mLayoutDirection;
    private int mHorizontalClipBound;
    private final Rect mClippingRect;
    private int mLastMaxHeight = -1;

    public PagedTileLayout(Context context, AttributeSet attrs) {
        super(context, attrs);
        mScroller = new Scroller(context, SCROLL_CUBIC);
        setAdapter(mAdapter);
        setOnPageChangeListener(mOnPageChangeListener);
        setCurrentItem(0, false);
        mLayoutOrientation = getResources().getConfiguration().orientation;
        mLayoutDirection = getLayoutDirection();
        mClippingRect = new Rect();
    }

    public void saveInstanceState(Bundle outState) {
        outState.putInt(CURRENT_PAGE, getCurrentItem());
    }

    public void restoreInstanceState(Bundle savedInstanceState) {
        // There's only 1 page at this point. We want to restore the correct page once the
        // pages have been inflated
        mPageToRestore = savedInstanceState.getInt(CURRENT_PAGE, -1);
    }

    @Override
    protected void onConfigurationChanged(Configuration newConfig) {
        super.onConfigurationChanged(newConfig);
        if (mLayoutOrientation != newConfig.orientation) {
            mLayoutOrientation = newConfig.orientation;
            setCurrentItem(0, false);
            mPageToRestore = 0;
        }
    }

    @Override
    public void onRtlPropertiesChanged(int layoutDirection) {
        super.onRtlPropertiesChanged(layoutDirection);
        if (mLayoutDirection != layoutDirection) {
            mLayoutDirection = layoutDirection;
            setAdapter(mAdapter);
            setCurrentItem(0, false);
            mPageToRestore = 0;
        }
    }

    @Override
    public void setCurrentItem(int item, boolean smoothScroll) {
        if (isLayoutRtl()) {
            item = mPages.size() - 1 - item;
        }
        super.setCurrentItem(item, smoothScroll);
    }

    /**
     * Obtains the current page number respecting RTL
     */
    private int getCurrentPageNumber() {
        int page = getCurrentItem();
        if (mLayoutDirection == LAYOUT_DIRECTION_RTL) {
            page = mPages.size() - 1 - page;
        }
        return page;
    }

    @Override
    public void setListening(boolean listening) {
        if (mListening == listening) return;
        mListening = listening;
        updateListening();
    }

    private void updateListening() {
        for (TilePage tilePage : mPages) {
            tilePage.setListening(tilePage.getParent() == null ? false : mListening);
        }
    }

    @Override
    public void computeScroll() {
        if (!mScroller.isFinished() && mScroller.computeScrollOffset()) {
            fakeDragBy(getScrollX() - mScroller.getCurrX());
            // Keep on drawing until the animation has finished.
            postInvalidateOnAnimation();
            return;
        } else if (isFakeDragging()) {
            endFakeDrag();
            mBounceAnimatorSet.start();
            setOffscreenPageLimit(1);
        }
        super.computeScroll();
    }

    @Override
    public boolean hasOverlappingRendering() {
        return false;
    }

    @Override
    protected void onFinishInflate() {
        super.onFinishInflate();
        mPages.add((TilePage) LayoutInflater.from(getContext())
                .inflate(R.layout.qs_paged_page, this, false));
        mAdapter.notifyDataSetChanged();
    }

    public void setPageIndicator(PageIndicator indicator) {
        mPageIndicator = indicator;
        mPageIndicator.setNumPages(mPages.size());
        mPageIndicator.setLocation(mPageIndicatorPosition);
    }

    @Override
    public int getOffsetTop(TileRecord tile) {
        final ViewGroup parent = (ViewGroup) tile.tileView.getParent();
        if (parent == null) return 0;
        return parent.getTop() + getTop();
    }

    @Override
    public void addTile(TileRecord tile) {
        mTiles.add(tile);
        mDistributeTiles = true;
        requestLayout();
    }

    @Override
    public void removeTile(TileRecord tile) {
        if (mTiles.remove(tile)) {
            mDistributeTiles = true;
            requestLayout();
        }
    }

    @Override
    public void setExpansion(float expansion) {
        mLastExpansion = expansion;
        updateSelected();
    }

    private void updateSelected() {
        // Start the marquee when fully expanded and stop when fully collapsed. Leave as is for
        // other expansion ratios since there is no way way to pause the marquee.
        if (mLastExpansion > 0f && mLastExpansion < 1f) {
            return;
        }
        boolean selected = mLastExpansion == 1f;

        // Disable accessibility temporarily while we update selected state purely for the
        // marquee. This will ensure that accessibility doesn't announce the TYPE_VIEW_SELECTED
        // event on any of the children.
        setImportantForAccessibility(View.IMPORTANT_FOR_ACCESSIBILITY_NO_HIDE_DESCENDANTS);
        int currentItem = getCurrentPageNumber();
        for (int i = 0; i < mPages.size(); i++) {
            mPages.get(i).setSelected(i == currentItem ? selected : false);
        }
        setImportantForAccessibility(View.IMPORTANT_FOR_ACCESSIBILITY_AUTO);
    }

    public void setPageListener(PageListener listener) {
        mPageListener = listener;
    }

    private void distributeTiles() {
        emptyAndInflateOrRemovePages();

        final int tileCount = mPages.get(0).maxTiles();
        if (DEBUG) Log.d(TAG, "Distributing tiles");
        int index = 0;
        final int NT = mTiles.size();
        for (int i = 0; i < NT; i++) {
            TileRecord tile = mTiles.get(i);
            if (mPages.get(index).mRecords.size() == tileCount) index++;
            if (DEBUG) {
                Log.d(TAG, "Adding " + tile.tile.getClass().getSimpleName() + " to "
                        + index);
            }
            mPages.get(index).addTile(tile);
        }
    }

    private void emptyAndInflateOrRemovePages() {
        final int nTiles = mTiles.size();
        // We should always have at least one page, even if it's empty.
<<<<<<< HEAD
        int numPages = Math.max((int) Math.ceil((double) nTiles / mPages.get(0).maxTiles()), 1);
=======
        int numPages = Math.max(nTiles / mPages.get(0).maxTiles(), 1);

        // Add one more not full page if needed
        if (nTiles > numPages * mPages.get(0).maxTiles()) {
            numPages++;
        }
>>>>>>> 0d7e17eb

        final int NP = mPages.size();
        for (int i = 0; i < NP; i++) {
            mPages.get(i).removeAllViews();
        }
        if (NP == numPages) {
            return;
        }
        while (mPages.size() < numPages) {
            if (DEBUG) Log.d(TAG, "Adding page");
            mPages.add((TilePage) LayoutInflater.from(getContext())
                    .inflate(R.layout.qs_paged_page, this, false));
        }
        while (mPages.size() > numPages) {
            if (DEBUG) Log.d(TAG, "Removing page");
            mPages.remove(mPages.size() - 1);
        }
        mPageIndicator.setNumPages(mPages.size());
        setAdapter(mAdapter);
        mAdapter.notifyDataSetChanged();
        if (mPageToRestore != -1) {
            setCurrentItem(mPageToRestore, false);
            mPageToRestore = -1;
        }
    }

    @Override
    public boolean updateResources() {
        // Update bottom padding, useful for removing extra space once the panel page indicator is
        // hidden.
        Resources res = getContext().getResources();
        mHorizontalClipBound = res.getDimensionPixelSize(R.dimen.notification_side_paddings);
        setPadding(0, 0, 0,
                getContext().getResources().getDimensionPixelSize(
                        R.dimen.qs_paged_tile_layout_padding_bottom));
        boolean changed = false;
        for (int i = 0; i < mPages.size(); i++) {
            changed |= mPages.get(i).updateResources();
        }
        if (changed) {
            mDistributeTiles = true;
            requestLayout();
        }
        return changed;
    }

    @Override
    protected void onLayout(boolean changed, int l, int t, int r, int b) {
        super.onLayout(changed, l, t, r, b);
        mClippingRect.set(mHorizontalClipBound, 0, (r - l) - mHorizontalClipBound, b - t);
        setClipBounds(mClippingRect);
    }

    @Override
    protected void onMeasure(int widthMeasureSpec, int heightMeasureSpec) {

        final int nTiles = mTiles.size();
        // If we have no reason to recalculate the number of rows, skip this step. In particular,
        // if the height passed by its parent is the same as the last time, we try not to remeasure.
        if (mDistributeTiles || mLastMaxHeight != MeasureSpec.getSize(heightMeasureSpec)) {

            mLastMaxHeight = MeasureSpec.getSize(heightMeasureSpec);
            // Only change the pages if the number of rows or columns (from updateResources) has
            // changed or the tiles have changed
            if (mPages.get(0).updateMaxRows(heightMeasureSpec, nTiles) || mDistributeTiles) {
                mDistributeTiles = false;
                distributeTiles();
            }

            final int nRows = mPages.get(0).mRows;
            for (int i = 0; i < mPages.size(); i++) {
                TilePage t = mPages.get(i);
                t.mRows = nRows;
            }
        }

        super.onMeasure(widthMeasureSpec, heightMeasureSpec);

        // The ViewPager likes to eat all of the space, instead force it to wrap to the max height
        // of the pages.
        int maxHeight = 0;
        final int N = getChildCount();
        for (int i = 0; i < N; i++) {
            int height = getChildAt(i).getMeasuredHeight();
            if (height > maxHeight) {
                maxHeight = height;
            }
        }
        setMeasuredDimension(getMeasuredWidth(), maxHeight + getPaddingBottom());
    }

    public int getColumnCount() {
        if (mPages.size() == 0) return 0;
        return mPages.get(0).mColumns;
    }

    public int getNumVisibleTiles() {
        if (mPages.size() == 0) return 0;
        TilePage currentPage = mPages.get(getCurrentPageNumber());
        return currentPage.mRecords.size();
    }

    public void startTileReveal(Set<String> tileSpecs, final Runnable postAnimation) {
        if (tileSpecs.isEmpty() || mPages.size() < 2 || getScrollX() != 0 || !beginFakeDrag()) {
            // Do not start the reveal animation unless there are tiles to animate, multiple
            // TilePages available and the user has not already started dragging.
            return;
        }

        final int lastPageNumber = mPages.size() - 1;
        final TilePage lastPage = mPages.get(lastPageNumber);
        final ArrayList<Animator> bounceAnims = new ArrayList<>();
        for (TileRecord tr : lastPage.mRecords) {
            if (tileSpecs.contains(tr.tile.getTileSpec())) {
                bounceAnims.add(setupBounceAnimator(tr.tileView, bounceAnims.size()));
            }
        }

        if (bounceAnims.isEmpty()) {
            // All tileSpecs are on the first page. Nothing to do.
            // TODO: potentially show a bounce animation for first page QS tiles
            endFakeDrag();
            return;
        }

        mBounceAnimatorSet = new AnimatorSet();
        mBounceAnimatorSet.playTogether(bounceAnims);
        mBounceAnimatorSet.addListener(new AnimatorListenerAdapter() {
            @Override
            public void onAnimationEnd(Animator animation) {
                mBounceAnimatorSet = null;
                postAnimation.run();
            }
        });
        setOffscreenPageLimit(lastPageNumber); // Ensure the page to reveal has been inflated.
        int dx = getWidth() * lastPageNumber;
        mScroller.startScroll(getScrollX(), getScrollY(), isLayoutRtl() ? -dx  : dx, 0,
            REVEAL_SCROLL_DURATION_MILLIS);
        postInvalidateOnAnimation();
    }

    private static Animator setupBounceAnimator(View view, int ordinal) {
        view.setAlpha(0f);
        view.setScaleX(0f);
        view.setScaleY(0f);
        ObjectAnimator animator = ObjectAnimator.ofPropertyValuesHolder(view,
                PropertyValuesHolder.ofFloat(View.ALPHA, 1),
                PropertyValuesHolder.ofFloat(View.SCALE_X, 1),
                PropertyValuesHolder.ofFloat(View.SCALE_Y, 1));
        animator.setDuration(BOUNCE_ANIMATION_DURATION);
        animator.setStartDelay(ordinal * TILE_ANIMATION_STAGGER_DELAY);
        animator.setInterpolator(new OvershootInterpolator(BOUNCE_ANIMATION_TENSION));
        return animator;
    }

    private final ViewPager.OnPageChangeListener mOnPageChangeListener =
            new ViewPager.SimpleOnPageChangeListener() {
                @Override
                public void onPageSelected(int position) {
                    updateSelected();
                    if (mPageIndicator == null) return;
                    if (mPageListener != null) {
                        mPageListener.onPageChanged(isLayoutRtl() ? position == mPages.size() - 1
                                : position == 0);
                    }
                }

                @Override
                public void onPageScrolled(int position, float positionOffset,
                        int positionOffsetPixels) {
                    if (mPageIndicator == null) return;
                    mPageIndicatorPosition = position + positionOffset;
                    mPageIndicator.setLocation(mPageIndicatorPosition);
                    if (mPageListener != null) {
                        mPageListener.onPageChanged(positionOffsetPixels == 0 &&
                                (isLayoutRtl() ? position == mPages.size() - 1 : position == 0));
                    }
                }
            };

    public static class TilePage extends TileLayout {

        public TilePage(Context context, AttributeSet attrs) {
            super(context, attrs);
        }

        public boolean isFull() {
            return mRecords.size() >= maxTiles();
        }

        public int maxTiles() {
            // Each page should be able to hold at least one tile. If there's not enough room to
            // show even 1 or there are no tiles, it probably means we are in the middle of setting
            // up.
            return Math.max(mColumns * mRows, 1);
        }

        @Override
        public boolean updateResources() {
            final int sidePadding = getContext().getResources().getDimensionPixelSize(
                    R.dimen.notification_side_paddings);
            setPadding(sidePadding, 0, sidePadding, 0);
            return super.updateResources();
        }
    }

    private final PagerAdapter mAdapter = new PagerAdapter() {
        @Override
        public void destroyItem(ViewGroup container, int position, Object object) {
            if (DEBUG) Log.d(TAG, "Destantiating " + position);
            container.removeView((View) object);
            updateListening();
        }

        @Override
        public Object instantiateItem(ViewGroup container, int position) {
            if (DEBUG) Log.d(TAG, "Instantiating " + position);
            if (isLayoutRtl()) {
                position = mPages.size() - 1 - position;
            }
            ViewGroup view = mPages.get(position);
            if (view.getParent() != null) {
                container.removeView(view);
            }
            container.addView(view);
            updateListening();
            return view;
        }

        @Override
        public int getCount() {
            return mPages.size();
        }

        @Override
        public boolean isViewFromObject(View view, Object object) {
            return view == object;
        }
    };

    public interface PageListener {
        void onPageChanged(boolean isFirst);
    }
}<|MERGE_RESOLUTION|>--- conflicted
+++ resolved
@@ -245,16 +245,12 @@
     private void emptyAndInflateOrRemovePages() {
         final int nTiles = mTiles.size();
         // We should always have at least one page, even if it's empty.
-<<<<<<< HEAD
         int numPages = Math.max((int) Math.ceil((double) nTiles / mPages.get(0).maxTiles()), 1);
-=======
-        int numPages = Math.max(nTiles / mPages.get(0).maxTiles(), 1);
 
         // Add one more not full page if needed
         if (nTiles > numPages * mPages.get(0).maxTiles()) {
             numPages++;
         }
->>>>>>> 0d7e17eb
 
         final int NP = mPages.size();
         for (int i = 0; i < NP; i++) {
