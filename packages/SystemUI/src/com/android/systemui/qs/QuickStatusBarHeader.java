--- conflicted
+++ resolved
@@ -451,15 +451,10 @@
                 cutout, getDisplay());
         if (padding == null) {
             mSystemIconsView.setPaddingRelative(
-<<<<<<< HEAD
-                    getResources().getDimensionPixelSize(R.dimen.status_bar_icon_padding), 0,
-                    getResources().getDimensionPixelSize(R.dimen.status_bar_icon_padding), 0);
-=======
                     getResources().getDimensionPixelSize(R.dimen.status_bar_padding_start),
                     getResources().getDimensionPixelSize(R.dimen.status_bar_padding_top),
                     getResources().getDimensionPixelSize(R.dimen.status_bar_padding_end),
                     0);
->>>>>>> 81ee1024
         } else {
             mSystemIconsView.setPadding(
                     padding.first,
