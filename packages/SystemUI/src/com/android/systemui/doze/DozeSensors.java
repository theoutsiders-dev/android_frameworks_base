/*
 * Copyright (C) 2016 The Android Open Source Project
 *
 * Licensed under the Apache License, Version 2.0 (the "License");
 * you may not use this file except in compliance with the License.
 * You may obtain a copy of the License at
 *
 *      http://www.apache.org/licenses/LICENSE-2.0
 *
 * Unless required by applicable law or agreed to in writing, software
 * distributed under the License is distributed on an "AS IS" BASIS,
 * WITHOUT WARRANTIES OR CONDITIONS OF ANY KIND, either express or implied.
 * See the License for the specific language governing permissions and
 * limitations under the License.
 */

package com.android.systemui.doze;

import static com.android.systemui.plugins.SensorManagerPlugin.Sensor.TYPE_WAKE_DISPLAY;
import static com.android.systemui.plugins.SensorManagerPlugin.Sensor.TYPE_WAKE_LOCK_SCREEN;

import android.annotation.AnyThread;
import android.app.ActivityManager;
import android.app.AlarmManager;
import android.content.ContentResolver;
import android.content.Context;
import android.database.ContentObserver;
import android.hardware.Sensor;
import android.hardware.SensorEventListener;
import android.hardware.SensorManager;
import android.hardware.TriggerEvent;
import android.hardware.TriggerEventListener;
import android.hardware.display.AmbientDisplayConfiguration;
import android.net.Uri;
import android.os.Handler;
import android.os.SystemClock;
import android.os.UserHandle;
import android.provider.Settings;
import android.text.TextUtils;
import android.util.Log;

import androidx.annotation.VisibleForTesting;

import com.android.internal.logging.MetricsLogger;
import com.android.internal.logging.nano.MetricsProto;
import com.android.systemui.plugins.SensorManagerPlugin;
import com.android.systemui.statusbar.phone.DozeParameters;
import com.android.systemui.util.AlarmTimeout;
import com.android.systemui.util.AsyncSensorManager;
import com.android.systemui.util.ProximitySensor;
import com.android.systemui.util.wakelock.WakeLock;

import java.io.PrintWriter;
import java.util.List;
import java.util.function.Consumer;

public class DozeSensors {

    private static final boolean DEBUG = DozeService.DEBUG;

    private static final String TAG = "DozeSensors";

    private final Context mContext;
    private final AlarmManager mAlarmManager;
    private final SensorManager mSensorManager;
    private final ContentResolver mResolver;
    private final TriggerSensor mPickupSensor;
    private final DozeParameters mDozeParameters;
    private final AmbientDisplayConfiguration mConfig;
    private final WakeLock mWakeLock;
    private final Consumer<Boolean> mProxCallback;
    private final Callback mCallback;
    @VisibleForTesting
    protected TriggerSensor[] mSensors;

    private final Handler mHandler = new Handler();
    private final ProxSensor mProxSensor;
    private long mDebounceFrom;
    private boolean mSettingRegistered;
    private boolean mListening;
    private boolean mPaused;

    public DozeSensors(Context context, AlarmManager alarmManager, SensorManager sensorManager,
            DozeParameters dozeParameters, AmbientDisplayConfiguration config, WakeLock wakeLock,
            Callback callback, Consumer<Boolean> proxCallback, AlwaysOnDisplayPolicy policy) {
        mContext = context;
        mAlarmManager = alarmManager;
        mSensorManager = sensorManager;
        mDozeParameters = dozeParameters;
        mConfig = config;
        mWakeLock = wakeLock;
        mProxCallback = proxCallback;
        mResolver = mContext.getContentResolver();

        boolean alwaysOn = mConfig.alwaysOnEnabled(UserHandle.USER_CURRENT);
        mSensors = new TriggerSensor[] {
                new TriggerSensor(
                        mSensorManager.getDefaultSensor(Sensor.TYPE_SIGNIFICANT_MOTION),
                        null /* setting */,
                        dozeParameters.getPulseOnSigMotion(),
                        DozeLog.PULSE_REASON_SENSOR_SIGMOTION, false /* touchCoords */,
                        false /* touchscreen */),
                mPickupSensor = new TriggerSensor(
                        mSensorManager.getDefaultSensor(Sensor.TYPE_PICK_UP_GESTURE),
                        Settings.Secure.DOZE_PICK_UP_GESTURE,
                        true /* settingDef */,
                        config.dozePickupSensorAvailable(),
                        DozeLog.REASON_SENSOR_PICKUP, false /* touchCoords */,
                        false /* touchscreen */,
                        false /* ignoresSetting */),
                new TriggerSensor(
                        findSensorWithType(config.doubleTapSensorType()),
                        Settings.Secure.DOZE_DOUBLE_TAP_GESTURE,
                        true /* configured */,
                        DozeLog.REASON_SENSOR_DOUBLE_TAP,
                        dozeParameters.doubleTapReportsTouchCoordinates(),
                        true /* touchscreen */),
                new TriggerSensor(
                        findSensorWithType(config.tapSensorType()),
                        Settings.Secure.DOZE_TAP_SCREEN_GESTURE,
                        true /* configured */,
                        DozeLog.REASON_SENSOR_TAP,
                        false /* reports touch coordinates */,
                        true /* touchscreen */),
                new TriggerSensor(
                        findSensorWithType(config.longPressSensorType()),
                        Settings.Secure.DOZE_PULSE_ON_LONG_PRESS,
                        false /* settingDef */,
                        true /* configured */,
                        DozeLog.PULSE_REASON_SENSOR_LONG_PRESS,
                        true /* reports touch coordinates */,
                        true /* touchscreen */),
                new PluginSensor(
                        new SensorManagerPlugin.Sensor(TYPE_WAKE_DISPLAY),
                        Settings.Secure.DOZE_WAKE_DISPLAY_GESTURE,
                        mConfig.wakeScreenGestureAvailable() && alwaysOn,
                        DozeLog.REASON_SENSOR_WAKE_UP,
                        false /* reports touch coordinates */,
                        false /* touchscreen */),
                new PluginSensor(
                        new SensorManagerPlugin.Sensor(TYPE_WAKE_LOCK_SCREEN),
                        Settings.Secure.DOZE_WAKE_LOCK_SCREEN_GESTURE,
                        mConfig.wakeScreenGestureAvailable(),
                        DozeLog.PULSE_REASON_SENSOR_WAKE_LOCK_SCREEN,
                        false /* reports touch coordinates */,
                        false /* touchscreen */, mConfig.getWakeLockScreenDebounce()),
        };

        mProxSensor = new ProxSensor(policy);
        mCallback = callback;
    }

    /**
     * Temporarily disable some sensors to avoid turning on the device while the user is
     * turning it off.
     */
    public void requestTemporaryDisable() {
        mDebounceFrom = SystemClock.uptimeMillis();
    }

    private Sensor findSensorWithType(String type) {
        return findSensorWithType(mSensorManager, type);
    }

    static Sensor findSensorWithType(SensorManager sensorManager, String type) {
        if (TextUtils.isEmpty(type)) {
            return null;
        }
        List<Sensor> sensorList = sensorManager.getSensorList(Sensor.TYPE_ALL);
        for (Sensor s : sensorList) {
            if (type.equals(s.getStringType())) {
                return s;
            }
        }
        return null;
    }

    static Sensor findBrightnessSensorForProximity(Context context, SensorManager sensorManager) {
        boolean brightnessSensorReportsProximity =
                context.getResources().getBoolean(R.bool.doze_brightness_sensor_reports_proximity);
        if (brightnessSensorReportsProximity) {
            return findSensorWithType(sensorManager,
                    context.getString(R.string.doze_brightness_sensor_type));
        }

        return null;
    }

    /**
     * If sensors should be registered and sending signals.
     */
    public void setListening(boolean listen) {
        if (mListening == listen) {
            return;
        }
        mListening = listen;
        updateListening();
    }

    /**
     * Unregister sensors, when listening, unless they are prox gated.
     * @see #setListening(boolean)
     */
    public void setPaused(boolean paused) {
        if (mPaused == paused) {
            return;
        }
        mPaused = paused;
        updateListening();
    }

    /**
     * Registers/unregisters sensors based on internal state.
     */
    public void updateListening() {
        boolean anyListening = false;
        for (TriggerSensor s : mSensors) {
            s.setListening(mListening);
            if (mListening) {
                anyListening = true;
            }
        }

        if (!anyListening) {
            mResolver.unregisterContentObserver(mSettingsObserver);
        } else if (!mSettingRegistered) {
            for (TriggerSensor s : mSensors) {
                s.registerSettingsObserver(mSettingsObserver);
            }
        }
        mSettingRegistered = anyListening;
    }

    /** Set the listening state of only the sensors that require the touchscreen. */
    public void setTouchscreenSensorsListening(boolean listening) {
        for (TriggerSensor sensor : mSensors) {
            if (sensor.mRequiresTouchscreen) {
                sensor.setListening(listening);
            }
        }
    }

    public void onUserSwitched() {
        for (TriggerSensor s : mSensors) {
            s.updateListening();
        }
    }

    public void setProxListening(boolean listen) {
        mProxSensor.setRequested(listen);
    }

    private final ContentObserver mSettingsObserver = new ContentObserver(mHandler) {
        @Override
        public void onChange(boolean selfChange, Uri uri, int userId) {
            if (userId != ActivityManager.getCurrentUser()) {
                return;
            }
            for (TriggerSensor s : mSensors) {
                s.updateListening();
            }
        }
    };

    public void setDisableSensorsInterferingWithProximity(boolean disable) {
        mPickupSensor.setDisabled(disable);
    }

    /** Ignore the setting value of only the sensors that require the touchscreen. */
    public void ignoreTouchScreenSensorsSettingInterferingWithDocking(boolean ignore) {
        for (TriggerSensor sensor : mSensors) {
            if (sensor.mRequiresTouchscreen) {
                sensor.ignoreSetting(ignore);
            }
        }
    }

    /** Dump current state */
    public void dump(PrintWriter pw) {
        for (TriggerSensor s : mSensors) {
            pw.print("  Sensor: "); pw.println(s.toString());
        }
        pw.print("  ProxSensor: "); pw.println(mProxSensor.toString());
    }

    /**
     * @return true if prox is currently far, false if near or null if unknown.
     */
    public Boolean isProximityCurrentlyFar() {
        return mProxSensor.mCurrentlyFar;
    }

    private class ProxSensor implements SensorEventListener {

        boolean mRequested;
        boolean mRegistered;
        Boolean mCurrentlyFar;
        long mLastNear;
        final AlarmTimeout mCooldownTimer;
        final AlwaysOnDisplayPolicy mPolicy;
        final Sensor mSensor;
        private final float mSensorThreshold;
        final boolean mUsingBrightnessSensor;

        public ProxSensor(AlwaysOnDisplayPolicy policy) {
            mPolicy = policy;
            mCooldownTimer = new AlarmTimeout(mAlarmManager, this::updateRegistered,
                    "prox_cooldown", mHandler);

            // The default prox sensor can be noisy, so let's use a prox gated brightness sensor
            // if available.
<<<<<<< HEAD
            Sensor sensor = DozeSensors.findBrightnessSensorForProximity(mContext,
                    mSensorManager);
=======
            Sensor sensor = ProximitySensor.findCustomProxSensor(mContext, mSensorManager);
>>>>>>> 81ee1024
            mUsingBrightnessSensor = sensor != null;
            if (mUsingBrightnessSensor) {
                mSensorThreshold = ProximitySensor.getBrightnessSensorThreshold(
                        mContext.getResources());
            } else {
                sensor = mSensorManager.getDefaultSensor(Sensor.TYPE_PROXIMITY);
                mSensorThreshold = sensor == null ? 0 : sensor.getMaximumRange();
            }
            mSensor = sensor;
        }

        void setRequested(boolean requested) {
            if (mRequested == requested) {
                // Send an update even if we don't re-register.
                mHandler.post(() -> {
                    if (mCurrentlyFar != null) {
                        mProxCallback.accept(mCurrentlyFar);
                    }
                });
                return;
            }
            mRequested = requested;
            updateRegistered();
        }

        private void updateRegistered() {
            setRegistered(mRequested && !mCooldownTimer.isScheduled());
        }

        private void setRegistered(boolean register) {
            if (mRegistered == register) {
                return;
            }
            if (register) {
                mRegistered = mSensorManager.registerListener(this, mSensor,
                        SensorManager.SENSOR_DELAY_NORMAL, mHandler);
            } else {
                mSensorManager.unregisterListener(this);
                mRegistered = false;
                mCurrentlyFar = null;
            }
        }

        @Override
        public void onSensorChanged(android.hardware.SensorEvent event) {
            if (DEBUG) Log.d(TAG, "onSensorChanged " + event);

            if (mUsingBrightnessSensor) {
                mCurrentlyFar = event.values[0] > mSensorThreshold;
            } else {
                mCurrentlyFar = event.values[0] >= mSensorThreshold;
            }
            mProxCallback.accept(mCurrentlyFar);

            long now = SystemClock.elapsedRealtime();
            if (mCurrentlyFar == null) {
                // Sensor has been unregistered by the proxCallback. Do nothing.
            } else if (!mCurrentlyFar) {
                mLastNear = now;
            } else if (mCurrentlyFar && now - mLastNear < mPolicy.proxCooldownTriggerMs) {
                // If the last near was very recent, we might be using more power for prox
                // wakeups than we're saving from turning of the screen. Instead, turn it off
                // for a while.
                mCooldownTimer.schedule(mPolicy.proxCooldownPeriodMs,
                        AlarmTimeout.MODE_IGNORE_IF_SCHEDULED);
                updateRegistered();
            }
        }

        @Override
        public void onAccuracyChanged(Sensor sensor, int accuracy) {
        }

        @Override
        public String toString() {
            return String.format("{registered=%s, requested=%s, coolingDown=%s, currentlyFar=%s,"
                    + " sensor=%s}", mRegistered, mRequested, mCooldownTimer.isScheduled(),
                    mCurrentlyFar, mSensor);
        }
    }

    @VisibleForTesting
    class TriggerSensor extends TriggerEventListener {
        final Sensor mSensor;
        final boolean mConfigured;
        final int mPulseReason;
        private final String mSetting;
        private final boolean mReportsTouchCoordinates;
        private final boolean mSettingDefault;
        private final boolean mRequiresTouchscreen;

        protected boolean mRequested;
        protected boolean mRegistered;
        protected boolean mDisabled;
        protected boolean mIgnoresSetting;

        public TriggerSensor(Sensor sensor, String setting, boolean configured, int pulseReason,
                boolean reportsTouchCoordinates, boolean requiresTouchscreen) {
            this(sensor, setting, true /* settingDef */, configured, pulseReason,
                    reportsTouchCoordinates, requiresTouchscreen);
        }

        public TriggerSensor(Sensor sensor, String setting, boolean settingDef,
                boolean configured, int pulseReason, boolean reportsTouchCoordinates,
                boolean requiresTouchscreen) {
            this(sensor, setting, settingDef, configured, pulseReason, reportsTouchCoordinates,
                    requiresTouchscreen, false /* ignoresSetting */);
        }

        private TriggerSensor(Sensor sensor, String setting, boolean settingDef,
                boolean configured, int pulseReason, boolean reportsTouchCoordinates,
                boolean requiresTouchscreen, boolean ignoresSetting) {
            mSensor = sensor;
            mSetting = setting;
            mSettingDefault = settingDef;
            mConfigured = configured;
            mPulseReason = pulseReason;
            mReportsTouchCoordinates = reportsTouchCoordinates;
            mRequiresTouchscreen = requiresTouchscreen;
            mIgnoresSetting = ignoresSetting;
        }

        public void setListening(boolean listen) {
            if (mRequested == listen) return;
            mRequested = listen;
            updateListening();
        }

        public void setDisabled(boolean disabled) {
            if (mDisabled == disabled) return;
            mDisabled = disabled;
            updateListening();
        }

        public void ignoreSetting(boolean ignored) {
            if (mIgnoresSetting == ignored) return;
            mIgnoresSetting = ignored;
            updateListening();
        }

        public void updateListening() {
            if (!mConfigured || mSensor == null) return;
            if (mRequested && !mDisabled && (enabledBySetting() || mIgnoresSetting)
                    && !mRegistered) {
                mRegistered = mSensorManager.requestTriggerSensor(this, mSensor);
                if (DEBUG) Log.d(TAG, "requestTriggerSensor " + mRegistered);
            } else if (mRegistered) {
                final boolean rt = mSensorManager.cancelTriggerSensor(this, mSensor);
                if (DEBUG) Log.d(TAG, "cancelTriggerSensor " + rt);
                mRegistered = false;
            }
        }

        protected boolean enabledBySetting() {
            if (!mConfig.enabled(UserHandle.USER_CURRENT)) {
                return false;
            } else if (TextUtils.isEmpty(mSetting)) {
                return true;
            }
            return Settings.Secure.getIntForUser(mResolver, mSetting, mSettingDefault ? 1 : 0,
                    UserHandle.USER_CURRENT) != 0;
        }

        @Override
        public String toString() {
            return new StringBuilder("{mRegistered=").append(mRegistered)
                    .append(", mRequested=").append(mRequested)
                    .append(", mDisabled=").append(mDisabled)
                    .append(", mConfigured=").append(mConfigured)
                    .append(", mIgnoresSetting=").append(mIgnoresSetting)
                    .append(", mSensor=").append(mSensor).append("}").toString();
        }

        @Override
        @AnyThread
        public void onTrigger(TriggerEvent event) {
            DozeLog.traceSensor(mContext, mPulseReason);
            mHandler.post(mWakeLock.wrap(() -> {
                if (DEBUG) Log.d(TAG, "onTrigger: " + triggerEventToString(event));
                if (mSensor != null && mSensor.getType() == Sensor.TYPE_PICK_UP_GESTURE) {
                    int subType = (int) event.values[0];
                    MetricsLogger.action(
                            mContext, MetricsProto.MetricsEvent.ACTION_AMBIENT_GESTURE,
                            subType);
                }

                mRegistered = false;
                float screenX = -1;
                float screenY = -1;
                if (mReportsTouchCoordinates && event.values.length >= 2) {
                    screenX = event.values[0];
                    screenY = event.values[1];
                }
                mCallback.onSensorPulse(mPulseReason, screenX, screenY, event.values);
                if (!mRegistered) {
                    updateListening();  // reregister, this sensor only fires once
                }
            }));
        }

        public void registerSettingsObserver(ContentObserver settingsObserver) {
            if (mConfigured && !TextUtils.isEmpty(mSetting)) {
                mResolver.registerContentObserver(
                        Settings.Secure.getUriFor(mSetting), false /* descendants */,
                        mSettingsObserver, UserHandle.USER_ALL);
            }
        }

        protected String triggerEventToString(TriggerEvent event) {
            if (event == null) return null;
            final StringBuilder sb = new StringBuilder("SensorEvent[")
                    .append(event.timestamp).append(',')
                    .append(event.sensor.getName());
            if (event.values != null) {
                for (int i = 0; i < event.values.length; i++) {
                    sb.append(',').append(event.values[i]);
                }
            }
            return sb.append(']').toString();
        }
    }

    /**
     * A Sensor that is injected via plugin.
     */
    @VisibleForTesting
    class PluginSensor extends TriggerSensor implements SensorManagerPlugin.SensorEventListener {

        final SensorManagerPlugin.Sensor mPluginSensor;
        private long mDebounce;

        PluginSensor(SensorManagerPlugin.Sensor sensor, String setting, boolean configured,
                int pulseReason, boolean reportsTouchCoordinates, boolean requiresTouchscreen) {
            this(sensor, setting, configured, pulseReason, reportsTouchCoordinates,
                    requiresTouchscreen, 0L /* debounce */);
        }

        PluginSensor(SensorManagerPlugin.Sensor sensor, String setting, boolean configured,
                int pulseReason, boolean reportsTouchCoordinates, boolean requiresTouchscreen,
                long debounce) {
            super(null, setting, configured, pulseReason, reportsTouchCoordinates,
                    requiresTouchscreen);
            mPluginSensor = sensor;
            mDebounce = debounce;
        }

        @Override
        public void updateListening() {
            if (!mConfigured) return;
            AsyncSensorManager asyncSensorManager = (AsyncSensorManager) mSensorManager;
            if (mRequested && !mDisabled && (enabledBySetting() || mIgnoresSetting)
                    && !mRegistered) {
                asyncSensorManager.registerPluginListener(mPluginSensor, this);
                mRegistered = true;
                if (DEBUG) Log.d(TAG, "registerPluginListener");
            } else if (mRegistered) {
                asyncSensorManager.unregisterPluginListener(mPluginSensor, this);
                mRegistered = false;
                if (DEBUG) Log.d(TAG, "unregisterPluginListener");
            }
        }

        @Override
        public String toString() {
            return new StringBuilder("{mRegistered=").append(mRegistered)
                    .append(", mRequested=").append(mRequested)
                    .append(", mDisabled=").append(mDisabled)
                    .append(", mConfigured=").append(mConfigured)
                    .append(", mIgnoresSetting=").append(mIgnoresSetting)
                    .append(", mSensor=").append(mPluginSensor).append("}").toString();
        }

        private String triggerEventToString(SensorManagerPlugin.SensorEvent event) {
            if (event == null) return null;
            final StringBuilder sb = new StringBuilder("PluginTriggerEvent[")
                    .append(event.getSensor()).append(',')
                    .append(event.getVendorType());
            if (event.getValues() != null) {
                for (int i = 0; i < event.getValues().length; i++) {
                    sb.append(',').append(event.getValues()[i]);
                }
            }
            return sb.append(']').toString();
        }

        @Override
        public void onSensorChanged(SensorManagerPlugin.SensorEvent event) {
            DozeLog.traceSensor(mContext, mPulseReason);
            mHandler.post(mWakeLock.wrap(() -> {
                final long now = SystemClock.uptimeMillis();
                if (now < mDebounceFrom + mDebounce) {
                    Log.d(TAG, "onSensorEvent dropped: " + triggerEventToString(event));
                    return;
                }
                if (DEBUG) Log.d(TAG, "onSensorEvent: " + triggerEventToString(event));
                mCallback.onSensorPulse(mPulseReason, -1, -1, event.getValues());
            }));
        }
    }

    public interface Callback {

        /**
         * Called when a sensor requests a pulse
         * @param pulseReason Requesting sensor, e.g. {@link DozeLog#REASON_SENSOR_PICKUP}
         * @param screenX the location on the screen where the sensor fired or -1
         *                if the sensor doesn't support reporting screen locations.
         * @param screenY the location on the screen where the sensor fired or -1
         * @param rawValues raw values array from the event.
         */
        void onSensorPulse(int pulseReason, float screenX, float screenY, float[] rawValues);
    }
}<|MERGE_RESOLUTION|>--- conflicted
+++ resolved
@@ -309,12 +309,7 @@
 
             // The default prox sensor can be noisy, so let's use a prox gated brightness sensor
             // if available.
-<<<<<<< HEAD
-            Sensor sensor = DozeSensors.findBrightnessSensorForProximity(mContext,
-                    mSensorManager);
-=======
             Sensor sensor = ProximitySensor.findCustomProxSensor(mContext, mSensorManager);
->>>>>>> 81ee1024
             mUsingBrightnessSensor = sensor != null;
             if (mUsingBrightnessSensor) {
                 mSensorThreshold = ProximitySensor.getBrightnessSensorThreshold(
