<?xml version="1.0" encoding="utf-8"?>
<!--
/*
** Copyright 2009, The Android Open Source Project
**
** Licensed under the Apache License, Version 2.0 (the "License");
** you may not use this file except in compliance with the License.
** You may obtain a copy of the License at
**
**     http://www.apache.org/licenses/LICENSE-2.0
**
** Unless required by applicable law or agreed to in writing, software
** distributed under the License is distributed on an "AS IS" BASIS,
** WITHOUT WARRANTIES OR CONDITIONS OF ANY KIND, either express or implied.
** See the License for the specific language governing permissions and
** limitations under the License.
*/
-->

<!-- These resources are around just to allow their values to be customized
     for different hardware and product builds. -->
<resources>
    <!-- Whether to clip notification contents with a rounded rectangle. Might be expensive on
         certain GPU's and thus can be turned off with only minimal visual impact. -->
    <bool name="config_notifications_round_rect_clipping">true</bool>

    <!-- Control whether status bar should distinguish HSPA data icon form UMTS
    data icon on devices -->
    <bool name="config_hspa_data_distinguishable">false</bool>

    <!-- Component to be used as the status bar service.  Must implement the IStatusBar
     interface.  This name is in the ComponentName flattened format (package/class)  -->
    <string name="config_statusBarComponent" translatable="false">com.google.android.systemui.statusbar.phone.StatusBarGoogle</string>

    <!-- Component to be used as the recents implementation.  Must implement the
     RecentsImplementation interface.  This name is in the ComponentName flattened format
     (package/class)  -->
    <string name="config_recentsComponent" translatable="false">com.android.systemui.recents.OverviewProxyRecentsImpl</string>

    <!-- Whether or not we show the number in the bar. -->
    <bool name="config_statusBarShowNumber">false</bool>

    <!-- For how long the lock screen can be on before the display turns off. -->
    <integer name="config_lockScreenDisplayTimeout">10000</integer>

    <!-- Vibrator pattern for camera gesture launch. -->
    <integer-array translatable="false" name="config_cameraLaunchGestureVibePattern">
        <item>0</item>
        <item>400</item>
    </integer-array>

    <!-- How many icons may be shown at once in the system bar. Includes any
         slots that may be reused for things like IME control. -->
    <integer name="config_maxNotificationIcons">5</integer>

    <!-- Show phone (voice) signal strength instead of data in mobile RSSI. -->
    <bool name="config_showPhoneRSSIForData">false</bool>

    <!-- When true, show 1/2G networks as 3G. -->
    <bool name="config_showMin3G">false</bool>

    <!-- Show rotation lock toggle in System UI-->
    <bool name="config_showRotationLock">true</bool>

    <!-- Vibration duration for GlowPadView used in SearchPanelView -->
    <integer translatable="false" name="config_vibration_duration">0</integer>

    <!-- Vibration duration for GlowPadView used in SearchPanelView -->
    <integer translatable="false" name="config_search_panel_view_vibration_duration">20</integer>

    <!-- Show mic or phone affordance on Keyguard -->
    <bool name="config_keyguardShowLeftAffordance">false</bool>

    <!-- Show camera affordance on Keyguard -->
    <bool name="config_keyguardShowCameraAffordance">false</bool>

    <!-- The length of the vibration when the notification pops open. -->
    <integer name="one_finger_pop_duration_ms">10</integer>

    <!-- decay duration (from size_max -> size), in ms -->
    <integer name="navigation_bar_deadzone_hold">333</integer>
    <integer name="navigation_bar_deadzone_decay">333</integer>

    <!-- orientation of the dead zone when touches have recently occurred elsewhere on screen -->
    <integer name="navigation_bar_deadzone_orientation">0</integer>

    <bool name="config_dead_zone_flash">false</bool>

    <!-- Whether to enable dimming navigation buttons when wallpaper is not visible, should be
         enabled for OLED devices to reduce/prevent burn in on the navigation bar (because of the
         black background and static button placements) and disabled for all other devices to
         prevent wasting cpu cycles on the dimming animation -->
    <bool name="config_navigation_bar_enable_auto_dim_no_visible_wallpaper">true</bool>

    <!-- The maximum number of tiles in the QuickQSPanel -->
    <integer name="quick_qs_panel_max_columns">6</integer>

    <!-- Whether QuickSettings is in a phone landscape -->
    <bool name="quick_settings_wide">false</bool>

    <!-- The number of columns in the QuickSettings -->
    <integer name="quick_settings_num_columns">3</integer> <!-- DEPRECATED SINCE Q -->

    <!-- The number of rows in the QuickSettings -->
    <integer name="quick_settings_max_rows">5</integer>

    <!-- The number of columns that the top level tiles span in the QuickSettings -->
    <integer name="quick_settings_user_time_settings_tile_span">1</integer>

    <!-- The default tiles to display in QuickSettings -->
    <string name="quick_settings_tiles_default" translatable="false">
        wifi,bt,dnd,flashlight,rotation,battery,cell,airplane,night,cast,location
    </string>

    <!-- The minimum number of tiles to display in QuickSettings -->
    <integer name="quick_settings_min_num_tiles">6</integer>

    <!-- Tiles native to System UI. Order should match "quick_settings_tiles_default" -->
    <string name="quick_settings_tiles_stock" translatable="false">
        wifi,cell,sync,battery,dnd,flashlight,sound,rotation,bt,airplane,nfc,location,hotspot,inversion,saver,work,cast,night,
        ambient_display,reboot,heads_up,screenshot,cpuinfo,dataswitch,gaming,immersive,caffeine,theme,adb_network,hwkeys,navbar
    </string>

    <!-- The tiles to display in QuickSettings -->
    <string name="quick_settings_tiles" translatable="false">default</string>

    <!-- The tiles to display in QuickSettings in retail mode -->
    <string name="quick_settings_tiles_retail_mode" translatable="false">
        cell,battery,dnd,flashlight,rotation,location
    </string>

    <!-- Whether or not the RSSI tile is capitalized or not. -->
    <bool name="quick_settings_rssi_tile_capitalization">true</bool>

    <!-- Timeouts for brightness dialog to disappear -->
    <integer name="quick_settings_brightness_dialog_short_timeout">2000</integer>
    <integer name="quick_settings_brightness_dialog_long_timeout">4000</integer>

    <!-- Show indicator for Wifi on but not connected. -->
    <bool name="config_showWifiIndicatorWhenEnabled">false</bool>

    <!-- The number of milliseconds before the heads up notification auto-dismisses. -->
    <integer name="heads_up_notification_decay">5000</integer>

    <!-- The number of milliseconds before the heads up notification sent automatically by the system auto-dismisses. -->
    <integer name="auto_heads_up_notification_decay">3000</integer>

    <!-- The number of milliseconds after a heads up notification is pushed back
     before the app can interrupt again. -->
    <integer name="heads_up_default_snooze_length_ms">60000</integer>

    <!-- Minimum display time for a heads up notification, in milliseconds. -->
    <integer name="heads_up_notification_minimum_time">2000</integer>

    <!-- The number of milliseconds before the heads up notification accepts touches. -->
    <integer name="touch_acceptance_delay">700</integer>

    <!-- The number of milliseconds to extend ambient pulse by when prompted (e.g. on touch) -->
    <integer name="ambient_notification_extension_time">10000</integer>

    <!-- In multi-window, determines whether the stack where recents lives should grow from
         the smallest position when being launched. -->
    <bool name="recents_grow_in_multiwindow">true</bool>

    <!-- Animation duration when using long press on recents to dock -->
    <integer name="long_press_dock_anim_duration">250</integer>

    <!-- Whether to enable KeyguardService or not -->
    <bool name="config_enableKeyguardService">true</bool>

    <!-- The maximum count of notifications on Keyguard. The rest will be collapsed in an overflow
     card. -->
    <integer name="keyguard_max_notification_count">3</integer>

    <!-- Defines the implementation of the velocity tracker to be used for the panel expansion. Can
         be 'platform' or 'noisy' (i.e. for noisy touch screens). -->
    <string name="velocity_tracker_impl" translatable="false">platform</string>

    <!-- Set to true to enable the user switcher on the keyguard. -->
    <bool name="config_keyguardUserSwitcher">false</bool>

    <!-- Doze: does this device support STATE_DOZE?  -->
    <bool name="doze_display_state_supported">false</bool>

    <!-- Doze: does this device support STATE_DOZE_SUSPEND?  -->
    <bool name="doze_suspend_display_state_supported">false</bool>

    <!-- Doze: should the significant motion sensor be used as a pulse signal? -->
    <bool name="doze_pulse_on_significant_motion">false</bool>

    <!-- Doze: check proximity sensor before pulsing? -->
    <bool name="doze_proximity_check_before_pulse">true</bool>

    <!-- Doze: should notifications be used as a pulse signal? -->
    <bool name="doze_pulse_on_notifications">true</bool>

    <!-- Doze: duration to avoid false pickup gestures triggered by notification vibrations -->
    <integer name="doze_pickup_vibration_threshold">2000</integer>

    <!-- Type of a sensor that provides a low-power estimate of the desired display
         brightness, suitable to listen to while the device is asleep (e.g. during
         always-on display) -->
    <string name="doze_brightness_sensor_type" translatable="false"></string>

    <!-- Override value to use for proximity sensor.  -->
    <string name="proximity_sensor_type" translatable="false">@string/doze_brightness_sensor_type</string>

    <!-- If using proximity_sensor_type, specifies a threshold value to distinguish near and
         far break points. A sensor value less than or equal to this is considered "near". -->
    <item name="proximity_sensor_threshold" translatable="false" format="float" type="dimen">
        0</item>

    <!-- Doze: pulse parameter - how long does it take to fade in? -->
    <integer name="doze_pulse_duration_in">100</integer>

    <!-- Doze: pulse parameter - once faded in, how long does it stay visible? -->
    <integer name="doze_pulse_duration_visible">6000</integer>

    <!-- Doze: pulse parameter - how long does it take to fade out? -->
    <integer name="doze_pulse_duration_out">600</integer>

    <!-- Doze: alpha to apply to small icons when dozing -->
    <integer name="doze_small_icon_alpha">222</integer><!-- 87% of 0xff -->

    <!-- Doze: Table that translates sensor values from the doze_brightness_sensor_type sensor
               to brightness values; -1 means keeping the current brightness. -->
    <integer-array name="config_doze_brightness_sensor_to_brightness">
        <item>-1</item> <!-- 0: OFF -->
        <item>2</item> <!-- 1: NIGHT -->
        <item>5</item> <!-- 2: LOW -->
        <item>27</item> <!-- 3: HIGH -->
        <item>28</item> <!-- 4: SUN -->
    </integer-array>

    <!-- Doze: Table that translates sensor values from the doze_brightness_sensor_type sensor
               to an opacity value for a black scrim that is overlayed in AOD1.
               Valid range is from 0 (transparent) to 255 (opaque).
               -1 means keeping the current opacity. -->
    <integer-array name="config_doze_brightness_sensor_to_scrim_opacity">
        <item>-1</item> <!-- 0: OFF -->
        <item>0</item> <!-- 1: NIGHT -->
        <item>0</item> <!-- 2: LOW -->
        <item>0</item> <!-- 3: HIGH -->
        <item>0</item> <!-- 4: SUN -->
    </integer-array>

    <!-- Doze: whether the double tap sensor reports 2D touch coordinates -->
    <bool name="doze_double_tap_reports_touch_coordinates">false</bool>

    <!-- Hotspot tile: number of days to show after feature is used. -->
    <integer name="days_to_show_hotspot_tile">30</integer>

    <!-- Color inversion tile: number of days to show after feature is used. -->
    <integer name="days_to_show_color_inversion_tile">7</integer>

    <!-- Number of times to show the strong alarm warning text in the volume dialog -->
    <integer name="zen_mode_alarm_warning_threshold">5</integer>

    <!-- Maximum number of total conditions to display in the zen mode selection panel -->
    <integer name="zen_mode_max_conditions">5</integer>

    <!-- Enable the default volume dialog -->
    <bool name="enable_volume_ui">true</bool>

    <!-- Enable the default volume level warning dialog -->
    <bool name="enable_safety_warning">true</bool>

    <!-- Whether to show operator name in the status bar -->
    <bool name="config_showOperatorNameInStatusBar">false</bool>

    <!-- Duration of the full carrier network change icon animation. -->
    <integer name="carrier_network_change_anim_time">3000</integer>

    <!-- Duration of the expansion animation in the volume dialog -->
    <item name="volume_expand_animation_duration" type="integer">300</item>

    <!-- Whether to show the full screen user switcher. -->
    <bool name="config_enableFullscreenUserSwitcher">false</bool>

    <!-- SystemUIFactory component -->
    <string name="config_systemUIFactoryComponent" translatable="false">com.google.android.systemui.SystemUIGoogleFactory</string>

    <!-- SystemUI Services: The classes of the stuff to start. -->
    <string-array name="config_systemUIServiceComponents" translatable="false">
        <item>com.android.systemui.util.NotificationChannels</item>
        <item>com.android.systemui.statusbar.CommandQueue$CommandQueueStart</item>
        <item>com.android.systemui.keyguard.KeyguardViewMediator</item>
        <item>com.android.systemui.recents.Recents</item>
        <item>com.android.systemui.volume.VolumeUI</item>
        <item>com.android.systemui.stackdivider.Divider</item>
        <item>com.android.systemui.SystemBars</item>
        <item>com.android.systemui.usb.StorageNotification</item>
        <item>com.android.systemui.power.PowerUI</item>
        <item>com.android.systemui.media.RingtonePlayer</item>
        <item>com.android.systemui.keyboard.KeyboardUI</item>
        <item>com.android.systemui.pip.PipUI</item>
        <item>com.android.systemui.shortcut.ShortcutKeyDispatcher</item>
        <item>@string/config_systemUIVendorServiceComponent</item>
        <item>com.android.systemui.util.leak.GarbageMonitor$Service</item>
        <item>com.android.systemui.LatencyTester</item>
        <item>com.android.systemui.globalactions.GlobalActionsComponent</item>
        <item>com.android.systemui.ScreenDecorations</item>
        <item>com.android.systemui.biometrics.BiometricDialogImpl</item>
        <item>com.android.systemui.biometrics.FODCircleViewImpl</item>
        <item>com.android.systemui.SliceBroadcastRelayHandler</item>
        <item>com.android.systemui.SizeCompatModeActivityController</item>
        <item>com.android.systemui.statusbar.notification.InstantAppNotifier</item>
        <item>com.android.systemui.theme.ThemeOverlayController</item>
        <item>com.android.systemui.du.AppPickerServices</item>
    </string-array>

    <!-- SystemUI vender service, used in config_systemUIServiceComponents. -->
    <string name="config_systemUIVendorServiceComponent" translatable="false">com.android.systemui.VendorServices</string>

    <!-- SystemUI Services (per user): The classes of the stuff to start for each user. This is a subset of the config_systemUIServiceComponents -->
    <string-array name="config_systemUIServiceComponentsPerUser" translatable="false">
        <item>com.android.systemui.util.NotificationChannels</item>
    </string-array>

    <!-- Nav bar button default ordering/layout -->
    <string name="config_navBarLayout" translatable="false">left[.5W],back[1WC];home;recent[1WC],right[.5W]</string>
    <string name="config_navBarLayoutQuickstep" translatable="false">back[1.7WC];home;contextual[1.7WC]</string>
    <string name="config_navBarLayoutHandle" translatable="false">back[40AC];home_handle;ime_switcher[40AC]</string>

    <bool name="quick_settings_show_full_alarm">false</bool>

    <!-- Whether to show a warning notification when device's skin temperature is high. -->
    <integer name="config_showTemperatureWarning">0</integer>

    <!-- Whether to show a alarm dialog when device's usb port is overheating. -->
    <integer name="config_showUsbPortAlarm">0</integer>

    <!-- Accessibility actions -->
    <item type="id" name="action_split_task_to_left" />
    <item type="id" name="action_split_task_to_right" />
    <item type="id" name="action_split_task_to_top" />

    <item type="id" name="action_toggle_overview"/>

    <!-- Whether or not the gear icon on notifications should be shown. The gear is shown when the
         the notification is not swiped enough to dismiss it. -->
    <bool name="config_showNotificationGear">true</bool>

    <!-- Whether or not a background should be drawn behind a notification. -->
    <bool name="config_drawNotificationBackground">true</bool>

    <!-- Whether or the notifications can be shown and dismissed with a drag. -->
    <bool name="config_enableNotificationShadeDrag">true</bool>

    <!-- Whether to show activity indicators in the status bar -->
    <bool name="config_showActivity">false</bool>

    <!-- Whether or not the button to clear all notifications will be shown. -->
    <bool name="config_enableNotificationsClearAll">true</bool>

    <!-- Whether or not to show the notification shelf that houses the icons of notifications that
     have been scrolled off-screen. -->
    <bool name="config_showNotificationShelf">true</bool>

    <!-- Whether or not the notifications should always fade as they are dismissed. -->
    <bool name="config_fadeNotificationsOnDismiss">false</bool>

    <!-- Whether or not the parent of the notification row itself is being translated when swiped or
         its children views. If true, then the contents are translated and vice versa. -->
    <bool name="config_translateNotificationContentsOnSwipe">true</bool>

    <!-- Whether or not the fade on the notification is based on the amount that it has been swiped
         off-screen. -->
    <bool name="config_fadeDependingOnAmountSwiped">false</bool>

    <!-- Whether or not to show the expand button at the end of the notification header. -->
    <bool name="config_showNotificationExpandButtonAtEnd">false</bool>

    <!-- Whether or the notifications should be clipped to be reduced in height if it has been
         scrolled to the top of the screen. -->
    <bool name="config_clipNotificationScrollToTop">true</bool>

    <!-- Whether or not the notification contents should be clipped to any background that is
         set on the notification container. For example, if this value is true and the background
         has rounded corners, then the contents will be clipped to those corners. -->
    <bool name="config_clipNotificationsToOutline">false</bool>

    <!-- Whether or not notifications that can be expanded will always be in their expanded state.
         This value only affects notifications that are not a group of notifications from the same
         applications. If this value is false, then only the first notification will be expanded;
         the other notifications need to be manually expanded by the user. -->
    <bool name="config_alwaysExpandNonGroupedNotifications">false</bool>

    <!-- Whether or not an expandable notification can be manually expanded or collapsed by the
         user. Grouped notifications are still expandable even if this value is false. -->
    <bool name="config_enableNonGroupedNotificationExpand">true</bool>

    <!-- Whether or not there should be dividing lines between child notifications when the
         group has been expanded. -->
    <bool name="config_showDividersWhenGroupNotificationExpanded">false</bool>

    <!-- Whether or not the dividing lines should be shown when the container is expanding and
         collapsing. If this value is true, then the lines will only show when the container has
         been completely expanded. -->
    <bool name="config_hideDividersDuringExpand">false</bool>

    <!-- Whether or not child notifications that are part of a group will have shadows. -->
    <bool name="config_enableShadowOnChildNotifications">true</bool>

    <!-- Whether or not a view containing child notifications will have a custom background when
         it has been expanded to reveal its children. -->
    <bool name="config_showGroupNotificationBgWhenExpanded">false</bool>

    <!-- Should we vibrate on an icon animation of the shelf. This should only be active if the
     vibrator is capable of subtle vibrations -->
    <bool name="config_vibrateOnIconAnimation">false</bool>

    <!-- If true, enable the advance anti-falsing classifier on the lockscreen. On some devices it
         does not work well, particularly with noisy touchscreens. Note that disabling it may
         increase the rate of unintentional unlocks. -->
    <bool name="config_lockscreenAntiFalsingClassifierEnabled">true</bool>

    <!-- Snooze: default notificaiton snooze time. -->
    <integer name="config_notification_snooze_time_default">60</integer>

    <!-- Snooze: List of snooze values in integer minutes. -->
    <integer-array name="config_notification_snooze_times">
        <item>15</item>
        <item>30</item>
        <item>60</item>
        <item>120</item>
    </integer-array>

    <!-- Smart replies in notifications: Whether smart replies in notifications are enabled. -->
    <bool name="config_smart_replies_in_notifications_enabled">true</bool>

    <!-- Smart replies in notifications: Whether we disable the feature unless the app targets P -->
    <bool name="config_smart_replies_in_notifications_requires_targeting_p">true</bool>

    <!-- Smart replies in notifications: Maximum number of times SmartReplyView will try to find a
         better (narrower) line-break for a double-line smart reply button. -->
    <integer name="config_smart_replies_in_notifications_max_squeeze_remeasure_attempts">3</integer>

    <!-- Smart replies in notifications: Whether by default tapping on a choice should let the user
         edit the input before it is sent to the app. Developers can override this via
         RemoteInput.Builder.setEditChoicesBeforeSending. -->
    <bool name="config_smart_replies_in_notifications_edit_choices_before_sending">false</bool>

    <!-- Smart replies in notifications: Whether smart suggestions in notifications are enabled in
         heads-up notifications.  -->
    <bool name="config_smart_replies_in_notifications_show_in_heads_up">true</bool>

    <!-- Smart replies in notifications: Minimum number of system generated smart replies that
         should be shown in a notification. If we cannot show at least this many replies we instead
         show none. -->
    <integer name="config_smart_replies_in_notifications_min_num_system_generated_replies">0</integer>

    <!-- Smart replies in notifications: Maximum number of smart actions to show in notifications.
         -->
    <integer name="config_smart_replies_in_notifications_max_num_actions">-1</integer>

    <!-- Smart replies in notifications: Delay (ms) before smart suggestions are clickable, since
         they were added. -->
    <integer name="config_smart_replies_in_notifications_onclick_init_delay">200</integer>

    <!-- Screenshot editing default activity.  Must handle ACTION_EDIT image/png intents.
         Blank sends the user to the Chooser first.
         This name is in the ComponentName flattened format (package/class)  -->
    <string name="config_screenshotEditor" translatable="false"></string>

    <!-- On debuggable builds, alert the user if SystemUI PSS goes over this number (in kb) -->
    <integer name="watch_heap_limit">256000</integer>

    <!-- Allow dragging the PIP to a location to close it -->
    <bool name="config_pipEnableDismissDragToEdge">true</bool>

    <!-- SystemUI Plugins that can be loaded on user builds. -->
    <string-array name="config_pluginWhitelist" translatable="false">
        <item>com.android.systemui</item>
    </string-array>

    <integer name="ongoing_appops_dialog_max_apps">5</integer>

    <!-- Launcher package name for overlaying icons. -->
    <string name="launcher_overlayable_package" translatable="false">com.android.launcher3</string>

    <!-- ThemePicker package name for overlaying icons. -->
    <string name="themepicker_overlayable_package" translatable="false">com.android.wallpaper</string>

    <!-- Default rounded corner curve (a Bezier). Must match (the curved path in) rounded.xml.
         Note that while rounded.xml includes the entire path (including the horizontal and vertical
         corner edges), this pulls out just the curve.
     -->
    <string name="config_rounded_mask" translatable="false">"M8,0C3.6,0,0,3.6,0,8"</string>

    <!-- Preferred refresh rate at keyguard, if supported by the display -->
    <integer name="config_keyguardRefreshRate">-1</integer>

<<<<<<< HEAD
    <!-- Whether to show VoLTE icon in the status bar -->
    <bool name="config_display_volte">true</bool>
=======
    <!-- Respect the drawable/rounded.xml that allow to customize as multiple radius corner path -->
    <bool name="config_roundedCornerMultipleRadius">false</bool>

    <!-- A path similar to frameworks/base/core/res/res/values/config.xml
      config_mainBuiltInDisplayCutout that describes a path larger than the exact path of a display
      cutout. If present as well as config_enableDisplayCutoutProtection is set to true, then
      SystemUI will draw this "protection path" instead of the display cutout path that is normally
      used for anti-aliasing.

      This path will only be drawn when the front-facing camera turns on, otherwise the main
      DisplayCutout path will be rendered
       -->
    <string translatable="false" name="config_frontBuiltInDisplayCutoutProtection"></string>

    <!--  ID for the camera that needs extra protection -->
    <string translatable="false" name="config_protectedCameraId"></string>

    <!-- Comma-separated list of packages to exclude from camera protection e.g.
    "com.android.systemui,com.android.xyz" -->
    <string translatable="false" name="config_cameraProtectionExcludedPackages"></string>

    <!--  Flag to turn on the rendering of the above path or not  -->
    <bool name="config_enableDisplayCutoutProtection">false</bool>

>>>>>>> 81ee1024
</resources><|MERGE_RESOLUTION|>--- conflicted
+++ resolved
@@ -491,10 +491,9 @@
     <!-- Preferred refresh rate at keyguard, if supported by the display -->
     <integer name="config_keyguardRefreshRate">-1</integer>
 
-<<<<<<< HEAD
     <!-- Whether to show VoLTE icon in the status bar -->
     <bool name="config_display_volte">true</bool>
-=======
+
     <!-- Respect the drawable/rounded.xml that allow to customize as multiple radius corner path -->
     <bool name="config_roundedCornerMultipleRadius">false</bool>
 
@@ -518,6 +517,4 @@
 
     <!--  Flag to turn on the rendering of the above path or not  -->
     <bool name="config_enableDisplayCutoutProtection">false</bool>
-
->>>>>>> 81ee1024
 </resources>