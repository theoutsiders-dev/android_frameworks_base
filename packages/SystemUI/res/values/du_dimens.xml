<?xml version="1.0" encoding="utf-8"?>
<!-- Copyright (C) 2019 The Dirty Unicorns Project

     Licensed under the Apache License, Version 2.0 (the "License");
     you may not use this file except in compliance with the License.
     You may obtain a copy of the License at

          http://www.apache.org/licenses/LICENSE-2.0

     Unless required by applicable law or agreed to in writing, software
     distributed under the License is distributed on an "AS IS" BASIS,
     WITHOUT WARRANTIES OR CONDITIONS OF ANY KIND, either express or implied.
     See the License for the specific language governing permissions and
     limitations under the License.
-->
<resources>
    <!-- Network traffic monitor -->
    <dimen name="net_traffic_multi_text_size">8dp</dimen>
    <dimen name="net_traffic_txt_img_padding">4dp</dimen>
    <dimen name="net_traffic_single_text_size">14dp</dimen>

    <dimen name="screenrecord_dot_size">48dp</dimen>

    <!-- Custom Carrier Label -->
    <dimen name="status_bar_carrier_height">14dp</dimen>

    <!-- Qs visibility -->
    <dimen name="qs_tile_height_wo_label">64dp</dimen>

    <!-- Height of the battery icon in the status bar when set to circle style. -->
    <dimen name="status_bar_battery_icon_circle_height">12.5dp</dimen>
    <!-- Width of the battery icon in the status bar when set to circle style. -->
    <dimen name="status_bar_battery_icon_circle_width">12.5dp</dimen>

    <!-- QS header image -->
    <dimen name="qs_header_image_offset">25dp</dimen>
    <dimen name="qs_header_image_top_margin">4dp</dimen>
    <dimen name="qs_header_image_side_margin">4dp</dimen>
    <dimen name="qs_header_image_bottom_margin">4dp</dimen>
    <dimen name="quick_status_bar_margin">8dp</dimen>

    <!-- Old style mobile data indicators -->
    <dimen name="status_bar_mobile_signal_with_type_width">18dp</dimen>
    <dimen name="status_bar_mobile_signal_width">16dp</dimen>
    <dimen name="status_bar_mobile_type_height">8dp</dimen>
    <dimen name="status_bar_mobile_type_padding">2dp</dimen>
    <dimen name="status_bar_mobile_type_padding_limit">10dp</dimen>

    <!-- QS detail view scrolling -->
    <dimen name="qs_detail_item_height_twoline">72dp</dimen>

    <!-- Status bar notification ticker -->
    <dimen name="ticker_start_padding">6dp</dimen>
    <dimen name="ticker_icon_end_margin">4dp</dimen>
    <dimen name="ticker_text_top_padding">2dp</dimen>
    <dimen name="ticker_text_end_padding">10dp</dimen>

    <!-- Volume panel -->
    <dimen name="volume_dialog_panel_transparent_padding_left">20dp</dimen>

    <!-- Custom cutout overlay view sizes -->
    <dimen name="config_customCutoutTopWidth">0.0px</dimen>
    <dimen name="config_customCutoutTopHeight">0.0px</dimen>
    <dimen name="config_customCutoutBottomWidth">0.0px</dimen>
    <dimen name="config_customCutoutBottomHeight">0.0px</dimen>

    <!-- The starting padding for the clock in the status bar. -->
    <dimen name="status_bar_right_clock_starting_padding">2dp</dimen>
<<<<<<< HEAD
    <dimen name="qs_tiles_extra_margin_top">2dp</dimen>

    <!-- Recognizing fingerprint animation -->
    <dimen name="fod_animation_size">280dp</dimen>
    <dimen name="fod_animation_offset">0dp</dimen>
=======
>>>>>>> 31efc37b

    <!-- Bottom margin size when fingerprint in display is active -->
    <dimen name="keyguard_indication_margin_bottom_fingerprint_in_display">30dp</dimen>

    <!-- The width/height of the charging indicator view on keyguard. -->
    <dimen name="keyguard_charging_indication_height">60dp</dimen>
    <dimen name="keyguard_charging_indication_width">35dp</dimen>

    <!-- Burn-in protection -->
    <dimen name="horizontal_max_swift">3.0dp</dimen>
    <dimen name="vertical_max_swift">1.0dp</dimen>

<<<<<<< HEAD
=======
    <dimen name="battery_bar_view_height">6dp</dimen>

    <dimen name="dismiss_all_button_elevation">10dp</dimen>
    <dimen name="dismiss_all_button_height">55dp</dimen>
    <dimen name="dismiss_all_button_margin_bottom">35dp</dimen>
    <dimen name="dismiss_all_button_margin_top">30dp</dimen>
    <dimen name="dismiss_all_button_width">55dp</dimen>
    <dimen name="dismiss_all_fab_src_size">24dp</dimen>
>>>>>>> 31efc37b
</resources><|MERGE_RESOLUTION|>--- conflicted
+++ resolved
@@ -66,14 +66,10 @@
 
     <!-- The starting padding for the clock in the status bar. -->
     <dimen name="status_bar_right_clock_starting_padding">2dp</dimen>
-<<<<<<< HEAD
-    <dimen name="qs_tiles_extra_margin_top">2dp</dimen>
 
     <!-- Recognizing fingerprint animation -->
     <dimen name="fod_animation_size">280dp</dimen>
     <dimen name="fod_animation_offset">0dp</dimen>
-=======
->>>>>>> 31efc37b
 
     <!-- Bottom margin size when fingerprint in display is active -->
     <dimen name="keyguard_indication_margin_bottom_fingerprint_in_display">30dp</dimen>
@@ -86,8 +82,6 @@
     <dimen name="horizontal_max_swift">3.0dp</dimen>
     <dimen name="vertical_max_swift">1.0dp</dimen>
 
-<<<<<<< HEAD
-=======
     <dimen name="battery_bar_view_height">6dp</dimen>
 
     <dimen name="dismiss_all_button_elevation">10dp</dimen>
@@ -96,5 +90,5 @@
     <dimen name="dismiss_all_button_margin_top">30dp</dimen>
     <dimen name="dismiss_all_button_width">55dp</dimen>
     <dimen name="dismiss_all_fab_src_size">24dp</dimen>
->>>>>>> 31efc37b
+
 </resources>