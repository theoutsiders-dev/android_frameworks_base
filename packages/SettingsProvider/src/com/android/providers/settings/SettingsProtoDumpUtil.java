--- conflicted
+++ resolved
@@ -1167,12 +1167,9 @@
                 Global.SOUND_TRIGGER_DETECTION_SERVICE_OP_TIMEOUT,
                 GlobalSettingsProto.SOUND_TRIGGER_DETECTION_SERVICE_OP_TIMEOUT);
         dumpSetting(s, p,
-<<<<<<< HEAD
-=======
                 Global.MAX_SOUND_TRIGGER_DETECTION_SERVICE_OPS_PER_DAY,
                 GlobalSettingsProto.MAX_SOUND_TRIGGER_DETECTION_SERVICE_OPS_PER_DAY);
         dumpSetting(s, p,
->>>>>>> 6ed6340e
                 Settings.Global.MULTI_SIM_VOICE_CALL_SUBSCRIPTION,
                 GlobalSettingsProto.MULTI_SIM_VOICE_CALL_SUBSCRIPTION);
         dumpSetting(s, p,
