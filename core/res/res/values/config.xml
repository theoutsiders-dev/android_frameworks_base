--- conflicted
+++ resolved
@@ -4273,7 +4273,6 @@
          to have a confirmed way to dismiss the keyboard when desired. -->
     <bool name="config_automotiveHideNavBarForKeyboard">false</bool>
 
-<<<<<<< HEAD
     <!-- pdp data retry for cause 29, 33 and 55-->
     <bool name="config_pdp_retry_for_29_33_55_enabled">false</bool>
     <!--pdp data reject retry delay can be configured here -->
@@ -4291,7 +4290,7 @@
 
     <!-- Enable sms authorization framework-->
     <bool name="config_sms_authorization_enabled">false</bool>
-=======
+
     <!-- Component name that accepts ACTION_SEND intents for nearby (proximity-based) sharing.
          Used by ChooserActivity. -->
     <string translatable="false" name="config_defaultNearbySharingComponent"></string>
@@ -4299,5 +4298,4 @@
     <!-- Boolean indicating whether frameworks needs to reset cell broadcast geo-fencing
          check after reboot or airplane mode toggling -->
     <bool translatable="false" name="reset_geo_fencing_check_after_boot_or_apm">false</bool>
->>>>>>> 2327d933
 </resources>