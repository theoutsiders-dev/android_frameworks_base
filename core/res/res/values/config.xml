<?xml version="1.0" encoding="utf-8"?>
<!--
/*
** Copyright 2009, The Android Open Source Project
**
** Licensed under the Apache License, Version 2.0 (the "License");
** you may not use this file except in compliance with the License.
** You may obtain a copy of the License at
**
**     http://www.apache.org/licenses/LICENSE-2.0
**
** Unless required by applicable law or agreed to in writing, software
** distributed under the License is distributed on an "AS IS" BASIS,
** WITHOUT WARRANTIES OR CONDITIONS OF ANY KIND, either express or implied.
** See the License for the specific language governing permissions and
** limitations under the License.
*/
-->

<!-- These resources are around just to allow their values to be customized
     for different hardware and product builds.  Do not translate.

     NOTE: The naming convention is "config_camelCaseValue". Some legacy
     entries do not follow the convention, but all new entries should. -->

<resources xmlns:xliff="urn:oasis:names:tc:xliff:document:1.2">
    <!-- Do not translate. Defines the slots for the right-hand side icons.  That is to say, the
         icons in the status bar that are not notifications. -->
    <string-array name="config_statusBarIcons">
        <item><xliff:g id="id">@string/status_bar_alarm_clock</xliff:g></item>
        <item><xliff:g id="id">@string/status_bar_rotate</xliff:g></item>
        <item><xliff:g id="id">@string/status_bar_headset</xliff:g></item>
        <item><xliff:g id="id">@string/status_bar_data_saver</xliff:g></item>
        <item><xliff:g id="id">@string/status_bar_ime</xliff:g></item>
        <item><xliff:g id="id">@string/status_bar_sync_failing</xliff:g></item>
        <item><xliff:g id="id">@string/status_bar_sync_active</xliff:g></item>
        <item><xliff:g id="id">@string/status_bar_nfc</xliff:g></item>
        <item><xliff:g id="id">@string/status_bar_tty</xliff:g></item>
        <item><xliff:g id="id">@string/status_bar_speakerphone</xliff:g></item>
        <item><xliff:g id="id">@string/status_bar_cdma_eri</xliff:g></item>
        <item><xliff:g id="id">@string/status_bar_data_connection</xliff:g></item>
        <item><xliff:g id="id">@string/status_bar_phone_evdo_signal</xliff:g></item>
        <item><xliff:g id="id">@string/status_bar_phone_signal</xliff:g></item>
        <item><xliff:g id="id">@string/status_bar_secure</xliff:g></item>
        <item><xliff:g id="id">@string/status_bar_managed_profile</xliff:g></item>
        <item><xliff:g id="id">@string/status_bar_cast</xliff:g></item>
        <item><xliff:g id="id">@string/status_bar_vpn</xliff:g></item>
        <item><xliff:g id="id">@string/status_bar_bluetooth</xliff:g></item>
        <item><xliff:g id="id">@string/status_bar_camera</xliff:g></item>
        <item><xliff:g id="id">@string/status_bar_microphone</xliff:g></item>
        <item><xliff:g id="id">@string/status_bar_location</xliff:g></item>
        <item><xliff:g id="id">@string/status_bar_mute</xliff:g></item>
        <item><xliff:g id="id">@string/status_bar_volume</xliff:g></item>
        <item><xliff:g id="id">@string/status_bar_zen</xliff:g></item>
        <item><xliff:g id="id">@string/status_bar_ethernet</xliff:g></item>
        <item><xliff:g id="id">@string/status_bar_wifi</xliff:g></item>
        <item><xliff:g id="id">@string/status_bar_hotspot</xliff:g></item>
        <item><xliff:g id="id">@string/status_bar_mobile</xliff:g></item>
        <item><xliff:g id="id">@string/status_bar_airplane</xliff:g></item>
        <item><xliff:g id="id">@string/status_bar_battery</xliff:g></item>
        <item><xliff:g id="id">@string/status_bar_sensors_off</xliff:g></item>
    </string-array>

    <string translatable="false" name="status_bar_rotate">rotate</string>
    <string translatable="false" name="status_bar_headset">headset</string>
    <string translatable="false" name="status_bar_data_saver">data_saver</string>
    <string translatable="false" name="status_bar_managed_profile">managed_profile</string>
    <string translatable="false" name="status_bar_ime">ime</string>
    <string translatable="false" name="status_bar_sync_failing">sync_failing</string>
    <string translatable="false" name="status_bar_sync_active">sync_active</string>
    <string translatable="false" name="status_bar_cast">cast</string>
    <string translatable="false" name="status_bar_hotspot">hotspot</string>
    <string translatable="false" name="status_bar_location">location</string>
    <string translatable="false" name="status_bar_bluetooth">bluetooth</string>
    <string translatable="false" name="status_bar_nfc">nfc</string>
    <string translatable="false" name="status_bar_tty">tty</string>
    <string translatable="false" name="status_bar_speakerphone">speakerphone</string>
    <string translatable="false" name="status_bar_zen">zen</string>
    <string translatable="false" name="status_bar_mute">mute</string>
    <string translatable="false" name="status_bar_volume">volume</string>
    <string translatable="false" name="status_bar_wifi">wifi</string>
    <string translatable="false" name="status_bar_cdma_eri">cdma_eri</string>
    <string translatable="false" name="status_bar_data_connection">data_connection</string>
    <string translatable="false" name="status_bar_phone_evdo_signal">phone_evdo_signal</string>
    <string translatable="false" name="status_bar_phone_signal">phone_signal</string>
    <string translatable="false" name="status_bar_battery">battery</string>
    <string translatable="false" name="status_bar_alarm_clock">alarm_clock</string>
    <string translatable="false" name="status_bar_secure">secure</string>
    <string translatable="false" name="status_bar_clock">clock</string>
    <string translatable="false" name="status_bar_mobile">mobile</string>
    <string translatable="false" name="status_bar_vpn">vpn</string>
    <string translatable="false" name="status_bar_ethernet">ethernet</string>
    <string translatable="false" name="status_bar_microphone">microphone</string>
    <string translatable="false" name="status_bar_camera">camera</string>
    <string translatable="false" name="status_bar_airplane">airplane</string>
    <string translatable="false" name="status_bar_sensors_off">sensors_off</string>

    <!-- Flag indicating whether the surface flinger has limited
         alpha compositing functionality in hardware.  If set, the window
         manager will disable alpha trasformation in animations where not
         strictly needed. -->
    <bool name="config_sf_limitedAlpha">false</bool>

    <!-- Default value used to block data calls if ims is not
         connected.  If you use the ims apn DCT will block
         any other apn from connecting until ims apn is connected-->
    <bool name="ImsConnectedDefaultValue">false</bool>

    <!-- Flag indicating whether the surface flinger is inefficient
         at performing a blur.  Used by parts of the UI to turn off
         the blur effect where it isn't worth the performance hit.
         As of Honeycomb, blurring is not supported anymore. -->
    <bool name="config_sf_slowBlur">true</bool>

    <!-- Flag indicating that the media framework should support playing of sounds on volume
         key usage.  This adds noticeable additional overhead to volume key processing, so
         is disableable for products for which it is irrelevant. -->
    <bool name="config_useVolumeKeySounds">true</bool>

    <!-- The attenuation in dB applied to the sound effects played
         through AudioManager.playSoundEffect() when no volume is specified. -->
    <integer name="config_soundEffectVolumeDb">-6</integer>

    <!-- The attenuation in dB applied to the lock/unlock sounds. -->
    <integer name="config_lockSoundVolumeDb">-6</integer>

    <!-- Flag indicating whether the AUDIO_BECOMING_NOISY notification should
         be sent during a change to the audio output device. -->
    <bool name="config_sendAudioBecomingNoisy">true</bool>

    <!-- Whether Hearing Aid profile is supported -->
    <bool name="config_hearing_aid_profile_supported">false</bool>

    <!-- Flag to disable all transition animations -->
    <bool name="config_disableTransitionAnimation">false</bool>

    <!-- The duration (in milliseconds) of a short animation. -->
    <integer name="config_shortAnimTime">200</integer>

    <!-- The duration (in milliseconds) of a medium-length animation. -->
    <integer name="config_mediumAnimTime">400</integer>

    <!-- The duration (in milliseconds) of a long animation. -->
    <integer name="config_longAnimTime">500</integer>

    <!-- The duration (in milliseconds) of the activity open/close and fragment open/close animations. -->
    <integer name="config_activityShortDur">150</integer>
    <integer name="config_activityDefaultDur">220</integer>

    <!-- The duration (in milliseconds) of the tooltip show/hide animations. -->
    <integer name="config_tooltipAnimTime">150</integer>

    <!-- Duration for the dim animation behind a dialog.  This may be either
         a percentage, which is relative to the duration of the enter/open
         animation of the window being shown that is dimming behind, or it may
         be an integer for a constant duration. -->
    <fraction name="config_dimBehindFadeDuration">100%</fraction>

    <!-- The maximum width we would prefer dialogs to be.  0 if there is no
         maximum (let them grow as large as the screen).  Actual values are
         specified for -large and -xlarge configurations. -->
    <dimen name="config_prefDialogWidth">320dp</dimen>

    <!-- Enables or disables fading edges when marquee is enabled in TextView.
         Off by default, since the framebuffer readback used to implement the
         fading edges is prohibitively expensive on most GPUs. -->
    <bool name="config_ui_enableFadingMarquee">false</bool>

    <!-- Enables or disables haptic effect when the text insertion/selection handle is moved
         manually by the user. Off by default, since the expected haptic feedback may not be
         available on some devices. -->
    <bool name="config_enableHapticTextHandle">false</bool>

    <!-- Whether dialogs should close automatically when the user touches outside
         of them.  This should not normally be modified. -->
    <bool name="config_closeDialogWhenTouchOutside">true</bool>

    <!-- Device configuration indicating whether we should avoid using accelerated graphics
         in certain places to reduce RAM footprint.  This is ignored if ro.config.low_ram
         is true (in that case this is assumed true as well).  It can allow you to tune down
         your device's memory use without going to the point of causing applications to turn
         off features. -->
    <bool name="config_avoidGfxAccel">false</bool>

    <!-- Device configuration setting the minfree tunable in the lowmemorykiller in the kernel.
         A high value will cause the lowmemorykiller to fire earlier, keeping more memory
         in the file cache and preventing I/O thrashing, but allowing fewer processes to
         stay in memory.  A low value will keep more processes in memory but may cause
         thrashing if set too low.  Overrides the default value chosen by ActivityManager
         based on screen size and total memory for the largest lowmemorykiller bucket, and
         scaled proportionally to the smaller buckets.  -1 keeps the default. -->
    <integer name="config_lowMemoryKillerMinFreeKbytesAbsolute">-1</integer>

    <!-- Device configuration adjusting the minfree tunable in the lowmemorykiller in the
         kernel.  A high value will cause the lowmemorykiller to fire earlier, keeping more
         memory in the file cache and preventing I/O thrashing, but allowing fewer processes
         to stay in memory.  A low value will keep more processes in memory but may cause
         thrashing if set too low.  Directly added to the default value chosen by
         ActivityManager based on screen size and total memory for the largest lowmemorykiller
         bucket, and scaled proportionally to the smaller buckets. 0 keeps the default. -->
    <integer name="config_lowMemoryKillerMinFreeKbytesAdjust">0</integer>

    <!-- Device configuration setting the /proc/sys/vm/extra_free_kbytes tunable in the kernel
         (if it exists).  A high value will increase the amount of memory that the kernel
         tries to keep free, reducing allocation time and causing the lowmemorykiller to kill
         earlier.  A low value allows more memory to be used by processes but may cause more
         allocations to block waiting on disk I/O or lowmemorykiller.  Overrides the default
         value chosen by ActivityManager based on screen size.  0 prevents keeping any extra
         memory over what the kernel keeps by default.  -1 keeps the default. -->
    <integer name="config_extraFreeKbytesAbsolute">-1</integer>

    <!-- Device configuration adjusting the /proc/sys/vm/extra_free_kbytes tunable in the kernel
         (if it exists).  0 uses the default value chosen by ActivityManager.  A positive value
         will increase the amount of memory that the kernel tries to keep free, reducing
         allocation time and causing the lowmemorykiller to kill earlier.  A negative value
         allows more memory to be used by processes but may cause more allocations to block
         waiting on disk I/O or lowmemorykiller.  Directly added to the default value chosen by
         ActivityManager based on screen size. -->
    <integer name="config_extraFreeKbytesAdjust">0</integer>

    <!-- Set this to true to enable the platform's auto-power-save modes like doze and
         app standby.  These are not enabled by default because they require a standard
         cloud-to-device messaging service for apps to interact correctly with the modes
         (such as to be able to deliver an instant message to the device even when it is
         dozing).  This should be enabled if you have such services and expect apps to
         correctly use them when installed on your device.  Otherwise, keep this disabled
         so that applications can still use their own mechanisms. -->
    <bool name="config_enableAutoPowerModes">false</bool>

    <!-- Whether (if true) this is a kind of device that can be moved around (eg. phone/laptop),
         or (if false) something for which movement is either not measurable or should not count
         toward power states (eg. tv/soundbar). -->
    <bool name="config_autoPowerModeUseMotionSensor">true</bool>

    <!-- The threshold angle for any motion detection in auto-power save modes.
         In hundreths of a degree. -->
    <integer name="config_autoPowerModeThresholdAngle">200</integer>

    <!-- The sensor id of an "any motion" sensor used in auto-power save modes.
         0 indicates this sensor is not available. -->
    <integer name="config_autoPowerModeAnyMotionSensor">0</integer>

    <!-- If an any motion sensor is not available, prefer the wrist tilt detector over the
         SMD. -->
    <bool name="config_autoPowerModePreferWristTilt">false</bool>

    <!-- If a location should be pre-fetched when going into device idle. -->
    <bool name="config_autoPowerModePrefetchLocation">true</bool>

    <!-- The duration (in milliseconds) that the radio will scan for a signal
         when there's no network connection. If the scan doesn't timeout, use zero -->
    <integer name="config_radioScanningTimeout">0</integer>

    <!-- XXXXX NOTE THE FOLLOWING RESOURCES USE THE WRONG NAMING CONVENTION.
         Please don't copy them, copy anything else. -->

    <!-- This string array should be overridden by the device to present a list of network
         attributes.  This is used by the connectivity manager to decide which networks can coexist
         based on the hardware -->
    <!-- An Array of "[Connection name],[ConnectivityManager.TYPE_xxxx],
         [associated radio-type],[priority],[restoral-timer(ms)],[dependencyMet]  -->
    <!-- the 5th element "resore-time" indicates the number of milliseconds to delay
         before automatically restore the default connection.  Set -1 if the connection
         does not require auto-restore. -->
    <!-- the 6th element indicates boot-time dependency-met value. -->
    <string-array translatable="false" name="networkAttributes">
        <item>"wifi,1,1,1,-1,true"</item>
        <item>"mobile,0,0,0,-1,true"</item>
        <item>"mobile_mms,2,0,2,60000,true"</item>
        <item>"mobile_supl,3,0,2,60000,true"</item>
        <item>"mobile_dun,4,0,2,60000,true"</item>
        <item>"mobile_hipri,5,0,3,60000,true"</item>
        <item>"mobile_fota,10,0,2,60000,true"</item>
        <item>"mobile_ims,11,0,2,60000,true"</item>
        <item>"mobile_cbs,12,0,2,60000,true"</item>
        <item>"wifi_p2p,13,1,0,-1,true"</item>
        <item>"mobile_ia,14,0,2,-1,true"</item>
        <item>"mobile_emergency,15,0,2,-1,true"</item>
    </string-array>

    <!-- Array of ConnectivityManager.TYPE_xxxx constants for networks that may only
         be controlled by systemOrSignature apps.  -->
    <integer-array translatable="false" name="config_protectedNetworks">
        <item>10</item>
        <item>11</item>
        <item>12</item>
        <item>14</item>
        <item>15</item>
    </integer-array>

    <!-- This string array should be overridden by the device to present a list of radio
         attributes.  This is used by the connectivity manager to decide which networks can coexist
         based on the hardware -->
    <!-- An Array of "[ConnectivityManager connectionType],
                      [# simultaneous connection types]"  -->
    <string-array translatable="false" name="radioAttributes">
        <item>"1,1"</item>
        <item>"0,1"</item>
    </string-array>

    <!-- The maximum duration (in milliseconds) we expect a network transition to take -->
    <integer name="config_networkTransitionTimeout">60000</integer>

    <!-- Whether/how to notify the user on network switches. See LingerMonitor.java. -->
    <integer translatable="false" name="config_networkNotifySwitchType">0</integer>

    <!-- What types of network switches to notify. See LingerMonitor.java. -->
    <string-array translatable="false" name="config_networkNotifySwitches">
    </string-array>

    <!-- Whether the device should automatically switch away from Wi-Fi networks that lose
         Internet access. Actual device behaviour is controlled by
         Settings.Global.NETWORK_AVOID_BAD_WIFI. This is the default value of that setting. -->
    <integer translatable="false" name="config_networkAvoidBadWifi">1</integer>

    <!-- Configuration hook for the URL returned by ConnectivityManager#getCaptivePortalServerUrl.
         If empty, the returned value is controlled by Settings.Global.CAPTIVE_PORTAL_HTTP_URL,
         and if that value is empty, the framework will use a hard-coded default.
         This is *NOT* a URL that will always be used by the system network validation to detect
         captive portals: NetworkMonitor may use different strategies and will not necessarily use
         this URL. NetworkMonitor behaviour should be configured with NetworkStack resource overlays
         instead. -->
    <!--suppress CheckTagEmptyBody -->
    <string translatable="false" name="config_networkCaptivePortalServerUrl"></string>

    <!-- If the hardware supports specially marking packets that caused a wakeup of the
         main CPU, set this value to the mark used. -->
    <integer name="config_networkWakeupPacketMark">0</integer>

    <!-- Mask to use when checking skb mark defined in config_networkWakeupPacketMark above. -->
    <integer name="config_networkWakeupPacketMask">0</integer>

    <!-- Whether the APF Filter in the device should filter out IEEE 802.3 Frames
         Those frames are identified by the field Eth-type having values
         less than 0x600 -->
    <bool translatable="false" name="config_apfDrop802_3Frames">true</bool>

    <!-- An array of Black listed EtherType, packets with EtherTypes within this array
         will be dropped
         TODO: need to put proper values, these are for testing purposes only -->
    <integer-array translatable="false" name="config_apfEthTypeBlackList">
        <item>0x88A2</item>
        <item>0x88A4</item>
        <item>0x88B8</item>
        <item>0x88CD</item>
        <item>0x88E3</item>
    </integer-array>

    <!-- Default value for ConnectivityManager.getMultipathPreference() on metered networks. Actual
         device behaviour is controlled by Settings.Global.NETWORK_METERED_MULTIPATH_PREFERENCE.
         This is the default value of that setting. -->
    <integer translatable="false" name="config_networkMeteredMultipathPreference">0</integer>

    <!-- Default daily multipath budget used by ConnectivityManager.getMultipathPreference()
         on metered networks. This default quota only used if quota could not be determined from
         data plan or data limit/warning set by the user. The value that is actually used is
         controlled by Settings.Global.NETWORK_DEFAULT_DAILY_MULTIPATH_QUOTA_BYTES. This is the
         default value of that setting. -->
    <integer translatable="false" name="config_networkDefaultDailyMultipathQuotaBytes">2500000</integer>

    <!-- Default supported concurrent socket keepalive slots per transport type, used by
         ConnectivityManager.createSocketKeepalive() for calculating the number of keepalive
         offload slots that should be reserved for privileged access. This string array should be
         overridden by the device to present the capability of creating socket keepalives. -->
    <!-- An Array of "[NetworkCapabilities.TRANSPORT_*],[supported keepalives] -->
    <string-array translatable="false" name="config_networkSupportedKeepaliveCount">
        <item>0,1</item>
        <item>1,3</item>
    </string-array>

    <!-- Reserved privileged keepalive slots per transport. -->
    <integer translatable="false" name="config_reservedPrivilegedKeepaliveSlots">2</integer>

    <!-- Allowed unprivileged keepalive slots per uid. -->
    <integer translatable="false" name="config_allowedUnprivilegedKeepalivePerUid">2</integer>

    <!-- List of regexpressions describing the interface (if any) that represent tetherable
         USB interfaces.  If the device doesn't want to support tethering over USB this should
         be empty.  An example would be "usb.*" -->
    <string-array translatable="false" name="config_tether_usb_regexs">
    </string-array>

    <!-- List of regexpressions describing the interface (if any) that represent tetherable
         Wifi interfaces.  If the device doesn't want to support tethering over Wifi this
         should be empty.  An example would be "softap.*" -->
    <string-array translatable="false" name="config_tether_wifi_regexs">
    </string-array>

    <!-- List of regexpressions describing the interface (if any) that represent tetherable
         WiMAX interfaces.  If the device doesn't want to support tethering over Wifi this
         should be empty.  An example would be "softap.*" -->
    <string-array translatable="false" name="config_tether_wimax_regexs">
    </string-array>

    <!-- List of regexpressions describing the interface (if any) that represent tetherable
         bluetooth interfaces.  If the device doesn't want to support tethering over bluetooth this
         should be empty. -->
    <string-array translatable="false" name="config_tether_bluetooth_regexs">
    </string-array>

    <!-- Max number of Bluetooth tethering connections allowed. If this is
         updated config_tether_dhcp_range has to be updated appropriately. -->
    <integer translatable="false" name="config_max_pan_devices">5</integer>

    <!-- Dhcp range (min, max) to use for tethering purposes -->
    <string-array translatable="false" name="config_tether_dhcp_range">
    </string-array>

    <!-- Regex of wired ethernet ifaces -->
    <string translatable="false" name="config_ethernet_iface_regex">eth\\d</string>



    <!-- Configuration of Ethernet interfaces in the following format:
         <interface name|mac address>;[Network Capabilities];[IP config];[Override Transport]
         Where
               [Network Capabilities] Optional. A comma seprated list of network capabilities.
                   Values must be from NetworkCapabilities#NET_CAPABILITIES_* constants.
               [IP config] Optional. If empty or not specified - DHCP will be used, otherwise
                   use the following format to specify static IP configuration:
                       ip=<ip-address/mask> gateway=<ip-address> dns=<comma-sep-ip-addresses>
                       domains=<comma-sep-domains>
               [Override Transport] Optional. An override network transport type to allow
                    the propagation of an interface type on the other end of a local Ethernet
                    interface. Value must be from NetworkCapabilities#TRANSPORT_* constants. If
                    left out, this will default to TRANSPORT_ETHERNET.
         -->
    <string-array translatable="false" name="config_ethernet_interfaces">
        <!--
        <item>eth1;12,13,14,15;ip=192.168.0.10/24 gateway=192.168.0.1 dns=4.4.4.4,8.8.8.8</item>
        <item>eth2;;ip=192.168.0.11/24</item>
        <item>eth3;12,13,14,15;ip=192.168.0.12/24;1</item>
        -->
    </string-array>

    <!-- If the mobile hotspot feature requires provisioning, a package name and class name
        can be provided to launch a supported application that provisions the devices.

        Example Usage:

        String[] appDetails = getStringArray(R.array.config_mobile_hotspot_provision_app);
        Intent intent = new Intent(Intent.ACTION_MAIN);
        intent.setClassName(appDetails[0], appDetails[1]);
        startActivityForResult(intent, 0);

        public void onActivityResult(int requestCode, int resultCode, Intent intent) {
            super.onActivityResult(requestCode, resultCode, intent);
            if (requestCode == 0) {
                if (resultCode == Activity.RESULT_OK) {
                    //Mobile hotspot provisioning successful
                } else {
                    //Mobile hotspot provisioning failed
                }
            }

        See src/com/android/settings/TetherSettings.java for more details.
        For ui-less/periodic recheck support see config_mobile_hotspot_provision_app_no_ui
        -->
    <!-- The first element is the package name and the second element is the class name
         of the provisioning app -->
    <string-array translatable="false" name="config_mobile_hotspot_provision_app">
    <!--
        <item>com.example.provisioning</item>
        <item>com.example.provisioning.Activity</item>
    -->
    </string-array>

    <!-- If the mobile hotspot feature requires provisioning, an action can be provided
         that will be broadcast in non-ui cases for checking the provisioning status.

         A second broadcast, action defined by config_mobile_hotspot_provision_response,
         will be sent back to notify if provisioning succeeded or not.  The response will
         match that of the activity in config_mobile_hotspot_provision_app, but instead
         contained within the int extra "EntitlementResult".

         Example Usage:
         String provisionAction = getString(R.string.config_mobile_hotspot_provision_check);
         sendBroadcast(new Intent(provisionAction));

         public void onReceive(Context context, Intent intent) {
             String provisionResponse =
                    getString(R.string.config_mobile_hotspot_provision_response);
             if (provisionResponse.equals(intent.getAction())
                    && intent.getIntExtra("EntitlementResult") == Activity.RESULT_OK) {
                 //Mobile hotspot provisioning successful
             } else {
                 //Mobile hotspot provisioning failed
             }
         }
        -->
    <string translatable="false" name="config_mobile_hotspot_provision_app_no_ui"></string>
    <!-- Sent in response to a provisioning check. The caller must hold the
         permission android.permission.CONNECTIVITY_INTERNAL for Settings to
         receive this response.

         See config_mobile_hotspot_provision_response
         -->
    <string translatable="false" name="config_mobile_hotspot_provision_response"></string>
    <!-- Number of hours between each background provisioning call -->
    <integer translatable="false" name="config_mobile_hotspot_provision_check_period">24</integer>

    <!-- Activity name to enable wifi tethering after provisioning app succeeds -->
    <string translatable="false" name="config_wifi_tether_enable">com.android.settings/.wifi.tether.TetherService</string>

    <!-- Array of ConnectivityManager.TYPE_xxxx values allowable for tethering.

         Common options are [1, 4] for TYPE_WIFI and TYPE_MOBILE_DUN or
         [1,7,0] for TYPE_WIFI, TYPE_BLUETOOTH, and TYPE_MOBILE.

         This list is also modified by code within the framework, including:

             - TYPE_ETHERNET (9) is prepended to this list, and

             - the return value of TelephonyManager.getTetherApnRequired()
               determines how the array is further modified:

                   * TRUE (DUN REQUIRED).
                     TYPE_MOBILE is removed (if present).
                     TYPE_MOBILE_HIPRI is removed (if present).
                     TYPE_MOBILE_DUN is appended (if not already present).

                   * FALSE (DUN NOT REQUIRED).
                     TYPE_MOBILE_DUN is removed (if present).
                     If both of TYPE_MOBILE{,_HIPRI} are not present:
                        TYPE_MOBILE is appended.
                        TYPE_MOBILE_HIPRI is appended.

         For other changes applied to this list, now and in the future, see
         com.android.server.connectivity.tethering.TetheringConfiguration.

         Note also: the order of this is important. The first upstream type
         for which a satisfying network exists is used.
    -->
    <integer-array translatable="false" name="config_tether_upstream_types">
        <item>1</item>
        <item>7</item>
        <item>0</item>
    </integer-array>

    <!-- When true, the tethering upstream network follows the current default
         Internet network (except when the current default network is mobile,
         in which case a DUN network will be used if required).

         When true, overrides the config_tether_upstream_types setting above.
    -->
    <bool translatable="false" name="config_tether_upstream_automatic">true</bool>

    <!-- If the DUN connection for this CDMA device supports more than just DUN -->
    <!-- traffic you should list them here. -->
    <!-- If this device is not CDMA this is ignored.  If this list is empty on -->
    <!-- a DUN-requiring CDMA device, the DUN APN will just support just DUN. -->
    <string-array translatable="false" name="config_cdma_dun_supported_types">
    </string-array>

    <!-- Boolean indicating whether the wifi chipset has dual frequency band support -->
    <bool translatable="false" name="config_wifi_dual_band_support">false</bool>

    <!-- Maximum number of concurrent WiFi interfaces in AP mode -->
    <integer translatable="false" name="config_wifi_max_ap_interfaces">1</integer>

    <!-- Boolean indicating whether the wifi chipset requires the softap band be -->
    <!-- converted from 5GHz to ANY due to hardware restrictions -->
    <bool translatable="false" name="config_wifi_convert_apband_5ghz_to_any">false</bool>

    <!-- Boolean indicating whether 802.11r Fast BSS Transition is enabled on this platform -->
    <bool translatable="false" name="config_wifi_fast_bss_transition_enabled">false</bool>

    <!-- Device type information conforming to Annex B format in WiFi Direct specification.
         The default represents a dual-mode smartphone -->
    <string translatable="false" name="config_wifi_p2p_device_type">10-0050F204-5</string>

    <!-- Boolean indicating whether the wifi chipset supports background scanning mechanism.
         This mechanism allows the host to remain in suspend state and the dongle to actively
         scan and wake the host when a configured SSID is detected by the dongle. This chipset
         capability can provide power savings when wifi needs to be always kept on. -->
    <bool translatable="false" name="config_wifi_background_scan_support">false</bool>

    <!-- Boolean indicating we re-try re-associating once upon disconnection and RSSI is high failure  -->
    <bool translatable="true" name="config_wifi_enable_disconnection_debounce">true</bool>

    <!-- Boolean indicating whether or not to revert to default country code when cellular
         radio is unable to find any MCC information to infer wifi country code from -->
    <bool translatable="false" name="config_wifi_revert_country_code_on_cellular_loss">false</bool>

    <!-- Integer size limit, in KB, for a single WifiLogger ringbuffer, in default logging mode -->
    <integer translatable="false" name="config_wifi_logger_ring_buffer_default_size_limit_kb">32</integer>

    <!-- Integer size limit, in KB, for a single WifiLogger ringbuffer, in verbose logging mode -->
    <integer translatable="false" name="config_wifi_logger_ring_buffer_verbose_size_limit_kb">1024</integer>

    <!-- Array indicating wifi fatal firmware alert error code list from driver -->
    <integer-array translatable="false" name="config_wifi_fatal_firmware_alert_error_code_list">
        <!-- Example:
        <item>0</item>
        <item>1</item>
        <item>2</item>
        -->
    </integer-array>

    <!-- Boolean indicating whether or not wifi should turn off when emergency call is made -->
    <bool translatable="false" name="config_wifi_turn_off_during_emergency_call">false</bool>

    <!-- Integer specifying the basic autojoin parameters -->
    <integer translatable="false" name="config_wifi_framework_5GHz_preference_boost_threshold">-65</integer>
    <integer translatable="false" name="config_wifi_framework_5GHz_preference_boost_factor">40</integer>
    <integer translatable="false" name="config_wifi_framework_5GHz_preference_penalty_threshold">-75</integer>
    <integer translatable="false" name="config_wifi_framework_RSSI_SCORE_OFFSET">85</integer>
    <integer translatable="false" name="config_wifi_framework_RSSI_SCORE_SLOPE">4</integer>
    <integer translatable="false" name="config_wifi_framework_SAME_BSSID_AWARD">24</integer>
    <integer translatable="false" name="config_wifi_framework_LAST_SELECTION_AWARD">480</integer>
    <integer translatable="false" name="config_wifi_framework_PASSPOINT_SECURITY_AWARD">40</integer>
    <integer translatable="false" name="config_wifi_framework_SECURITY_AWARD">80</integer>
    <!-- Integer specifying the base interval in seconds for the exponential backoff scan for autojoin -->
    <integer translatable="false" name="config_wifi_framework_exponential_backoff_scan_base_interval">20</integer>
    <!-- Integers specifying the max packet Tx/Rx rates for full scan -->
    <integer translatable="false" name="config_wifi_framework_max_tx_rate_for_full_scan">8</integer>
    <integer translatable="false" name="config_wifi_framework_max_rx_rate_for_full_scan">16</integer>
    <!-- Integers specifying the min packet Tx/Rx rates in packets per second for staying on the same network -->
    <integer translatable="false" name="config_wifi_framework_min_tx_rate_for_staying_on_network">16</integer>
    <integer translatable="false" name="config_wifi_framework_min_rx_rate_for_staying_on_network">16</integer>
    <!-- Integer parameters of the wifi to cellular handover feature
         wifi should not stick to bad networks -->
    <!-- Integer threshold for low network score, should be somewhat less than the entry threshhold -->
    <integer translatable="false" name="config_wifi_framework_wifi_score_bad_rssi_threshold_5GHz">-80</integer>
    <!-- Integer threshold, do not connect to APs with RSSI lower than the entry threshold -->
    <integer translatable="false" name="config_wifi_framework_wifi_score_entry_rssi_threshold_5GHz">-77</integer>
    <integer translatable="false" name="config_wifi_framework_wifi_score_low_rssi_threshold_5GHz">-70</integer>
    <integer translatable="false" name="config_wifi_framework_wifi_score_good_rssi_threshold_5GHz">-57</integer>
    <integer translatable="false" name="config_wifi_framework_wifi_score_bad_rssi_threshold_24GHz">-83</integer>
    <integer translatable="false" name="config_wifi_framework_wifi_score_entry_rssi_threshold_24GHz">-80</integer>
    <integer translatable="false" name="config_wifi_framework_wifi_score_low_rssi_threshold_24GHz">-73</integer>
    <integer translatable="false" name="config_wifi_framework_wifi_score_good_rssi_threshold_24GHz">-60</integer>

    <!-- Integer delay in milliseconds before shutting down soft AP when there
         are no connected devices. Framework will enforce a minimum limit on
         this value and this setting will be overridden if the provided value is
         smaller than the limit. -->
    <integer translatable="false" name="config_wifi_framework_soft_ap_timeout_delay">600000</integer>

    <string  translatable="false" name="config_wifi_random_mac_oui">DA-A1-19</string>
    <string  translatable="false" name="config_wifi_framework_sap_2G_channel_list">1,6,11</string>

    <bool translatable="false" name="config_wifi_framework_cellular_handover_enable_user_triggered_adjustment">true</bool>

    <!-- Integer packet threshold used to allow scan while associated -->
    <integer translatable="false" name="config_wifi_framework_associated_full_scan_tx_packet_threshold">5</integer>
    <integer translatable="false" name="config_wifi_framework_associated_full_scan_rx_packet_threshold">10</integer>
    <integer translatable="false" name="config_wifi_framework_associated_partial_scan_tx_packet_threshold">40</integer>
    <integer translatable="false" name="config_wifi_framework_associated_partial_scan_rx_packet_threshold">80</integer>
    <integer translatable="false" name="config_wifi_framework_network_switch_tx_packet_threshold">2</integer>
    <integer translatable="false" name="config_wifi_framework_network_switch_rx_packet_threshold">20</integer>

    <!-- Integer indicating wpa_supplicant scan interval in milliseconds -->
    <integer translatable="false" name="config_wifi_supplicant_scan_interval">15000</integer>

    <!-- Integer indicating amount of time failed networks areblacklisted for the purpose
         of network switching in milliseconds -->
    <integer translatable="false" name="config_wifi_network_switching_blacklist_time">172800000</integer>

    <!-- Integer indicating wpa_supplicant scan interval when p2p is connected in milliseconds -->
    <integer translatable="false" name="config_wifi_scan_interval_p2p_connected">60000</integer>

    <!-- Integer indicating disconnect mode short scan interval in milliseconds -->
    <integer translatable="false" name="config_wifi_disconnected_short_scan_interval">15000</integer>

    <!-- Integer indicating associated partial scan short interval in milliseconds -->
    <integer translatable="false" name="config_wifi_associated_short_scan_interval">20000</integer>

    <!-- Integer indicating associated full scan backoff, representing a fraction: xx/8 -->
    <integer translatable="false" name="config_wifi_framework_associated_full_scan_backoff">12</integer>

    <!-- Integer indicating associated full scan max interval in milliseconds -->
    <integer translatable="false" name="config_wifi_framework_associated_full_scan_max_interval">300000</integer>

    <!-- Integer indicating associated full scan max total dwell time in milliseconds -->
    <integer translatable="false" name="config_wifi_framework_associated_full_scan_max_total_dwell_time">500</integer>

    <!-- Integer indicating associated full scan max num active channels -->
    <integer translatable="false" name="config_wifi_framework_associated_partial_scan_max_num_active_channels">6</integer>

    <!-- Integer indicating RSSI boost given to current network -->
    <integer translatable="false" name="config_wifi_framework_current_network_boost">16</integer>

    <!-- Integer delay in milliseconds before set wlan interface up during watchdog recovery -->
    <integer translatable="false" name="config_wifi_framework_recovery_timeout_delay">2000</integer>

    <!-- Integer indicating how to handle beacons with uninitialized RSSI value of 0 -->
    <integer translatable="false" name="config_wifi_framework_scan_result_rssi_level_patchup_value">-85</integer>

    <!-- Boolean indicating associated network selection is allowed -->
    <bool translatable="false" name="config_wifi_framework_enable_associated_network_selection">true</bool>

    <!-- Boolean indicating whether single radio chain scan results are to be used for network selection -->
    <bool translatable="false" name="config_wifi_framework_use_single_radio_chain_scan_results_network_selection">true</bool>

    <!-- Boolean indicating that wifi only link configuratios that have exact same credentials (i.e PSK) -->
    <bool translatable="false" name="config_wifi_only_link_same_credential_configurations">true</bool>

    <!-- Boolean indicating whether framework needs to set the tx power limit for meeting SAR requirements -->
    <bool translatable="false" name="config_wifi_framework_enable_sar_tx_power_limit">false</bool>

    <!-- Boolean indicating whether framework should use detection of softAP mode to set the tx
         power limit for meeting SAR requirements -->
    <bool translatable="false" name="config_wifi_framework_enable_soft_ap_sar_tx_power_limit">false</bool>

    <!-- Boolean indicating whether framework needs to use body proximity to set the tx power limit
         for meeting SAR requirements -->
    <bool translatable="false" name="config_wifi_framework_enable_body_proximity_sar_tx_power_limit">false</bool>

    <!-- String for the sensor type for body/head proximity for SAR -->
    <string translatable="false" name="config_wifi_sar_sensor_type"></string>

    <!-- Integer indicating event id by sar sensor for free space -->
    <integer translatable="false" name="config_wifi_framework_sar_free_space_event_id">1</integer>

    <!-- Integer indicating event id by sar sensor for near hand -->
    <integer translatable="false" name="config_wifi_framework_sar_near_hand_event_id">2</integer>

    <!-- Integer indicating event id by sar sensor for near head -->
    <integer translatable="false" name="config_wifi_framework_sar_near_head_event_id">3</integer>

    <!-- Integer indicating event id by sar sensor for near body -->
    <integer translatable="false" name="config_wifi_framework_sar_near_body_event_id">4</integer>

    <!-- Wifi driver supports batched scan -->
    <bool translatable="false" name="config_wifi_batched_scan_supported">false</bool>

    <!-- Wifi driver supports Automatic channel selection (ACS) for softap -->
    <bool translatable="false" name="config_wifi_softap_acs_supported">false</bool>

    <!-- Channel list restriction to Automatic channel selection (ACS) for softap. If the device
         doesn't want to restrict channels this should be empty. Value is a comma separated channel
         string and/or channel range string like '1-6,11' -->
    <string translatable="false" name="config_wifi_softap_acs_supported_channel_list"></string>

    <!-- Wifi driver supports IEEE80211AC for softap -->
    <bool translatable="false" name="config_wifi_softap_ieee80211ac_supported">false</bool>

    <!-- Indicates that local-only hotspot should be brought up at 5GHz.  This option is
         for automotive builds only (the one that have PackageManager#FEATURE_AUTOMOTIVE) -->
    <bool translatable="false" name="config_wifi_local_only_hotspot_5ghz">false</bool>

    <!-- Indicates that connected MAC randomization is supported on this device -->
    <bool translatable="false" name="config_wifi_connected_mac_randomization_supported">false</bool>

    <!-- Indicates that p2p MAC randomization is supported on this device -->
    <bool translatable="false" name="config_wifi_p2p_mac_randomization_supported">false</bool>

    <!-- Indicates that wifi link probing is supported on this device -->
    <bool translatable="false" name="config_wifi_link_probing_supported">false</bool>

    <!-- Flag indicating whether we should enable the automatic brightness.
         Software implementation will be used if config_hardware_auto_brightness_available is not set -->
    <bool name="config_automatic_brightness_available">false</bool>

    <!-- Flag indicating whether we should enable the adaptive sleep.-->
    <bool name="config_adaptive_sleep_available">false</bool>

    <!-- Flag indicating whether we should enable smart battery. -->
    <bool name="config_smart_battery_available">false</bool>

    <!-- Fast brightness animation ramp rate in brightness units per second-->
    <integer translatable="false" name="config_brightness_ramp_rate_fast">180</integer>

    <!-- Slow brightness animation ramp rate in brightness units per second-->
    <integer translatable="false" name="config_brightness_ramp_rate_slow">60</integer>

    <!-- Don't name config resources like this.  It should look like config_annoyDianne -->
    <bool name="config_annoy_dianne">true</bool>

    <!-- XXXXXX END OF RESOURCES USING WRONG NAMING CONVENTION -->

    <!-- If this is true, notification effects will be played by the notification server.
         When false, car notification effects will be handled elsewhere. -->
    <bool name="config_enableServerNotificationEffectsForAutomotive">false</bool>

    <!-- If this is true, the screen will come on when you unplug usb/power/whatever. -->
    <bool name="config_unplugTurnsOnScreen">false</bool>

    <!-- If this is true, the message that USB is only being used for charging will be shown. -->
    <bool name="config_usbChargingMessage">true</bool>

    <!-- Set this true only if the device has separate attention and notification lights. -->
    <bool name="config_useAttentionLight">false</bool>

    <!-- If this is true, the screen will fade off. -->
    <bool name="config_animateScreenLights">false</bool>

    <!-- If this is true, key chords can be used to take a screenshot on the device. -->
    <bool name="config_enableScreenshotChord">true</bool>

    <!-- If this is true, allow wake from theater mode when plugged in or unplugged. -->
    <bool name="config_allowTheaterModeWakeFromUnplug">false</bool>
    <!-- If this is true, allow wake from theater mode from gesture. -->
    <bool name="config_allowTheaterModeWakeFromGesture">false</bool>
    <!-- If this is true, allow wake from theater mode from camera lens cover is switched. -->
    <bool name="config_allowTheaterModeWakeFromCameraLens">false</bool>
    <!-- If this is true, allow wake from theater mode from power key press. -->
    <bool name="config_allowTheaterModeWakeFromPowerKey">true</bool>
    <!-- If this is true, allow wake from theater mode from regular key press. Setting this value to
         true implies config_allowTheaterModeWakeFromPowerKey is also true-->
    <bool name="config_allowTheaterModeWakeFromKey">false</bool>
    <!-- If this is true, allow wake from theater mode from motion. -->
    <bool name="config_allowTheaterModeWakeFromMotion">false</bool>
    <!-- If this is true, allow wake from theater mode from motion. -->
    <bool name="config_allowTheaterModeWakeFromMotionWhenNotDreaming">false</bool>
    <!-- If this is true, allow wake from theater mode from lid switch. -->
    <bool name="config_allowTheaterModeWakeFromLidSwitch">false</bool>
    <!-- If this is true, allow wake from theater mode when docked. -->
    <bool name="config_allowTheaterModeWakeFromDock">false</bool>
    <!-- If this is true, allow wake from theater mode from window layout flag. -->
    <bool name="config_allowTheaterModeWakeFromWindowLayout">false</bool>
    <!-- If this is true, go to sleep when theater mode is enabled from button press -->
    <bool name="config_goToSleepOnButtonPressTheaterMode">true</bool>
    <!-- If this is true, long press on power button will be available from the non-interactive state -->
    <bool name="config_supportLongPressPowerWhenNonInteractive">false</bool>

    <!-- Auto-rotation behavior -->

    <!-- If true, enables auto-rotation features using the accelerometer.
         Otherwise, auto-rotation is disabled.  Applications may still request
         to use specific orientations but the sensor is ignored and sensor-based
         orientations are not available.  Furthermore, all auto-rotation related
         settings are omitted from the system UI.  In certain situations we may
         still use the accelerometer to determine the orientation, such as when
         docked if the dock is configured to enable the accelerometer. -->
    <bool name="config_supportAutoRotation">true</bool>

    <!-- If true, the screen can be rotated via the accelerometer in all 4
         rotations as the default behavior. -->
    <bool name="config_allowAllRotations">false</bool>

    <!-- If true, the direction rotation is applied to get to an application's requested
         orientation is reversed.  Normally, the model is that landscape is
         clockwise from portrait; thus on a portrait device an app requesting
         landscape will cause a clockwise rotation, and on a landscape device an
         app requesting portrait will cause a counter-clockwise rotation.  Setting
         true here reverses that logic. -->
    <bool name="config_reverseDefaultRotation">false</bool>

    <!-- Sets the minimum and maximum tilt tolerance for each possible rotation.
         This array consists of 4 pairs of values which specify the minimum and maximum
         tilt angle at which the device will transition into each rotation.

         The tilt angle represents the direction in which the plane of the screen is facing;
         it is also known as the angle of elevation.

           -90 degree tilt means that the screen is facing straight down
                           (the device is being held overhead upside-down)
             0 degree tilt means that the screen is facing outwards
                           (the device is being held vertically)
            90 degree tilt means that the screen is facing straight up
                           (the device is resting on a flat table)

        The default tolerances are set conservatively such that the device is more
        likely to remain in its natural orientation than rotate into a counterclockwise,
        clockwise, or reversed posture (with an especially strong bias against the latter)
        to prevent accidental rotation while carrying the device in hand.

        These thresholds may need to be tuned when the device is intended to be
        mounted into a dock with a particularly shallow profile wherein rotation
        would ordinarily have been suppressed.

        It is helpful to consider the desired behavior both when the device is being
        held at a positive tilt (typical case) vs. a negative tilt (reading overhead in
        bed) since they are quite different.  In the overhead case, we typically want
        the device to more strongly prefer to retain its current configuration (in absence
        of a clear indication that a rotation is desired) since the user's head and neck may
        be held at an unusual angle.
    -->
    <integer-array name="config_autoRotationTiltTolerance">
        <!-- rotation:   0 (natural)    --> <item>-25</item> <item>70</item>
        <!-- rotation:  90 (rotate CCW) --> <item>-25</item> <item>65</item>
        <!-- rotation: 180 (reverse)    --> <item>-25</item> <item>60</item>
        <!-- rotation: 270 (rotate CW)  --> <item>-25</item> <item>65</item>
    </integer-array>

    <!-- Lid switch behavior -->

    <!-- The number of degrees to rotate the display when the keyboard is open.
         A value of -1 means no change in orientation by default. -->
    <integer name="config_lidOpenRotation">-1</integer>

    <!-- Indicate whether the lid state impacts the accessibility of
         the physical keyboard.  0 means it doesn't, 1 means it is accessible
         when the lid is open, 2 means it is accessible when the lid is
         closed.  The default is 0. -->
    <integer name="config_lidKeyboardAccessibility">0</integer>

    <!-- Indicate whether the lid state impacts the accessibility of
         the navigation buttons.  0 means it doesn't, 1 means it is accessible
         when the lid is open, 2 means it is accessible when the lid is
         closed.  The default is 0. -->
    <integer name="config_lidNavigationAccessibility">0</integer>

    <!-- Indicate whether closing the lid causes the lockscreen to appear.
         The default is false. -->
    <bool name="config_lidControlsScreenLock">false</bool>

    <!-- Indicate whether closing the lid causes the device to go to sleep and opening
         it causes the device to wake up.
         The default is false. -->
    <bool name="config_lidControlsSleep">false</bool>

    <!-- Indicate whether closing the lid causes the device to enter the folded state which means
         to get a smaller screen and opening the lid causes the device to enter the unfolded state
         which means to get a larger screen. -->
    <bool name="config_lidControlsDisplayFold">false</bool>

    <!-- Indicate the display area rect for foldable devices in folded state. -->
    <string name="config_foldedArea"></string>

    <!-- Desk dock behavior -->

    <!-- The number of degrees to rotate the display when the device is in a desk dock.
         A value of -1 means no change in orientation by default. -->
    <integer name="config_deskDockRotation">-1</integer>

    <!-- Control whether being in the desk dock (and powered) always
         keeps the screen on.  By default it stays on when plugged in to
         AC.  0 will not keep it on; or together 1 to stay on when plugged
         in to AC and 2 to stay on when plugged in to USB.  (So 3 for both.) -->
    <integer name="config_deskDockKeepsScreenOn">1</integer>

    <!-- Control whether being in the desk dock should enable accelerometer
         based screen orientation.  This defaults to true because it is
         common for desk docks to be sold in a variety of form factors
         with different orientations.  Since we cannot always tell these docks
         apart and the docks cannot report their true orientation on their own,
         we rely on gravity to determine the effective orientation. -->
    <bool name="config_deskDockEnablesAccelerometer">true</bool>

    <!-- Car dock behavior -->

    <!-- The number of degrees to rotate the display when the device is in a car dock.
         A value of -1 means no change in orientation by default. -->
    <integer name="config_carDockRotation">-1</integer>

    <!-- Control whether being in the car dock (and powered) always
         keeps the screen on.  By default it stays on when plugged in to
         AC.  0 will not keep it on; or together 1 to stay on when plugged
         in to AC and 2 to stay on when plugged in to USB.  (So 3 for both.) -->
    <integer name="config_carDockKeepsScreenOn">1</integer>

    <!-- Control whether being in the car dock should enable accelerometer based
         screen orientation.  This defaults to true because putting a device in
         a car dock make the accelerometer more a physical input (like a lid). -->

    <bool name="config_carDockEnablesAccelerometer">true</bool>

    <!--  Control whether to launch Car dock home app when user presses home button or when
          car dock intent is fired.
          In mobile device, usually separate home app is expected in car mode, and this should be
          enabled. But in environments like real car, default home app may be enough, and in that
          case, this can be disabled (set to false). -->
    <bool name="config_enableCarDockHomeLaunch">true</bool>

    <!-- Control whether to force the display of System UI Bars at all times regardless of
         System Ui Flags. This can be useful in the Automotive case if there's a requirement for
         a UI element to be on screen at all times. -->
    <bool name="config_forceShowSystemBars">false</bool>

    <!-- HDMI behavior -->

    <!-- The number of degrees to rotate the display when the device has HDMI connected
         but is not in a dock.  A value of -1 means no change in orientation by default.
         Use -1 except on older devices whose Hardware Composer HAL does not
         provide full support for multiple displays.  -->
    <integer name="config_undockedHdmiRotation">-1</integer>

    <!-- Control the default UI mode type to use when there is no other type override
         happening.  One of the following values (See Configuration.java):
             1  UI_MODE_TYPE_NORMAL
             4  UI_MODE_TYPE_TELEVISION
             5  UI_MODE_TYPE_APPLIANCE
             6  UI_MODE_TYPE_WATCH
             7  UI_MODE_TYPE_VR_HEADSET
         Any other values will have surprising consequences. -->
    <integer name="config_defaultUiModeType">1</integer>

    <!--  Control whether to lock UI mode to what is selected from config_defaultUiModeType.
          Once UI mode is locked, applications cannot change it anymore. -->
    <bool name="config_lockUiMode">false</bool>

    <!--  Control whether to lock day/night mode change from normal application. When it is
          true, day / night mode change is only allowed to apps with MODIFY_DAY_NIGHT_MODE
          permission. -->
    <bool name="config_lockDayNightMode">true</bool>

    <!-- Control the default night mode to use when there is no other mode override set.
         One of the following values (see UiModeManager.java):
             0 - MODE_NIGHT_AUTO
             1 - MODE_NIGHT_NO
             2 - MODE_NIGHT_YES
    -->
    <integer name="config_defaultNightMode">1</integer>

    <!-- Boolean indicating whether the HWC setColorTransform function can be performed efficiently
         in hardware. -->
    <bool name="config_setColorTransformAccelerated">false</bool>

    <!-- Boolean indicating whether the HWC setColorTransform function can be performed efficiently
         in hardware for individual layers. -->
    <bool name="config_setColorTransformAcceleratedPerLayer">false</bool>

    <!-- Control whether Night display is available. This should only be enabled on devices
         that have a HWC implementation that can apply the matrix passed to setColorTransform
         without impacting power, performance, and app compatibility (e.g. protected content). -->
    <bool name="config_nightDisplayAvailable">@bool/config_setColorTransformAccelerated</bool>

    <!-- Default mode to control how Night display is automatically activated.
         One of the following values (see ColorDisplayManager.java):
             0 - AUTO_MODE_DISABLED
             1 - AUTO_MODE_CUSTOM_TIME
             2 - AUTO_MODE_TWILIGHT
    -->
    <integer name="config_defaultNightDisplayAutoMode">0</integer>

    <!-- Default time when Night display is automatically activated.
         Represented as milliseconds from midnight (e.g. 79200000 == 10pm). -->
    <integer name="config_defaultNightDisplayCustomStartTime">79200000</integer>

    <!-- Default time when Night display is automatically deactivated.
         Represented as milliseconds from midnight (e.g. 21600000 == 6am). -->
    <integer name="config_defaultNightDisplayCustomEndTime">21600000</integer>

    <!-- Minimum color temperature, in Kelvin, supported by Night display. -->
    <integer name="config_nightDisplayColorTemperatureMin">2596</integer>

    <!-- Default color temperature, in Kelvin, to tint the screen when Night display is
         activated. -->
    <integer name="config_nightDisplayColorTemperatureDefault">2850</integer>

    <!-- Maximum color temperature, in Kelvin, supported by Night display. -->
    <integer name="config_nightDisplayColorTemperatureMax">4082</integer>

    <string-array name="config_nightDisplayColorTemperatureCoefficientsNative">
        <!-- R a-coefficient --> <item>0.0</item>
        <!-- R b-coefficient --> <item>0.0</item>
        <!-- R y-intercept --> <item>1.0</item>
        <!-- G a-coefficient --> <item>-0.00000000962353339</item>
        <!-- G b-coefficient --> <item>0.000153045476</item>
        <!-- G y-intercept --> <item>0.390782778</item>
        <!-- B a-coefficient --> <item>-0.0000000189359041</item>
        <!-- B b-coefficient --> <item>0.000302412211</item>
        <!-- B y-intercept --> <item>-0.198650895</item>
    </string-array>

    <string-array name="config_nightDisplayColorTemperatureCoefficients">
        <!-- R a-coefficient --> <item>0.0</item>
        <!-- R b-coefficient --> <item>0.0</item>
        <!-- R y-intercept --> <item>1.0</item>
        <!-- G a-coefficient --> <item>-0.00000000962353339</item>
        <!-- G b-coefficient --> <item>0.000153045476</item>
        <!-- G y-intercept --> <item>0.390782778</item>
        <!-- B a-coefficient --> <item>-0.0000000189359041</item>
        <!-- B b-coefficient --> <item>0.000302412211</item>
        <!-- B y-intercept --> <item>-0.198650895</item>
    </string-array>

    <!-- Boolean indicating whether display white balance is supported. -->
    <bool name="config_displayWhiteBalanceAvailable">false</bool>

    <!-- Boolean indicating whether display white balance should be enabled by default. -->
    <bool name="config_displayWhiteBalanceEnabledDefault">false</bool>

    <!-- Minimum color temperature, in Kelvin, supported by display white balance. -->
    <integer name="config_displayWhiteBalanceColorTemperatureMin">4000</integer>

    <!-- Maximum color temperature, in Kelvin, supported by display white balance. -->
    <integer name="config_displayWhiteBalanceColorTemperatureMax">8000</integer>

    <!-- Default color temperature, in Kelvin, used by display white balance. -->
    <integer name="config_displayWhiteBalanceColorTemperatureDefault">6500</integer>

    <!-- The display primaries, in CIE1931 XYZ color space, for display
         white balance to use in its calculations. The array must include a total of 12 float
         values: 3 values per color (X, Y, Z) and 4 colors (R, G, B, W) -->
    <string-array name="config_displayWhiteBalanceDisplayPrimaries">
        <!-- Red X -->   <item>0.412315</item>
        <!-- Red Y -->   <item>0.212600</item>
        <!-- Red Z -->   <item>0.019327</item>
        <!-- Green X --> <item>0.357600</item>
        <!-- Green Y --> <item>0.715200</item>
        <!-- Green Z --> <item>0.119200</item>
        <!-- Blue X -->  <item>0.180500</item>
        <!-- Blue Y -->  <item>0.072200</item>
        <!-- Blue Z -->  <item>0.950633</item>
        <!-- White X --> <item>0.950456</item>
        <!-- White Y --> <item>1.000000</item>
        <!-- White Z --> <item>1.089058</item>
    </string-array>

    <!-- The nominal white coordinates, in CIE1931 XYZ color space, for Display White Balance to
         use in its calculations. AWB will adapt this white point to the target ambient white
         point. The array must include a total of 3 float values (X, Y, Z) -->
    <string-array name="config_displayWhiteBalanceDisplayNominalWhite">
        <!-- Nominal White X --> <item>0.950456</item>
        <!-- Nominal White Y --> <item>1.000000</item>
        <!-- Nominal White Z --> <item>1.089058</item>
    </string-array>


    <!-- Indicate available ColorDisplayManager.COLOR_MODE_xxx. -->
    <integer-array name="config_availableColorModes">
        <!-- Example:
        <item>0</item>
        <item>1</item>
        <item>2</item>
        -->
    </integer-array>

    <!-- Color mode to use when accessibility transforms are enabled. This color mode must be
         supported by the device, but not necessarily appear in config_availableColorModes. The
         regularly selected color mode will be used if this value is negative. -->
    <integer name="config_accessibilityColorMode">-1</integer>

    <!-- The following two arrays specify which color space to use for display composition when a
         certain color mode is active.
         Composition color spaces are defined in android.view.Display.COLOR_MODE_xxx, and color
         modes are defined in ColorDisplayManager.COLOR_MODE_xxx and
         ColorDisplayManager.VENDOR_COLOR_MODE_xxx.
         The color space COLOR_MODE_DEFAULT (0) lets the system select the most appropriate
         composition color space for currently displayed content. Other values (e.g.,
         COLOR_MODE_SRGB) override system selection; these other color spaces must be supported by
         the device for for display composition.
         If a color mode does not have a corresponding color space specified in this array, the
         currently set composition color space will not be modified.-->
    <integer-array name="config_displayCompositionColorModes">
    </integer-array>
    <integer-array name="config_displayCompositionColorSpaces">
    </integer-array>

    <!-- Indicate whether to allow the device to suspend when the screen is off
         due to the proximity sensor.  This resource should only be set to true
         if the sensor HAL correctly handles the proximity sensor as a wake-up source.
         Otherwise, the device may fail to wake out of suspend reliably.
         The default is false. -->
    <bool name="config_suspendWhenScreenOffDueToProximity">false</bool>

    <!-- Control the behavior when the user long presses the power button.
            0 - Nothing
            1 - Global actions menu
            2 - Power off (with confirmation)
            3 - Power off (without confirmation)
            4 - Go to voice assist
            5 - Go to assistant (Settings.Secure.ASSISTANT)
    -->
    <integer name="config_longPressOnPowerBehavior">1</integer>

    <!-- Control the behavior when the user long presses the power button for a long time.
            0 - Nothing
            1 - Global actions menu
    -->
    <integer name="config_veryLongPressOnPowerBehavior">0</integer>

    <!-- Control the behavior when the user long presses the back button.  Non-zero values are only
         valid for watches as part of CDD/CTS.
            0 - Nothing
            1 - Go to voice assist
    -->
    <integer name="config_longPressOnBackBehavior">0</integer>

    <!-- Allows activities to be launched on a long press on power during device setup. -->
    <bool name="config_allowStartActivityForLongPressOnPowerInSetup">false</bool>

    <!-- Control the behavior when the user short presses the power button.
            0 - Nothing
            1 - Go to sleep (doze)
            2 - Really go to sleep (don't doze)
            3 - Really go to sleep and go home (don't doze)
            4 - Go to home
            5 - Dismiss IME if shown. Otherwise go to home
    -->
    <integer name="config_shortPressOnPowerBehavior">1</integer>

    <!-- Control the behavior when the user double presses the power button.
            0 - Nothing
            1 - Toggle theater mode setting
            2 - Brightness boost
    -->
    <integer name="config_doublePressOnPowerBehavior">0</integer>

    <!-- Control the behavior when the user triple presses the power button.
            0 - Nothing
            1 - Toggle theater mode setting
            2 - Brightness boost
    -->
    <integer name="config_triplePressOnPowerBehavior">0</integer>

    <!-- Control the behavior when the user presses the sleep button.
            0 - Go to sleep (doze)
            1 - Go to sleep (doze) and go home
    -->
    <integer name="config_shortPressOnSleepBehavior">0</integer>

    <!-- Time to wait while a button is pressed before triggering a very long press. -->
    <integer name="config_veryLongPressTimeout">3500</integer>

    <!-- Package name for default keyguard appwidget [DO NOT TRANSLATE] -->
    <string name="widget_default_package_name" translatable="false"></string>

    <!-- Class name for default keyguard appwidget [DO NOT TRANSLATE] -->
    <string name="widget_default_class_name" translatable="false"></string>

    <!-- Indicate whether the SD card is accessible without removing the battery. -->
    <bool name="config_batterySdCardAccessibility">false</bool>

    <!-- List of file paths for USB host busses to exclude from USB host support.
         For example, if the first USB bus on the device is used to communicate
         with the modem or some other restricted hardware, add "/dev/bus/usb/001/"
         to this list.  If this is empty, no parts of the host USB bus will be excluded.
    -->
    <string-array name="config_usbHostBlacklist" translatable="false">
    </string-array>

    <!-- List of paths to serial ports that are available to the serial manager.
         for example, /dev/ttyUSB0
    -->
    <string-array translatable="false" name="config_serialPorts">
    </string-array>

    <!-- Vibrator pattern for feedback about a long screen/key press -->
    <integer-array name="config_longPressVibePattern">
        <item>0</item>
        <item>1</item>
        <item>20</item>
        <item>21</item>
    </integer-array>

    <!-- Vibrator pattern for feedback about touching a virtual key -->
    <integer-array name="config_virtualKeyVibePattern">
        <item>0</item>
        <item>10</item>
        <item>20</item>
        <item>30</item>
    </integer-array>

    <!-- Vibrator pattern for a very short but reliable vibration for soft keyboard tap -->
    <integer-array name="config_keyboardTapVibePattern">
        <item>40</item>
    </integer-array>

    <!-- Vibrator pattern for feedback when selecting an hour/minute tick of a Clock -->
    <integer-array name="config_clockTickVibePattern">
        <item>125</item>
        <item>30</item>
    </integer-array>

    <!-- Vibrator pattern for feedback when selecting a day/month/year date of a Calendar -->
    <integer-array name="config_calendarDateVibePattern">
        <item>125</item>
        <item>30</item>
    </integer-array>

    <!-- Vibrator pattern for feedback about booting with safe mode enabled -->
    <integer-array name="config_safeModeEnabledVibePattern">
        <item>0</item>
        <item>1</item>
        <item>20</item>
        <item>21</item>
        <item>500</item>
        <item>600</item>
    </integer-array>

    <!-- Vibrator pattern for feedback about hitting a scroll barrier -->
    <integer-array name="config_scrollBarrierVibePattern">
        <item>0</item>
        <item>15</item>
        <item>10</item>
        <item>10</item>
    </integer-array>

    <!-- The URI to associate with each ringtone effect constant, intended to be used with the
         android.os.VibrationEffect#get(Uri, Context) API.
         The position of the string in the string-array determines which ringtone effect is chosen.
         For example, if the URI passed into get match the third string in the string-array, then
         RINGTONE_3 will be the returned effect -->
    <string-array translatable="false" name="config_ringtoneEffectUris">
    </string-array>

    <!-- The default intensity level for haptic feedback. See
         Settings.System.HAPTIC_FEEDBACK_INTENSITY more details on the constant values and
         meanings. -->
    <integer name="config_defaultHapticFeedbackIntensity">2</integer>
    <!-- The default intensity level for notification vibrations. See
         Settings.System.NOTIFICATION_VIBRATION_INTENSITY more details on the constant values and
         meanings. -->
    <integer name="config_defaultNotificationVibrationIntensity">2</integer>
    <!-- The default intensity level for ring vibrations. See
         Settings.System.RING_VIBRATION_INTENSITY more details on the constant values and
         meanings. -->
    <integer name="config_defaultRingVibrationIntensity">2</integer>

    <!-- Whether to use the strict phone number matcher by default. -->
    <bool name="config_use_strict_phone_number_comparation">false</bool>

    <!-- Whether to use the strict phone number matcher in Russia. -->
    <bool name="config_use_strict_phone_number_comparation_for_russia">true</bool>

    <!-- Whether to use the strict phone number matcher in Kazakhstan. -->
    <bool name="config_use_strict_phone_number_comparation_for_kazakhstan">true</bool>

    <!-- Display low battery warning when battery level dips to this value.
         Also, the battery stats are flushed to disk when we hit this level.  -->
    <integer name="config_criticalBatteryWarningLevel">5</integer>

    <!-- Shutdown if the battery temperature exceeds (this value * 0.1) Celsius. -->
    <integer name="config_shutdownBatteryTemperature">680</integer>

    <!-- Display low battery warning when battery level dips to this value -->
    <integer name="config_lowBatteryWarningLevel">15</integer>

    <!-- The default suggested battery % at which we enable battery saver automatically.  -->
    <integer name="config_lowBatteryAutoTriggerDefaultLevel">15</integer>

    <!-- The app which will handle routine based automatic battery saver, if empty the UI for
         routine based battery saver will be hidden -->
    <string name="config_batterySaverScheduleProvider"></string>

    <!-- Close low battery warning when battery level reaches the lowBatteryWarningLevel
         plus this -->
    <integer name="config_lowBatteryCloseWarningBump">5</integer>

    <!-- Default color for notification LED. -->
    <color name="config_defaultNotificationColor">#ffffffff</color>

    <!-- Default LED on time for notification LED in milliseconds. -->
    <integer name="config_defaultNotificationLedOn">500</integer>

    <!-- Default LED off time for notification LED in milliseconds. -->
    <integer name="config_defaultNotificationLedOff">2000</integer>

    <!-- Default value for led color when battery is low on charge -->
    <integer name="config_notificationsBatteryLowARGB">0xFFFF0000</integer>

    <!-- Default value for led color when battery is medium charged -->
    <integer name="config_notificationsBatteryMediumARGB">0xFFFFFF00</integer>

    <!-- Default value for led color when battery is fully charged -->
    <integer name="config_notificationsBatteryFullARGB">0xFF00FF00</integer>

    <!-- Default value for LED on time when the battery is low on charge in miliseconds -->
    <integer name="config_notificationsBatteryLedOn">125</integer>

    <!-- Is the notification LED intrusive? Used to decide if there should be a disable option -->
    <bool name="config_intrusiveNotificationLed">false</bool>

    <!-- De we do icon badges? Used to decide if there should be a disable option-->
    <bool name="config_notificationBadging">true</bool>

    <!-- Default value for LED off time when the battery is low on charge in miliseconds -->
    <integer name="config_notificationsBatteryLedOff">2875</integer>

    <!-- Number of notifications to keep in the notification service historical archive -->
    <integer name="config_notificationServiceArchiveSize">100</integer>

    <!-- Allow the menu hard key to be disabled in LockScreen on some devices -->
    <bool name="config_disableMenuKeyInLockScreen">false</bool>

    <!-- Don't show lock screen before unlock screen (PIN/pattern/password) -->
    <bool name="config_enableLockBeforeUnlockScreen">false</bool>

    <!-- Disable lockscreen rotation by default -->
    <bool name="config_enableLockScreenRotation">false</bool>

    <!-- Is the device capable of hot swapping an UICC Card -->
    <bool name="config_hotswapCapable">false</bool>

    <!-- Component name of the ICC hotswap prompt for restart dialog -->
    <string name="config_iccHotswapPromptForRestartDialogComponent" translatable="false">@null</string>

    <!-- Enable puk unlockscreen by default.
         If unlock screen is disabled, the puk should be unlocked through Emergency Dialer -->
    <bool name="config_enable_puk_unlock_screen">true</bool>

    <!-- Enable emergency call when sim is locked or puk locked. Some countries/carriers do not
         allow emergency calls to be placed without the IMSI, which is locked in the SIM.
         If so, this should be set to 'false' in an overlay. -->
    <bool name="config_enable_emergency_call_while_sim_locked">true</bool>

    <!-- Is the lock-screen disabled for new users by default -->
    <bool name="config_disableLockscreenByDefault">false</bool>

    <!-- If true, enables verification of the lockscreen credential in the factory reset protection
        flow. This should be true if gatekeeper / weaver credentials can still be checked after a
        factory reset. -->
    <bool name="config_enableCredentialFactoryResetProtection">true</bool>

    <!-- Control the behavior when the user long presses the home button.
            0 - Nothing
            1 - Launch all apps intent
            2 - Launch assist intent
         This needs to match the constants in
         policy/src/com/android/internal/policy/impl/PhoneWindowManager.java
    -->
    <integer name="config_longPressOnHomeBehavior">0</integer>

    <!-- Control the behavior when the user double-taps the home button.
            0 - Nothing
            1 - Recent apps view in SystemUI
         This needs to match the constants in
         policy/src/com/android/internal/policy/impl/PhoneWindowManager.java
    -->
    <integer name="config_doubleTapOnHomeBehavior">0</integer>

    <!-- Minimum screen brightness setting allowed by the power manager.
         The user is forbidden from setting the brightness below this level. -->
    <integer name="config_screenBrightnessSettingMinimum">10</integer>

    <!-- Maximum screen brightness allowed by the power manager.
         The user is forbidden from setting the brightness above this level. -->
    <integer name="config_screenBrightnessSettingMaximum">255</integer>

    <!-- Default screen brightness setting.
         Must be in the range specified by minimum and maximum. -->
    <integer name="config_screenBrightnessSettingDefault">102</integer>

    <!-- Default screen brightness for VR setting. -->
    <integer name="config_screenBrightnessForVrSettingDefault">86</integer>

    <!-- Minimum screen brightness setting allowed for VR. Device panels start increasing pulse
         width as brightness decreases below this theshold. -->
    <integer name="config_screenBrightnessForVrSettingMinimum">79</integer>

    <!-- Maximum screen brightness setting allowed for VR. -->
    <integer name="config_screenBrightnessForVrSettingMaximum">255</integer>

    <!-- Screen brightness used to dim the screen while dozing in a very low power state.
         May be less than the minimum allowed brightness setting
         that can be set by the user. -->
    <integer name="config_screenBrightnessDoze">1</integer>

    <!-- Delay that allows some content to arrive at the display before switching
         from DOZE to ON. -->
    <integer name="config_wakeUpDelayDoze">0</integer>

    <!-- Whether or not to skip the initial brightness ramps when the display transitions to
         STATE_ON. Setting this to true will skip the brightness ramp to the last stored active
         brightness value and will repeat for the following ramp if autobrightness is enabled. -->
    <bool name="config_skipScreenOnBrightnessRamp">false</bool>

    <!-- Allow automatic adjusting of the screen brightness while dozing in low power state. -->
    <bool name="config_allowAutoBrightnessWhileDozing">false</bool>

    <!-- Stability requirements in milliseconds for accepting a new brightness level.  This is used
         for debouncing the light sensor.  Different constants are used to debounce the light sensor
         when adapting to brighter or darker environments.  This parameter controls how quickly
         brightness changes occur in response to an observed change in light level that exceeds the
         hysteresis threshold. -->
    <integer name="config_autoBrightnessBrighteningLightDebounce">4000</integer>
    <integer name="config_autoBrightnessDarkeningLightDebounce">8000</integer>

    <!-- Initial light sensor event rate in milliseconds for automatic brightness control. This is
         used for obtaining the first light sample when the device stops dozing.

         Set this to -1 to disable this feature. -->
    <integer name="config_autoBrightnessInitialLightSensorRate">-1</integer>

    <!-- Light sensor event rate in milliseconds for automatic brightness control. -->
    <integer name="config_autoBrightnessLightSensorRate">250</integer>

    <!-- The maximum range of gamma adjustment possible using the screen
         auto-brightness adjustment setting. -->
    <fraction name="config_autoBrightnessAdjustmentMaxGamma">300%</fraction>

    <!-- If we allow automatic adjustment of screen brightness while dozing, how many times we want
         to reduce it to preserve the battery. Value of 100% means no scaling. -->
    <fraction name="config_screenAutoBrightnessDozeScaleFactor">100%</fraction>

    <!-- When the screen is turned on, the previous estimate of the ambient light level at the time
         the screen was turned off is restored and is used to determine the initial screen
         brightness.

         If this flag is true, then the ambient light level estimate will be promptly recomputed
         after the warm-up interface and the screen brightness will be adjusted immediately.

         If this flag is false, then the ambient light level estimate will be adjusted more
         gradually in the same manner that normally happens when the screen is on according to the
         brightening or dimming debounce thresholds.  As a result, it may take somewhat longer to
         adapt to the environment.  This mode may be better suited for watches. -->
    <bool name="config_autoBrightnessResetAmbientLuxAfterWarmUp">true</bool>

    <!-- Screen brightness used to dim the screen when the user activity
         timeout expires.  May be less than the minimum allowed brightness setting
         that can be set by the user. -->
    <integer name="config_screenBrightnessDim">10</integer>

    <!-- Minimum allowable screen brightness to use in a very dark room.
         This value sets the floor for the darkest possible auto-brightness
         adjustment.  It is expected to be somewhat less than the first entry in
         config_autoBrightnessLcdBacklightValues so as to allow the user to have
         some range of adjustment to dim the screen further than usual in very
         dark rooms. The contents of the screen must still be clearly visible
         in darkness (although they may not be visible in a bright room). -->
    <integer name="config_screenBrightnessDark">1</integer>

    <!-- Array of lux values to define the minimum brightness curve, which guarantees that any
         brightness curve that dips below it is rejected by the system.
         This prevents auto-brightness from setting the screen so dark as to prevent the user from
         resetting or disabling it.

         The values must be non-negative and strictly increasing, and correspond to the values in
         the config_minimumBrightnessCurveNits array. -->
    <array name="config_minimumBrightnessCurveLux">
        <item>0.0</item>
        <item>2000.0</item>
        <item>4000.0</item>
    </array>

    <!-- Array of nits values to define the minimum brightness curve, which guarantees that any
         brightness curve that dips below it is rejected by the system.
         This should map lux to the absolute minimum nits that are still readable in that ambient
         brightness.

         The values must be non-negative and non-decreasing, and correspond to the values in the
         config_minimumBrightnessCurveLux array. -->
    <array name="config_minimumBrightnessCurveNits">
        <item>0.0</item>
        <item>50.0</item>
        <item>90.0</item>
    </array>

    <!-- Array of light sensor lux values to define our levels for auto backlight brightness support.
         The N entries of this array define N + 1 control points as follows:
         (1-based arrays)

         Point 1:            (0, value[1]):             lux <= 0
         Point 2:     (level[1], value[2]):  0        < lux <= level[1]
         Point 3:     (level[2], value[3]):  level[2] < lux <= level[3]
         ...
         Point N+1: (level[N], value[N+1]):  level[N] < lux

         The control points must be strictly increasing.  Each control point
         corresponds to an entry in the brightness backlight values arrays.
         For example, if lux == level[1] (first element of the levels array)
         then the brightness will be determined by value[2] (second element
         of the brightness values array).

         Spline interpolation is used to determine the auto-brightness
         backlight values for lux levels between these control points.

         Must be overridden in platform specific overlays -->
    <integer-array name="config_autoBrightnessLevels">
    </integer-array>

    <!-- Timeout (in milliseconds) after which we remove the effects any user interactions might've
         had on the brightness mapping. This timeout doesn't start until we transition to a
         non-interactive display policy so that we don't reset while users are using their devices,
         but also so that we don't erroneously keep the short-term model if the device is dozing
         but the display is fully on. -->
    <integer name="config_autoBrightnessShortTermModelTimeout">300000</integer>

    <!-- Array of output values for LCD backlight corresponding to the lux values
         in the config_autoBrightnessLevels array.  This array should have size one greater
         than the size of the config_autoBrightnessLevels array.
         The brightness values must be between 0 and 255 and be non-decreasing.
         This must be overridden in platform specific overlays -->
    <integer-array name="config_autoBrightnessLcdBacklightValues">
    </integer-array>

    <!-- Array of desired screen brightness in nits corresponding to the lux values
         in the config_autoBrightnessLevels array. As with config_screenBrightnessMinimumNits and
         config_screenBrightnessMaximumNits, the display brightness is defined as the measured
         brightness of an all-white image.

         If this is defined then:
            - config_autoBrightnessLcdBacklightValues should not be defined
            - config_screenBrightnessNits must be defined
            - config_screenBrightnessBacklight must be defined

         This array should have size one greater than the size of the config_autoBrightnessLevels
         array. The brightness values must be non-negative and non-decreasing. This must be
         overridden in platform specific overlays -->
    <array name="config_autoBrightnessDisplayValuesNits">
    </array>

    <!-- Array of output values for button backlight corresponding to the luX values
         in the config_autoBrightnessLevels array.  This array should have size one greater
         than the size of the config_autoBrightnessLevels array.
         The brightness values must be between 0 and 255 and be non-decreasing.
         This must be overridden in platform specific overlays -->
    <integer-array name="config_autoBrightnessButtonBacklightValues">
    </integer-array>

    <!-- Array of output values for keyboard backlight corresponding to the lux values
         in the config_autoBrightnessLevels array.  This array should have size one greater
         than the size of the config_autoBrightnessLevels array.
         The brightness values must be between 0 and 255 and be non-decreasing.
         This must be overridden in platform specific overlays -->
    <integer-array name="config_autoBrightnessKeyboardBacklightValues">
    </integer-array>

    <!-- An array describing the screen's backlight values corresponding to the brightness
         values in the config_screenBrightnessNits array.

         This array should be equal in size to config_screenBrightnessBacklight. -->
    <integer-array name="config_screenBrightnessBacklight">
    </integer-array>

    <!-- An array of floats describing the screen brightness in nits corresponding to the backlight
         values in the config_screenBrightnessBacklight array.  On OLED displays these  values
         should be measured with an all white image while the display is in the fully on state.
         Note that this value should *not* reflect the maximum brightness value for any high
         brightness modes but only the maximum brightness value obtainable in a sustainable manner.

         This array should be equal in size to config_screenBrightnessBacklight -->
    <array name="config_screenBrightnessNits">
    </array>

    <!-- Array of ambient lux threshold values. This is used for determining hysteresis constraint
         values by calculating the index to use for lookup and then setting the constraint value
         to the corresponding value of the array. The new brightening hysteresis constraint value
         is the n-th element of config_ambientBrighteningThresholds, and the new darkening
         hysteresis constraint value is the n-th element of config_ambientDarkeningThresholds.

         The (zero-based) index is calculated as follows: (MAX is the largest index of the array)
         condition                       calculated index
         value < level[0]                0
         level[n] <= value < level[n+1]  n+1
         level[MAX] <= value             MAX+1 -->
    <integer-array name="config_ambientThresholdLevels">
    </integer-array>

    <!-- Array of hysteresis constraint values for brightening, represented as tenths of a
         percent. The length of this array is assumed to be one greater than
         config_ambientThresholdLevels. The brightening threshold is calculated as
         lux * (1.0f + CONSTRAINT_VALUE). When the current lux is higher than this threshold,
         the screen brightness is recalculated. See the config_ambientThresholdLevels
         description for how the constraint value is chosen. -->
    <integer-array name="config_ambientBrighteningThresholds">
        <item>100</item>
    </integer-array>

    <!-- Array of hysteresis constraint values for darkening, represented as tenths of a
         percent. The length of this array is assumed to be one greater than
         config_ambientThresholdLevels. The darkening threshold is calculated as
         lux * (1.0f - CONSTRAINT_VALUE). When the current lux is lower than this threshold,
         the screen brightness is recalculated. See the config_ambientThresholdLevels
         description for how the constraint value is chosen. -->
    <integer-array name="config_ambientDarkeningThresholds">
        <item>200</item>
    </integer-array>

    <!-- Array of screen brightness threshold values. This is used for determining hysteresis
         constraint values by calculating the index to use for lookup and then setting the
         constraint value to the corresponding value of the array. The new brightening hysteresis
         constraint value is the n-th element of config_screenBrighteningThresholds, and the new
         darkening hysteresis constraint value is the n-th element of
         config_screenDarkeningThresholds.

         The (zero-based) index is calculated as follows: (MAX is the largest index of the array)
         condition                       calculated index
         value < level[0]                0
         level[n] <= value < level[n+1]  n+1
         level[MAX] <= value             MAX+1 -->
    <integer-array name="config_screenThresholdLevels">
    </integer-array>

    <!-- Array of hysteresis constraint values for brightening, represented as tenths of a
         percent. The length of this array is assumed to be one greater than
         config_screenThresholdLevels. The brightening threshold is calculated as
         screenBrightness * (1.0f + CONSTRAINT_VALUE). When the new screen brightness is higher
         than this threshold, it is applied. See the config_screenThresholdLevels description for
         how the constraint value is chosen. -->
    <integer-array name="config_screenBrighteningThresholds">
        <item>100</item>
    </integer-array>

    <!-- Array of hysteresis constraint values for darkening, represented as tenths of a
         percent. The length of this array is assumed to be one greater than
         config_screenThresholdLevels. The darkening threshold is calculated as
         screenBrightness * (1.0f - CONSTRAINT_VALUE). When the new screen brightness is lower than
         this threshold, it is applied. See the config_screenThresholdLevels description for how
         the constraint value is chosen. -->
    <integer-array name="config_screenDarkeningThresholds">
        <item>200</item>
    </integer-array>

    <!-- Amount of time it takes for the light sensor to warm up in milliseconds.
         For this time after the screen turns on, the Power Manager
         will not debounce light sensor readings -->
    <integer name="config_lightSensorWarmupTime">0</integer>

    <!-- Enables swipe versus poly-finger touch disambiguation in the KeyboardView -->
    <bool name="config_swipeDisambiguation">true</bool>

    <!-- Specifies the amount of time to disable virtual keys after the screen is touched
         in order to filter out accidental virtual key presses due to swiping gestures
         or taps near the edge of the display.  May be 0 to disable the feature.
         It is recommended that this value be no more than 250 ms.
         This feature should be disabled for most devices. -->
    <integer name="config_virtualKeyQuietTimeMillis">0</integer>

    <!-- A list of potential packages, in priority order, that may contain an
         ephemeral resolver. Each package will be be queried for a component
         that has been granted the PACKAGE_EPHEMERAL_AGENT permission.
         This may be empty if ephemeral apps are not supported. -->
    <string-array name="config_ephemeralResolverPackage" translatable="false">
        <!-- Add packages here -->
    </string-array>

    <!-- Component name of the default wallpaper. This will be ImageWallpaper if not
         specified -->
    <string name="default_wallpaper_component" translatable="false">@null</string>

    <!-- By default a product has no distinct default lock wallpaper -->
    <item name="default_lock_wallpaper" type="drawable">@null</item>

    <!-- Component name of the built in wallpaper used to display bitmap wallpapers. This must not be null. -->
    <string name="image_wallpaper_component" translatable="false">com.android.systemui/com.android.systemui.ImageWallpaper</string>

    <!-- True if WallpaperService is enabled -->
    <bool name="config_enableWallpaperService">true</bool>

    <!-- True if the device should block turning display on at boot until wallpaper is ready -->
    <bool name="config_checkWallpaperAtBoot">true</bool>

    <!-- Class name of WallpaperManagerService. -->
    <string name="config_wallpaperManagerServiceName" translatable="false">com.android.server.wallpaper.WallpaperManagerService</string>

    <!-- Enables the TimeZoneRuleManager service. This is the master switch for the updateable time
         zone update mechanism. -->
    <bool name="config_enableUpdateableTimeZoneRules">false</bool>

    <!-- Enables APK-based time zone update triggering. Set this to false when updates are triggered
         via external events and not by APK updates. For example, if an updater checks with a server
         on a regular schedule.
         [This is only used if config_enableUpdateableTimeZoneRules is true.] -->
    <bool name="config_timeZoneRulesUpdateTrackingEnabled">false</bool>

    <!-- The package of the time zone rules updater application. Expected to be the same
         for all Android devices that support APK-based time zone rule updates.
         A package-targeted com.android.intent.action.timezone.TRIGGER_RULES_UPDATE_CHECK intent
         will be sent to the updater app if the system server detects an update to the updater or
         data app packages.
         The package referenced here must have the android.permission.UPDATE_TIME_ZONE_RULES
         permission.
         [This is only used if config_enableUpdateableTimeZoneRules and
         config_timeZoneRulesUpdateTrackingEnabled are true.] -->
    <string name="config_timeZoneRulesUpdaterPackage" translatable="false">com.android.timezone.updater</string>

    <!-- The package of the time zone rules data application. Expected to be configured
         by OEMs to reference their own priv-app APK package.
         A package-targeted com.android.intent.action.timezone.TRIGGER_RULES_UPDATE_CHECK intent
         will be sent to the updater app if the system server detects an update to the updater or
         data app packages.
         [This is only used if config_enableUpdateableTimeZoneRules and
         config_timeZoneRulesUpdateTrackingEnabled are true.] -->
    <string name="config_timeZoneRulesDataPackage" translatable="false"></string>

    <!-- The allowed time in milliseconds between an update check intent being broadcast and the
         response being considered overdue. Reliability triggers will not fire in this time.
         [This is only used if config_enableUpdateableTimeZoneRules and
         config_timeZoneRulesUpdateTrackingEnabled are true.] -->
    <!-- 5 minutes -->
    <integer name="config_timeZoneRulesCheckTimeMillisAllowed">300000</integer>

    <!-- The number of times a time zone update check is allowed to fail before the system will stop
         reacting to reliability triggers.
         [This is only used if config_enableUpdateableTimeZoneRules and
         config_timeZoneRulesUpdateTrackingEnabled are true.] -->
    <integer name="config_timeZoneRulesCheckRetryCount">5</integer>

    <!-- Whether to enable network location overlay which allows network
         location provider to be replaced by an app at run-time. When disabled,
         only the config_networkLocationProviderPackageName package will be
         searched for network location provider, otherwise packages whose
         signature matches the signatures of config_locationProviderPackageNames
         will be searched, and the service with the highest version number will
         be picked. Anyone who wants to disable the overlay mechanism can set it
         to false.
         -->
    <bool name="config_enableNetworkLocationOverlay" translatable="false">true</bool>
    <!-- Package name providing network location support. Used only when
         config_enableNetworkLocationOverlay is false. -->
    <string name="config_networkLocationProviderPackageName" translatable="false">@null</string>

    <!-- Whether to enable fused location provider overlay which allows fused
         location provider to be replaced by an app at run-time. When disabled,
         only the config_fusedLocationProviderPackageName package will be
         searched for fused location provider, otherwise packages whose
         signature matches the signatures of config_locationProviderPackageNames
         will be searched, and the service with the highest version number will
         be picked. Anyone who wants to disable the overlay mechanism can set it
         to false.
         -->
    <bool name="config_enableFusedLocationOverlay" translatable="false">true</bool>
    <!-- Package name providing fused location support. Used only when
         config_enableFusedLocationOverlay is false. -->
    <string name="config_fusedLocationProviderPackageName" translatable="false">com.android.location.fused</string>

    <string-array name="config_locationExtraPackageNames" translatable="false"></string-array>

    <!-- The package name of the default network recommendation app.
         A network recommendation provider must:
             * Be granted the SCORE_NETWORKS permission.
             * Be granted the ACCESS_COARSE_LOCATION permission.
             * Include a Service for the android.net.scoring.RECOMMEND_NETWORKS action
               protected by the BIND_NETWORK_RECOMMENDATION_SERVICE permission.

         This must be set to a valid network recommendation app or empty.
     -->
    <string name="config_defaultNetworkRecommendationProviderPackage" translatable="false"></string>

    <!-- Whether to enable Hardware FLP overlay which allows Hardware FLP to be
         replaced by an app at run-time. When disabled, only the
         config_hardwareFlpPackageName package will be searched for Hardware Flp,
         otherwise packages whose signature matches the signatures of
         config_locationProviderPackageNames will be searched, and the service
         with the highest version number will be picked. Anyone who wants to
         disable the overlay mechanism can set it to false.
         -->
    <bool name="config_enableHardwareFlpOverlay" translatable="false">true</bool>
    <!-- Package name providing Hardware Flp. Used only when
         config_enableHardwareFlpOverlay is false. -->
    <string name="config_hardwareFlpPackageName" translatable="false">com.android.location.fused</string>

    <!-- Whether to enable geocoder overlay which allows geocoder to be replaced
         by an app at run-time. When disabled, only the
         config_geocoderProviderPackageName package will be searched for
         geocoder, otherwise packages whose signature matches the signatures of
         config_locationProviderPackageNames will be searched, and the service
         with the highest version number will be picked. Anyone who wants to
         disable the overlay mechanism can set it to false.
         -->
    <bool name="config_enableGeocoderOverlay" translatable="false">true</bool>
    <!-- Package name providing geocoder API support. Used only when
         config_enableGeocoderOverlay is false. -->
    <string name="config_geocoderProviderPackageName" translatable="false">@null</string>

    <!-- Whether to enable geofence overlay which allows geofence to be replaced
         by an app at run-time. When disabled, only the
         config_geofenceProviderPackageName package will be searched for
         geofence implementation, otherwise packages whose signature matches the
         signatures of config_locationProviderPackageNames will be searched, and
         the service with the highest version number will be picked. Anyone who
         wants to disable the overlay mechanism can set it to false.
         -->
    <bool name="config_enableGeofenceOverlay" translatable="false">true</bool>
    <!-- Package name providing geofence API support. Used only when
         config_enableGeofenceOverlay is false. -->
    <string name="config_geofenceProviderPackageName" translatable="false">@null</string>

    <!-- Whether to enable Hardware Activity-Recognition overlay which allows Hardware
         Activity-Recognition to be replaced by an app at run-time. When disabled, only the
         config_activityRecognitionHardwarePackageName package will be searched for
         its implementation, otherwise packages whose signature matches the
         signatures of config_locationProviderPackageNames will be searched, and
         the service with the highest version number will be picked. Anyone who
         wants to disable the overlay mechanism can set it to false.
         -->
    <bool name="config_enableActivityRecognitionHardwareOverlay" translatable="false">true</bool>
    <!-- Package name providing Hardware Activity-Recognition API support. Used only when
         config_enableActivityRecognitionHardwareOverlay is false. -->
    <string name="config_activityRecognitionHardwarePackageName" translatable="false">@null</string>

    <!-- Package name(s) containing location provider support.
         These packages can contain services implementing location providers,
         such as the Geocode Provider, Network Location Provider, and
         Fused Location Provider. They will each be searched for
         service components implementing these providers.
         It is strongly recommended that the packages explicitly named
         below are on the system image, so that they will not map to
         a 3rd party application.
         The location framework also has support for installation
         of new location providers at run-time. The new package does not
         have to be explicitly listed here, however it must have a signature
         that matches the signature of at least one package on this list.
         -->
    <string-array name="config_locationProviderPackageNames" translatable="false">
        <!-- The standard AOSP fused location provider -->
        <item>com.android.location.fused</item>
    </string-array>

    <!-- This string array can be overriden to enable test location providers initially. -->
    <!-- Array of "[locationProviderName],[requiresNetwork],
         [requiresSatellite],[requiresCell],[hasMonetaryCost],
         [supportAltitute],[supportsSpeed],[supportsBearing],
         [powerRequirement],[accuracy]" -->
    <!-- powerRequirement is defined in android.location.Criteria
         0 = NO_REQUIREMENT / 1 = POWER_LOW / 2 = POWER_MEDIUM / 3 = POWER_HIGH -->
    <!-- accuracy is defined in anroid.location.Criteria
         1 = ACCURACY_FINE / 2 = ACCURACY_COARSE -->
    <string-array name="config_testLocationProviders" translatable="false">
        <!-- Example test network location provider
        <item>network,false,false,false,false,true,true,true,1,2</item>
        -->
    </string-array>

    <!-- Boolean indicating if current platform supports bluetooth SCO for off call
    use cases -->
    <bool name="config_bluetooth_sco_off_call">true</bool>

    <!-- Boolean indicating if current platform supports bluetooth wide band
         speech -->
    <bool name="config_bluetooth_wide_band_speech">true</bool>

    <!-- Boolean indicating if current platform need do one-time bluetooth address
         re-validation -->
    <bool name="config_bluetooth_address_validation">false</bool>

    <!-- Boolean indicating if current platform supports BLE peripheral mode -->
    <bool name="config_bluetooth_le_peripheral_mode_supported">false</bool>

    <!-- Boolean indicating if current platform supports HFP inband ringing -->
    <bool name="config_bluetooth_hfp_inband_ringing_support">false</bool>

    <!-- Max number of scan filters supported by blutooth controller. 0 if the
         device does not support hardware scan filters-->
    <integer translatable="false" name="config_bluetooth_max_scan_filters">0</integer>

    <!-- Max number of advertisers supported by bluetooth controller. 0 if the
         device does not support multiple advertisement-->
    <integer translatable="false" name="config_bluetooth_max_advertisers">0</integer>

    <!-- Idle current for bluetooth controller. 0 by default-->
    <integer translatable="false" name="config_bluetooth_idle_cur_ma">0</integer>

    <!-- Rx current for bluetooth controller. 0 by default-->
    <integer translatable="false" name="config_bluetooth_rx_cur_ma">0</integer>

    <!-- Tx current for bluetooth controller. 0 by default-->
    <integer translatable="false" name="config_bluetooth_tx_cur_ma">0</integer>

    <!-- Operating volatage for bluetooth controller. 0 by default-->
    <integer translatable="false" name="config_bluetooth_operating_voltage_mv">0</integer>

    <!-- Max number of connected audio devices supported by Bluetooth stack -->
    <integer name="config_bluetooth_max_connected_audio_devices">5</integer>

    <!-- Whether supported profiles should be reloaded upon enabling bluetooth -->
    <bool name="config_bluetooth_reload_supported_profiles_when_enabled">false</bool>

    <!-- Enabling autoconnect over pan -->
    <bool name="config_bluetooth_pan_enable_autoconnect">false</bool>

    <!-- The default data-use polling period. -->
    <integer name="config_datause_polling_period_sec">600</integer>

    <!-- The default data-use threshold in bytes. 0 disables-->
    <integer name="config_datause_threshold_bytes">0</integer>

    <!-- The default reduced-datarate value in kilobits per sec -->
    <integer name="config_datause_throttle_kbitsps">300</integer>

    <!-- The default iface on which to monitor data use -->
    <string name="config_datause_iface" translatable="false">rmnet0</string>

    <!-- The default reduced-datarate notification mask -->
    <!-- 2 means give warning -->
    <integer name="config_datause_notification_type">2</integer>

    <!-- If Voice Radio Technology is RIL_RADIO_TECHNOLOGY_LTE:14 or
         RIL_RADIO_TECHNOLOGY_UNKNOWN:0 this is the value that should be used instead.
         A configuration value of RIL_RADIO_TECHNOLOGY_UNKNOWN:0 means
         there is no replacement value and that the default assumption
         for phone type (GSM) should be used. -->
    <integer name="config_volte_replacement_rat">0</integer>

    <!-- Flag indicating whether the current device is "voice capable".
         If true, this means that the device supports circuit-switched
         (i.e. voice) phone calls over the telephony network, and is
         allowed to display the in-call UI while a cellular voice call is
         active.  This can be overridden to false for "data only" devices
         which can't make voice calls and don't support any in-call UI.

         Note: this flag is subtly different from the
         PackageManager.FEATURE_TELEPHONY system feature, which is
         available on *any* device with a telephony radio, even if the
         device is data-only. -->
    <bool name="config_voice_capable">true</bool>

    <!-- Flag indicating whether all audio streams should be mapped to
         one single stream. If true, all audio streams are mapped to
         STREAM_MUSIC as if it's on TV platform. -->
    <bool name="config_single_volume">false</bool>

    <!-- Flag indicating that an outbound call must have a call capable phone account
         that has declared it can process the call's handle. -->
    <bool name="config_requireCallCapableAccountForHandle">false</bool>

    <!-- Flag indicating if the user is notified when the mobile network access is restricted -->
    <bool name="config_user_notification_of_restrictied_mobile_access">true</bool>

    <!-- Flag indicating whether the current device allows sms service.
         If true, this means that the device supports both sending and
         receiving sms via the telephony network.
         This can be overridden to false for "data only" devices
         which can't send and receive sms message.

         Note: Disable SMS also disable voicemail waiting sms,
               cell broadcasting sms, and MMS. -->
    <bool name="config_sms_capable">true</bool>

    <!-- Default SMS Application. This will be the default SMS application when
         the phone first boots. The user can then change the default app to one
         of their choosing.
         This can be overridden for devices where a different default SMS
         application is desired.

         If this string is empty or the specified package does not exist, then
         the platform will search for an SMS app and use that (if there is one)

         Note: This config is deprecated, please use config_defaultSms instead. -->
    <string name="default_sms_application" translatable="false">com.android.messaging</string>

    <!-- Default web browser.  This is the package name of the application that will
         be the default browser when the device first boots.  Afterwards the user
         can select whatever browser app they wish to use as the default.

         If this string is empty or the specified package does not exist, then
         the behavior will be as though no app was named as an explicit default.

         Note: This config is deprecated, please use config_defaultBrowser instead. -->
    <string name="default_browser" translatable="false"></string>

    <!-- The name of the package that will hold the assistant role by default. -->
    <string name="config_defaultAssistant" translatable="false" />
    <!-- Whether the default assistant settings should be shown. -->
    <bool name="config_showDefaultAssistant">true</bool>
    <!-- The name of the package that will hold the browser role by default. -->
    <string name="config_defaultBrowser" translatable="false">@string/default_browser</string>
    <!-- The name of the package that will hold the dialer role by default. -->
    <string name="config_defaultDialer" translatable="false">com.android.dialer</string>
    <!-- The name of the package that will hold the SMS role by default. -->
    <string name="config_defaultSms" translatable="false">@string/default_sms_application</string>
    <!-- Whether the default emergency settings should be shown. -->
    <bool name="config_showDefaultEmergency">false</bool>
    <!-- Whether the default home settings should be shown. -->
    <bool name="config_showDefaultHome">true</bool>

    <!-- Enable/disable default bluetooth profiles:
        HSP_AG, ObexObjectPush, Audio, NAP -->
    <bool name="config_bluetooth_default_profiles">true</bool>

    <!-- IP address of the dns server to use if nobody else suggests one -->
    <string name="config_default_dns_server" translatable="false">8.8.8.8</string>

    <!-- The default mobile provisioning apn. Empty by default, maybe overridden by
         an mcc/mnc specific config.xml -->
    <string name="mobile_provisioning_apn" translatable="false"></string>

    <!-- The default mobile provisioning url. Empty by default, maybe overridden by
         an mcc/mnc specific config.xml -->
    <string name="mobile_provisioning_url" translatable="false"></string>

    <!-- The default character set for GsmAlphabet -->
    <!-- Empty string means MBCS is not considered -->
    <string name="gsm_alphabet_default_charset" translatable="false"></string>

    <!-- Enables SIP on WIFI only -->
    <bool name="config_sip_wifi_only">false</bool>

    <!-- Enables built-in SIP phone capability -->
    <bool name="config_built_in_sip_phone">true</bool>

    <!-- Boolean indicating if restoring network selection should be skipped -->
    <!-- The restoring is handled by modem if it is true-->
    <bool translatable="false" name="skip_restoring_network_selection">false</bool>

    <!-- Maximum number of database connections opened and managed by framework layer
         to handle queries on each database when using Write-Ahead Logging. -->
    <integer name="db_connection_pool_size">4</integer>

    <!-- The default journal mode to use use when Write-Ahead Logging is not active.
         Choices are: OFF, DELETE, TRUNCATE, PERSIST and MEMORY.
         PERSIST may improve performance by reducing how often journal blocks are
         reallocated (compared to truncation) resulting in better data block locality
         and less churn of the storage media.

         The PERSIST mode results in data persisting in the journal beyond the life of
         a transaction, so it interacts poorly with SECURE_DELETE. -->
    <string name="db_default_journal_mode" translatable="false">TRUNCATE</string>

    <!-- Maximum size of the persistent journal file in bytes.
         If the journal file grows to be larger than this amount then SQLite will
         truncate it after committing the transaction. -->
    <integer name="db_journal_size_limit">524288</integer>

    <!-- When opening a database with WAL enabled and if the wal file already exists and larger
         than this size in bytes, we'll truncate it. -->
    <integer name="db_wal_truncate_size">1048576</integer>

    <!-- The database synchronization mode when using the default journal mode.
         FULL is safest and preserves durability at the cost of extra fsyncs.
         NORMAL also preserves durability in non-WAL modes and uses checksums to ensure
         integrity although there is a small chance that an error might go unnoticed.
         Choices are: FULL, NORMAL, OFF. -->
    <string name="db_default_sync_mode" translatable="false">FULL</string>

    <!-- The database synchronization mode when using Write-Ahead Logging.
         From https://www.sqlite.org/pragma.html#pragma_synchronous:
         WAL mode is safe from corruption with synchronous=NORMAL, and probably DELETE mode is safe
         too on modern filesystems. WAL mode is always consistent with synchronous=NORMAL, but WAL
         mode does lose durability. A transaction committed in WAL mode with
         synchronous=NORMAL might roll back following a power loss or system crash.
         Transactions are durable across application crashes regardless of the synchronous setting
         or journal mode. The synchronous=NORMAL setting is a good choice for most applications
         running in WAL mode.
         Choices are: FULL, NORMAL, OFF. -->
    <string name="db_wal_sync_mode" translatable="false">NORMAL</string>

    <!-- The Write-Ahead Log auto-checkpoint interval in database pages (typically 1 to 4KB).
         The log is checkpointed automatically whenever it exceeds this many pages.
         When a database is reopened, its journal mode is set back to the default
         journal mode, which may cause a checkpoint operation to occur.  Checkpoints
         can also happen at other times when transactions are committed.
         The bigger the WAL file, the longer a checkpoint operation takes, so we try
         to keep the WAL file relatively small to avoid long delays.
         The size of the WAL file is also constrained by 'db_journal_size_limit'. -->
    <integer name="db_wal_autocheckpoint">100</integer>

    <!-- The number of milliseconds that SQLite connection is allowed to be idle before it
         is closed and removed from the pool -->
    <integer name="db_default_idle_connection_timeout">30000</integer>

    <!-- Max space (in MB) allocated to DownloadManager to store the downloaded
         files if they are to be stored in DownloadManager's data dir,
         which typically is /data/data/com.android.providers.downloads/files -->
    <integer name="config_downloadDataDirSize">200</integer>

    <!-- Max number of downloads allowed to proceed concurrently -->
    <integer name="config_MaxConcurrentDownloadsAllowed">5</integer>

    <!-- When the free space available in DownloadManager's data dir falls
         below the percentage value specified by this param, DownloadManager
         starts removing files to try to make percentage of available
         free space above this threshold value. -->
    <integer name="config_downloadDataDirLowSpaceThreshold">10</integer>

    <!-- The URL that should be sent in an x-wap-profile header with an HTTP request,
         as defined in the Open Mobile Alliance User Agent Profile specification
         OMA-TS-UAProf-V2_0-20060206-A Section 8.1.1.1. If the URL contains a '%s'
         format string then that substring will be replaced with the value of
         Build.MODEL. The format string shall not be escaped. -->
    <string name="config_useragentprofile_url" translatable="false"></string>

    <!-- When a database query is executed, the results returned are paginated
         in pages of size (in KB) indicated by this value -->
    <integer name="config_cursorWindowSize">2048</integer>

    <!-- Sets whether menu shortcuts should be displayed on panel menus when
         a keyboard is present. -->
    <bool name="config_showMenuShortcutsWhenKeyboardPresent">false</bool>

    <!-- Do not translate. Defines the slots is Two Digit Number for dialing normally not USSD -->
    <string-array name="config_twoDigitNumberPattern" translatable="false">
    </string-array>

    <!-- If this value is true, Sms encoded as octet is decoded by utf8 decoder.
         If false, decoded by Latin decoder. -->
    <bool name="config_sms_utf8_support">false</bool>

    <!-- If this value is true, The mms content-disposition field is supported correctly.
         If false, Content-disposition fragments are ignored -->
    <bool name="config_mms_content_disposition_support">true</bool>

    <!-- MMS user agent string -->
    <string name="config_mms_user_agent" translatable="false"></string>

    <!-- MMS user agent prolfile url -->
    <string name="config_mms_user_agent_profile_url" translatable="false"></string>

    <!-- National Language Identifier codes for the following two config items.
         (from 3GPP TS 23.038 V9.1.1 Table 6.2.1.2.4.1):
          0  - reserved
          1  - Turkish
          2  - Spanish (single shift table only)
          3  - Portuguese
          4  - Bengali
          5  - Gujarati
          6  - Hindi
          7  - Kannada
          8  - Malayalam
          9  - Oriya
         10  - Punjabi
         11  - Tamil
         12  - Telugu
         13  - Urdu
         14+ - reserved -->

    <!-- National language single shift tables to enable for SMS encoding.
         Decoding is always enabled. 3GPP TS 23.038 states that this feature
         should not be enabled until a formal request is issued by the relevant
         national regulatory body. Array elements are codes from the table above.
         Example 1: devices sold in Turkey must include table 1 to conform with
           By-Law Number 27230. (http://www.btk.gov.tr/eng/pdf/2009/BY-LAW_SMS.pdf)
         Example 2: devices sold in India should include tables 4 through 13
           to enable use of the new Release 9 tables for Indic languages. -->
    <integer-array name="config_sms_enabled_single_shift_tables"></integer-array>

    <!-- National language locking shift tables to enable for SMS encoding.
         Decoding is always enabled. 3GPP TS 23.038 states that this feature
         should not be enabled until a formal request is issued by the relevant
         national regulatory body. Array elements are codes from the table above.
         Example 1: devices sold in Turkey must include table 1 after the
           Turkish Telecommunication Authority requires locking shift encoding
           to be enabled (est. July 2012). (http://www.btk.gov.tr/eng/pdf/2009/BY-LAW_SMS.pdf)
           See also: http://www.mobitech.com.tr/tr/ersanozturkblog_en/index.php?entry=entry090223-160014
         Example 2: devices sold in India should include tables 4 through 13
         to enable use of the new Release 9 tables for Indic languages. -->
    <integer-array name="config_sms_enabled_locking_shift_tables"></integer-array>

    <!-- Set to true if the RSSI should always display CDMA signal strength even on EVDO -->
    <bool name="config_alwaysUseCdmaRssi">false</bool>


    <!-- If this value is true, duplicate Source/Destination port fields
         in WDP header of some carriers OMADM wap push are supported.
         ex: MSGTYPE-TotalSegments-CurrentSegment
             -SourcePortDestPort-SourcePortDestPort-OMADM PDU
         If false, not supported. -->
    <bool name="config_duplicate_port_omadm_wappush">false</bool>

    <!-- Maximum numerical value that will be shown in a status bar
         notification icon or in the notification itself. Will be replaced
         with @string/status_bar_notification_info_overflow when shown in the
         UI. -->
    <integer name="status_bar_notification_info_maxnum">999</integer>

    <!-- Path to an ISO image to be shared with via USB mass storage.
         This is intended to allow packaging drivers or tools for installation on a PC. -->
    <string translatable="false" name="config_isoImagePath"></string>

    <!-- Whether the system enables per-display focus. If the system has the input method for each
         display, this value should be true. -->
    <bool name="config_perDisplayFocusEnabled">false</bool>

    <!-- Whether a software navigation bar should be shown. NOTE: in the future this may be
         autodetected from the Configuration. -->
    <bool name="config_showNavigationBar">false</bool>

    <!-- Whether action menu items should be displayed in ALLCAPS or not.
         Defaults to true. If this is not appropriate for specific locales
         it should be disabled in that locale's resources. -->
    <bool name="config_actionMenuItemAllCaps">true</bool>

    <!-- Remote server that can provide NTP responses. -->
    <string translatable="false" name="config_ntpServer">time.android.com</string>
    <!-- Normal polling frequency in milliseconds -->
    <integer name="config_ntpPollingInterval">86400000</integer>
    <!-- Try-again polling interval in milliseconds, in case the network request failed -->
    <integer name="config_ntpPollingIntervalShorter">60000</integer>
    <!-- Number of times to try again with the shorter interval, before backing
         off until the normal polling interval. A value < 0 indicates infinite. -->
    <integer name="config_ntpRetry">3</integer>
    <!-- If the time difference is greater than this threshold in milliseconds,
         then update the time. -->
    <integer name="config_ntpThreshold">5000</integer>
    <!-- Timeout to wait for NTP server response in milliseconds. -->
    <integer name="config_ntpTimeout">5000</integer>

    <!-- Default network policy warning threshold, in megabytes. -->
    <integer name="config_networkPolicyDefaultWarning">2048</integer>

    <!-- Set and Unsets WiMAX -->
    <bool name="config_wimaxEnabled">false</bool>
    <!-- Location of the wimax framwork jar location -->
    <string name="config_wimaxServiceJarLocation" translatable="false"></string>
    <!-- Location of the wimax native library locaiton -->
    <string name="config_wimaxNativeLibLocation" translatable="false"></string>
    <!-- Name of the wimax manager class -->
    <string name="config_wimaxManagerClassname" translatable="false"></string>
    <!-- Name of the wimax service class -->
    <string name="config_wimaxServiceClassname" translatable="false"></string>
    <!-- Name of the wimax state tracker clas -->
    <string name="config_wimaxStateTrackerClassname" translatable="false"></string>

    <!-- Specifies whether the dreams feature should be supported.
         When true, the system will allow the user to configure dreams (screensavers)
         to launch when a user activity timeout occurs or the system is told to nap.
         When false, the dreams feature will be disabled (this does not affect dozing).

         Consider setting this resource to false or disabling dreams by default when a
         doze component is specified below since dreaming will supercede dozing and
         will prevent the system from entering a low power state until the dream ends. -->
    <bool name="config_dreamsSupported">true</bool>

    <!-- If supported, are dreams enabled? (by default) -->
    <bool name="config_dreamsEnabledByDefault">true</bool>
    <!-- If supported and enabled, are dreams activated when docked? (by default) -->
    <bool name="config_dreamsActivatedOnDockByDefault">true</bool>
    <!-- If supported and enabled, are dreams activated when asleep and charging? (by default) -->
    <bool name="config_dreamsActivatedOnSleepByDefault">false</bool>
    <!-- ComponentName of the default dream (Settings.Secure.DEFAULT_SCREENSAVER_COMPONENT) -->
    <string name="config_dreamsDefaultComponent" translatable="false">com.google.android.deskclock/com.android.deskclock.Screensaver</string>

    <!-- Are we allowed to dream while not plugged in? -->
    <bool name="config_dreamsEnabledOnBattery">false</bool>
    <!-- Minimum battery level to allow dreaming when powered.
         Use -1 to disable this safety feature. -->
    <integer name="config_dreamsBatteryLevelMinimumWhenPowered">-1</integer>
    <!-- Minimum battery level to allow dreaming when not powered.
         Use -1 to disable this safety feature. -->
    <integer name="config_dreamsBatteryLevelMinimumWhenNotPowered">15</integer>
    <!-- If the battery level drops by this percentage and the user activity timeout
         has expired, then assume the device is receiving insufficient current to charge
         effectively and terminate the dream.  Use -1 to disable this safety feature.  -->
    <integer name="config_dreamsBatteryLevelDrainCutoff">5</integer>
    <!-- Limit of how long the device can remain unlocked due to attention checking.  -->
    <integer name="config_attentionMaximumExtension">330000</integer> <!-- 5 minutes and 30 sec.-->
    <!-- How long we should wait until we give up on receiving an attention API callback.  -->
    <integer name="config_attentionApiTimeout">2000</integer> <!-- 2 seconds -->

    <!-- ComponentName of a dream to show whenever the system would otherwise have
         gone to sleep.  When the PowerManager is asked to go to sleep, it will instead
         try to start this dream if possible.  The dream should typically call startDozing()
         to put the display into a low power state and allow the application processor
         to be suspended.  When the dream ends, the system will go to sleep as usual.
         Specify the component name or an empty string if none.

         Note that doze dreams are not subject to the same start conditions as ordinary dreams.
         Doze dreams will run whenever the power manager is in a dozing state. -->
    <string name="config_dozeComponent" translatable="false"></string>

    <!-- If true, the doze component is not started until after the screen has been
         turned off and the screen off animation has been performed. -->
    <bool name="config_dozeAfterScreenOffByDefault">false</bool>

    <!-- Doze: should the TYPE_PICK_UP_GESTURE sensor be used as a pulse signal. -->
    <bool name="config_dozePulsePickup">false</bool>

    <!-- Type of the double tap sensor. Empty if double tap is not supported. -->
    <string name="config_dozeDoubleTapSensorType" translatable="false"></string>

    <!-- Type of the tap sensor. Empty if tap is not supported. -->
    <string name="config_dozeTapSensorType" translatable="false"></string>

    <!-- Type of the long press sensor. Empty if long press is not supported. -->
    <string name="config_dozeLongPressSensorType" translatable="false"></string>

    <!-- If the sensor that wakes up the lock screen is available or not. -->
    <bool name="config_dozeWakeLockScreenSensorAvailable">false</bool>
    <integer name="config_dozeWakeLockScreenDebounce">300</integer>

    <!-- Control whether the always on display mode is available. This should only be enabled on
         devices where the display has been tuned to be power efficient in DOZE and/or DOZE_SUSPEND
         states. -->
    <bool name="config_dozeAlwaysOnDisplayAvailable">false</bool>

    <!-- Control whether the always on display mode is enabled by default. This value will be used
         during initialization when the setting is still null. -->
    <bool name="config_dozeAlwaysOnEnabled">true</bool>

    <!-- If AOD can show an ambient version of the wallpaper -->
    <bool name="config_dozeSupportsAodWallpaper">true</bool>

    <!-- Whether the display blanks itself when transitioning from a doze to a non-doze state -->
    <bool name="config_displayBlanksAfterDoze">false</bool>

    <!-- True if the display hardware only has brightness buckets rather than a full range of
         backlight values -->
    <bool name="config_displayBrightnessBucketsInDoze">false</bool>

    <!-- Power Management: Specifies whether to decouple the auto-suspend state of the
         device from the display on/off state.

         When false, autosuspend_disable() will be called before the display is turned on
         and autosuspend_enable() will be called after the display is turned off.
         This mode provides best compatibility for devices using legacy power management
         features such as early suspend / late resume.

         When true, autosuspend_display() and autosuspend_enable() will be called
         independently of whether the display is being turned on or off.  This mode
         enables the power manager to suspend the application processor while the
         display is on.

         This resource should be set to "true" when a doze component has been specified
         to maximize power savings but not all devices support it.

         Refer to autosuspend.h for details.
    -->
    <bool name="config_powerDecoupleAutoSuspendModeFromDisplay">false</bool>

    <!-- Power Management: Specifies whether to decouple the interactive state of the
         device from the display on/off state.

         When false, setInteractive(..., true) will be called before the display is turned on
         and setInteractive(..., false) will be called after the display is turned off.
         This mode provides best compatibility for devices that expect the interactive
         state to be tied to the display state.

         When true, setInteractive(...) will be called independently of whether the display
         is being turned on or off.  This mode enables the power manager to reduce
         clocks and disable the touch controller while the display is on.

         This resource should be set to "true" when a doze component has been specified
         to maximize power savings but not all devices support it.

         Refer to power.h for details.
    -->
    <bool name="config_powerDecoupleInteractiveModeFromDisplay">false</bool>

    <!-- User activity timeout: Minimum screen off timeout in milliseconds.

         Sets a lower bound for the {@link Settings.System#SCREEN_OFF_TIMEOUT} setting
         which determines how soon the device will go to sleep when there is no
         user activity.

         This value must be greater than zero, otherwise the device will immediately
         fall asleep again as soon as it is awoken.
    -->
    <integer name="config_minimumScreenOffTimeout">10000</integer>

    <!-- User activity timeout: Maximum screen dim duration in milliseconds.

         Sets an upper bound for how long the screen will dim before the device goes
         to sleep when there is no user activity.  The dim duration is subtracted from
         the overall screen off timeout to determine the screen dim timeout.
         When the screen dim timeout expires, the screen will dim, shortly thereafter
         the device will go to sleep.

         If the screen off timeout is very short, the dim duration may be reduced
         proportionally.  See config_maximumScreenDimRatio.

         This value may be zero in which case the screen will not dim before the
         device goes to sleep.
    -->
    <integer name="config_maximumScreenDimDuration">7000</integer>

    <!-- User activity timeout: Maximum screen dim duration as a percentage of screen off timeout.

         This resource is similar to config_maximumScreenDimDuration but the maximum
         screen dim duration is defined as a ratio of the overall screen off timeout
         instead of as an absolute value in milliseconds.  This is useful for reducing
         the dim duration when the screen off timeout is very short.

         When computing the screen dim duration, the power manager uses the lesser
         of the effective durations expressed by config_maximumScreenDimDuration and
         config_maximumScreenDimRatio.

         This value must be between 0% and 100%.  If the value is zero, the screen will not
         dim before the device goes to sleep.
    -->
    <fraction name="config_maximumScreenDimRatio">20%</fraction>

    <!-- Minimum size of the scrollbar thumb's touch target. -->
    <dimen name="config_minScrollbarTouchTarget">48dp</dimen>

    <!-- Base "touch slop" value used by ViewConfiguration as a
         movement threshold where scrolling should begin. -->
    <dimen name="config_viewConfigurationTouchSlop">8dp</dimen>

    <!-- Base "hover slop" value used by ViewConfiguration as a
         movement threshold under which hover is considered "stationary". -->
    <dimen name="config_viewConfigurationHoverSlop">4dp</dimen>

    <!-- Minimum velocity to initiate a fling, as measured in dips per second. -->
    <dimen name="config_viewMinFlingVelocity">50dp</dimen>

    <!-- Maximum velocity to initiate a fling, as measured in dips per second. -->
    <dimen name="config_viewMaxFlingVelocity">8000dp</dimen>

    <!-- Amount of time in ms the user needs to press the relevant key to bring up the
         global actions dialog -->
    <integer name="config_globalActionsKeyTimeout">500</integer>

    <!-- Amount of time in ms the user needs to press the relevant keys to trigger the
         screenshot chord -->
    <integer name="config_screenshotChordKeyTimeout">500</integer>

    <!-- Default width of a vertical scrollbar and height of a horizontal scrollbar.
         Takes effect only if the scrollbar drawables have no intrinsic size. -->
    <dimen name="config_scrollbarSize">4dp</dimen>

    <!-- Distance that should be scrolled, per axis value, in response to a horizontal
         {@link MotionEvent#ACTION_SCROLL} event. -->
    <dimen name="config_horizontalScrollFactor">64dp</dimen>

    <!-- Distance that should be scrolled, per axis value, in response to a vertical
         {@link MotionEvent#ACTION_SCROLL} event. -->
    <dimen name="config_verticalScrollFactor">64dp</dimen>

    <!-- Obsolete. Distance that should be scrolled, per axis value, in response to a
         {@link MotionEvent#ACTION_SCROLL} event. -->
    <dimen name="config_scrollFactor">64dp</dimen>

    <!-- Maximum number of grid columns permitted in the ResolverActivity
         used for picking activities to handle an intent. -->
    <integer name="config_maxResolverActivityColumns">3</integer>

    <!-- Array of OEM specific USB mode override config.
         OEM can override a certain USB mode depending on ro.bootmode.
         Specify an array of below items to set override rule.
         [bootmode]:[original USB mode]:[USB mode used]-->
    <integer-array translatable="false" name="config_oemUsbModeOverride">
    </integer-array>

    <!-- Set to true to add links to Cell Broadcast app from Settings and MMS app. -->
    <bool name="config_cellBroadcastAppLinks">false</bool>

    <!-- The default value if the SyncStorageEngine should sync automatically or not -->
    <bool name="config_syncstorageengine_masterSyncAutomatically">true</bool>

    <!--  Maximum number of supported users -->
    <integer name="config_multiuserMaximumUsers">1</integer>

    <!-- Maximum number of users we allow to be running at a time -->
    <integer name="config_multiuserMaxRunningUsers">3</integer>

    <!-- Whether to delay user data locking for background user.
         If false, user switched-out from user switching will still be in running state until
         config_multiuserMaxRunningUsers is reached. Once config_multiuserMaxRunningUsers is
         reached, user will be stopped and user data is locked.
         If true, user switched out from user switching will always be stopped but its user data
         is not locked. Total number of unlocked users will be limited by
         config_multiuserMaxRunningUsers. Once that limit is reached, least recently stopped user
         will be locked. -->
    <bool name="config_multiuserDelayUserDataLocking">false</bool>

    <!-- Whether UI for multi user should be shown -->
    <bool name="config_enableMultiUserUI">false</bool>

    <!-- Whether the new Auto Selection Network UI should be shown -->
    <bool name="config_enableNewAutoSelectNetworkUI">false</bool>

    <!-- If true, then we do not ask user for permission for apps to connect to USB devices.
         Do not set this to true for production devices. Doing so will cause you to fail CTS. -->
    <bool name="config_disableUsbPermissionDialogs">false</bool>

    <!-- Activity to handle Usb Device connection in USB Host side. Keeping it to null value will
         lead into handling it inside system using Intent resolution. Non-null contents will have
         format of package-name/ActivityClassName. -->
    <string name="config_UsbDeviceConnectionHandling_component" translatable="false">@null</string>

    <!-- Minimum span needed to begin a touch scaling gesture.
         If the span is equal to or greater than this size, a scaling gesture
         will begin, where supported. (See android.view.ScaleGestureDetector)

         This also takes into account the size of any active touch points.
         Devices with screens that deviate too far from their assigned density
         bucket should consider tuning this value in a device-specific overlay.
         For best results, care should be taken such that this value remains
         larger than the minimum reported touchMajor/touchMinor values
         reported by the hardware. -->
    <dimen name="config_minScalingSpan">27mm</dimen>

    <!-- Minimum accepted value for touchMajor while scaling. This may be tuned
         per-device in overlays. -->
    <dimen name="config_minScalingTouchMajor">48dp</dimen>

    <!-- Safe headphone volume index. When music stream volume is below this index
    the SPL on headphone output is compliant to EN 60950 requirements for portable music
    players. -->
    <integer name="config_safe_media_volume_index">10</integer>

    <!-- Safe USB headset gain. This value is used to ensure that the SPL on the USB
    headset output is compliant to EN 60950 requirements for portable music players. -->
    <integer name="config_safe_media_volume_usb_mB">-3700</integer>

    <!-- Configure mobile network MTU. The standard default is set here but each carrier
         may have a specific value set in an overlay config.xml file. -->
    <integer name="config_mobile_mtu">1500</integer>

    <!-- Configure mobile tcp buffer sizes in the form:
         rat-name:rmem_min,rmem_def,rmem_max,wmem_min,wmem_def,wmem_max
         If no value is found for the rat-name in use, the system default will be applied.
    -->
    <string-array name="config_mobile_tcp_buffers">
    </string-array>

    <!-- Configure ethernet tcp buffersizes in the form:
         rmem_min,rmem_def,rmem_max,wmem_min,wmem_def,wmem_max -->
    <string name="config_ethernet_tcp_buffers" translatable="false">524288,1048576,3145728,524288,1048576,2097152</string>

    <!-- Configure wifi tcp buffersizes in the form:
         rmem_min,rmem_def,rmem_max,wmem_min,wmem_def,wmem_max -->
    <string name="config_wifi_tcp_buffers" translatable="false">524288,1048576,2097152,262144,524288,1048576</string>

    <!-- Whether WiFi display is supported by this device.
         There are many prerequisites for this feature to work correctly.
         Here are a few of them:
         * The WiFi radio must support WiFi P2P.
         * The WiFi radio must support concurrent connections to the WiFi display and
           to an access point.
         * The Audio Flinger audio_policy.conf file must specify a rule for the "r_submix"
           remote submix module.  This module is used to record and stream system
           audio output to the WiFi display encoder in the media server.
         * The remote submix module "audio.r_submix.default" must be installed on the device.
         * The device must be provisioned with HDCP keys (for protected content).
    -->
    <bool name="config_enableWifiDisplay">false</bool>

    <!-- When true, local displays that do not contain any of their own content will automatically
         mirror the content of the default display. -->
    <bool name="config_localDisplaysMirrorContent">true</bool>

    <!-- Controls if local secondary displays should be private or not. Value specified in the array
         represents physical port address of each display and display in this list will be marked
         as private. {@see android.view.Display#FLAG_PRIVATE} -->
    <integer-array translatable="false" name="config_localPrivateDisplayPorts"></integer-array>

    <!-- The default mode for the default display. One of the following values (See Display.java):
             0 - COLOR_MODE_DEFAULT
             7 - COLOR_MODE_SRGB
    -->
    <integer name="config_defaultDisplayDefaultColorMode">0</integer>

    <!-- When true use the linux /dev/input/event subsystem to detect the switch changes
         on the headphone/microphone jack. When false use the older uevent framework. -->
    <bool name="config_useDevInputEventForAudioJack">false</bool>

    <!-- Whether safe headphone volume is enabled or not (country specific). -->
    <bool name="config_safe_media_volume_enabled">true</bool>

    <!-- Whether safe headphone volume warning dialog is disabled on Vol+ (operator specific). -->
    <bool name="config_safe_media_disable_on_volume_up">true</bool>

    <!-- Set to true if the wifi display supports compositing content stored
         in gralloc protected buffers.  For this to be true, there must exist
         a protected hardware path for surface flinger to composite and send
         protected buffers to the wifi display video encoder.

         If this flag is false, we advise applications not to use protected
         buffers (if possible) when presenting content to a wifi display because
         the content may be blanked.

         This flag controls whether the {@link Display#FLAG_SUPPORTS_PROTECTED_BUFFERS}
         flag is set for wifi displays.
    -->
    <bool name="config_wifiDisplaySupportsProtectedBuffers">false</bool>

    <!-- Whether camera shutter sound is forced or not  (country specific). -->
    <bool name="config_camera_sound_forced">false</bool>

    <!-- Set to true if we need to not prefer an APN.
         This is being added to enable a simple scenario of pre-paid
         provisioning on some carriers, working around a bug (7305641)
         where if the preferred is used we don't try the others. -->
    <bool name="config_dontPreferApn">false</bool>

    <!-- Set to true if after a provisioning apn the radio should be restarted -->
    <bool name="config_restartRadioAfterProvisioning">false</bool>

    <!-- Boolean indicating if RADIO POWER OFF is required on receiving SIM REFRESH with RESET.
         This will be handled by modem if it is false. -->
    <bool name="config_requireRadioPowerOffOnSimRefreshReset">false</bool>

    <!-- Vibrator pattern to be used as the default for notifications
         that specify DEFAULT_VIBRATE.
     -->
    <integer-array name="config_defaultNotificationVibePattern">
        <item>0</item>
        <item>350</item>
        <item>250</item>
        <item>350</item>
    </integer-array>

    <!-- Vibrator pattern to be used as the default for notifications
         that do not specify vibration but vibrate anyway because the device
         is in vibrate mode.
     -->
    <integer-array name="config_notificationFallbackVibePattern">
        <item>0</item>
        <item>100</item>
        <item>150</item>
        <item>100</item>
    </integer-array>

    <!-- Flag indicating if the speed up audio on mt call code should be executed -->
    <bool name="config_speed_up_audio_on_mt_calls">false</bool>

    <!-- Class name of the framework account picker activity.
         Can be customized for other product types -->
    <string name="config_chooseAccountActivity" translatable="false"
            >android/android.accounts.ChooseAccountActivity</string>
    <!-- Class name of the account type and account picker activity.
         Can be customized for other product types -->
    <string name="config_chooseTypeAndAccountActivity" translatable="false"
            >android/android.accounts.ChooseTypeAndAccountActivity</string>
    <!-- Name of the activity that will handle requests to the system to choose an activity for
         the purposes of resolving an intent. -->
    <string name="config_chooserActivity" translatable="false"
            >com.android.systemui/com.android.systemui.chooser.ChooserActivity</string>
    <!-- Component name of a custom ResolverActivity (Intent resolver) to be used instead of
         the default framework version. If left empty, then the framework version will be used.
         Example: com.google.android.myapp/.resolver.MyResolverActivity  -->
    <string name="config_customResolverActivity" translatable="false"></string>

    <!-- Name of the activity or service that prompts the user to reject, accept, or whitelist
         an adb host's public key, when an unwhitelisted host connects to the local adbd.
         Can be customized for other product types -->
    <string name="config_customAdbPublicKeyConfirmationComponent"
            >com.android.systemui/com.android.systemui.usb.UsbDebuggingActivity</string>

    <!-- Name of the activity that prompts the secondary user to acknowledge she/he needs to
         switch to the primary user to enable USB debugging.
         Can be customized for other product types -->
    <string name="config_customAdbPublicKeyConfirmationSecondaryUserComponent"
            >com.android.systemui/com.android.systemui.usb.UsbDebuggingSecondaryUserActivity</string>

    <!-- Name of the dialog that is used to request the user's consent to VPN connection -->
    <string name="config_customVpnConfirmDialogComponent" translatable="false"
            >com.android.vpndialogs/com.android.vpndialogs.ConfirmDialog</string>

    <!-- Name of the dialog that is used to inform the user that always-on VPN is disconnected -->
    <string name="config_customVpnAlwaysOnDisconnectedDialogComponent" translatable="false"
            >com.android.vpndialogs/com.android.vpndialogs.AlwaysOnDisconnectedDialog</string>

    <!-- Name of the dialog that is used to install the carrier app when the SIM is inserted -->
    <string name="config_carrierAppInstallDialogComponent" translatable="false"
            >com.android.simappdialog/com.android.simappdialog.InstallCarrierAppActivity</string>

    <!-- Apps that are authorized to access shared accounts, overridden by product overlays -->
    <string name="config_appsAuthorizedForSharedAccounts" translatable="false">;com.android.settings;</string>

    <!-- Flag indicating that the media framework should not allow changes or mute on any
         stream or master volumes. -->
    <bool name="config_useFixedVolume">false</bool>

    <!-- The list of IMEs which should be disabled until used.
         This function suppresses update notifications for these pre-installed apps.
         We need to set this configuration carefully that they should not have functionarities
         other than "IME" or "Spell Checker". In InputMethodManagerService,
         the listed IMEs are disabled until used when all of the following conditions are met.
         1. Not selected as an enabled IME in the Settings
         2. Not selected as a spell checker in the Settings
         3. Installed
         4. A pre-installed IME
         5. Not enabled
         And the disabled_until_used state for an IME is released by InputMethodManagerService
         when the IME is selected as an enabled IME. -->
    <string-array name="config_disabledUntilUsedPreinstalledImes" translatable="false">
        <item>com.android.inputmethod.latin</item>
    </string-array>

    <!-- The list of classes that should be added to the notification ranking pipeline.
     See {@link com.android.server.notification.NotificationSignalExtractor}
      If you add a new extractor to this list make sure to update
      NotificationManagerService.handleRankingSort()-->
    <string-array name="config_notificationSignalExtractors">
        <!-- many of the following extractors depend on the notification channel, so this
        extractor must come first -->
        <item>com.android.server.notification.NotificationChannelExtractor</item>
        <item>com.android.server.notification.NotificationAdjustmentExtractor</item>
        <item>com.android.server.notification.BubbleExtractor</item>
        <!-- depends on AdjustmentExtractor-->
        <item>com.android.server.notification.ValidateNotificationPeople</item>
        <item>com.android.server.notification.PriorityExtractor</item>
        <!-- depends on PriorityExtractor -->
        <item>com.android.server.notification.ZenModeExtractor</item>
        <item>com.android.server.notification.ImportanceExtractor</item>
        <!-- depends on ImportanceExtractor-->
        <item>com.android.server.notification.NotificationIntrusivenessExtractor</item>
        <item>com.android.server.notification.VisibilityExtractor</item>
        <!-- Depends on ZenModeExtractor -->
        <item>com.android.server.notification.BadgeExtractor</item>
        <item>com.android.server.notification.CriticalNotificationExtractor</item>

    </string-array>

    <!-- Default Gravity setting for the system Toast view. Equivalent to: Gravity.CENTER_HORIZONTAL | Gravity.BOTTOM -->
    <integer name="config_toastDefaultGravity">0x00000051</integer>

    <!-- set to false if we need to show user confirmation
         when alpha identifier is not provided by the UICC -->
    <bool name="config_stkNoAlphaUsrCnf">true</bool>

    <!-- Threshold (in ms) under which a screen off / screen on will be considered a reset of the
         immersive mode confirmation prompt.-->
    <integer name="config_immersive_mode_confirmation_panic">5000</integer>

    <!-- For some operators, PDU has garbages. To fix it, need to use valid index -->
    <integer name="config_valid_wappush_index">-1</integer>

    <!-- call barring MMI code from TS 22.030 Annex B -->
    <string-array translatable="false" name="config_callBarringMMI">
        <item>33</item>
        <item>331</item>
        <item>332</item>
        <item>35</item>
        <item>351</item>
        <item>330</item>
        <item>333</item>
        <item>353</item>
    </string-array>

    <!-- Override the default detection behavior for the framework method
         android.view.ViewConfiguration#hasPermanentMenuKey().
         Valid settings are:
         0 - No change. Use the default autodetection behavior.
         1 - The device DOES have a permanent menu key; ignore autodetection.
         2 - The device DOES NOT have a permanent menu key; ignore autodetection. -->
    <integer name="config_overrideHasPermanentMenuKey">0</integer>

    <!-- Override the DPad detection behavior for configuration purposes -->
    <bool name="config_hasPermanentDpad">false</bool>

    <!-- default window inset isRound property -->
    <bool name="config_windowIsRound">false</bool>

    <!-- Override this value if the device has a chin, i.e. area that is not actual part of the
         screen but you would like to be treated as a real display. The value is the height of the
         chin. -->
    <integer name="config_windowOutsetBottom">0</integer>

    <!-- Package name for default network scorer app; overridden by product overlays. -->
    <string name="config_defaultNetworkScorerPackageName"></string>

    <!-- Feature flag to enable memory efficient task snapshots that are used in recents optimized
         for low memory devices and replace the app transition starting window with the splash
         screen. -->
    <bool name="config_lowRamTaskSnapshotsAndRecents">false</bool>

    <!-- The amount to scale fullscreen snapshots for Overview and snapshot starting windows. -->
    <item name="config_fullTaskSnapshotScale" format="float" type="dimen">1.0</item>

    <!-- Determines whether recent tasks are provided to the user. Default device has recents
         property. If this is false, then the following recents config flags are ignored. -->
    <bool name="config_hasRecents">true</bool>

    <!-- Component name for the activity that will be presenting the Recents UI, which will receive special permissions for API related
          to fetching and presenting recent tasks. The default configuration uses Launcehr3QuickStep as default launcher and points to
          the corresponding recents component. When using a different default launcher, change this appropriately or use the default
          systemui implementation: com.android.systemui/.recents.RecentsActivity -->
    <string name="config_recentsComponentName" translatable="false">com.android.launcher3/com.android.quickstep.RecentsActivity</string>

    <!-- The minimum number of visible recent tasks to be presented to the user through the
         SystemUI. Can be -1 if there is no minimum limit. -->
    <integer name="config_minNumVisibleRecentTasks_grid">-1</integer>

    <!-- The maximum number of visible recent tasks to be presented to the user through the
         SystemUI. Can be -1 if there is no maximum limit. -->
    <integer name="config_maxNumVisibleRecentTasks_grid">9</integer>

    <!-- The minimum number of visible recent tasks to be presented to the user through the
         SystemUI. Can be -1 if there is no minimum limit. -->
    <integer name="config_minNumVisibleRecentTasks_lowRam">-1</integer>

    <!-- The maximum number of visible recent tasks to be presented to the user through the
         SystemUI. Can be -1 if there is no maximum limit. -->
    <integer name="config_maxNumVisibleRecentTasks_lowRam">9</integer>

    <!-- The minimum number of visible recent tasks to be presented to the user through the
         SystemUI. Can be -1 if there is no minimum limit. -->
    <integer name="config_minNumVisibleRecentTasks">5</integer>

    <!-- The maximum number of visible recent tasks to be presented to the user through the
         SystemUI. Can be -1 if there is no maximum limit. -->
    <integer name="config_maxNumVisibleRecentTasks">-1</integer>

    <!-- The duration in which a recent task is considered in session and should be visible. -->
    <integer name="config_activeTaskDurationHours">6</integer>

    <!-- default window ShowCircularMask property -->
    <bool name="config_windowShowCircularMask">false</bool>

    <!-- default value for whether circular emulators (ro.emulator.circular)
         should show a display overlay on the screen -->
    <bool name="config_windowEnableCircularEmulatorDisplayOverlay">false</bool>

    <!-- Defines the default set of global actions. Actions may still be disabled or hidden based
         on the current state of the device.
         Each item must be one of the following strings:
         "power" = Power off
         "settings" = An action to launch settings
         "airplane" = Airplane mode toggle
         "bugreport" = Take bug report, if available
         "silent" = silent mode
         "users" = list of users
         "restart" = restart device
         "emergency" = Launch emergency dialer
         "lockdown" = Lock down device until the user authenticates
         "logout" =  Logout the current user
         -->
    <string-array translatable="false" name="config_globalActionsList">
        <item>power</item>
        <item>restart</item>
        <item>lockdown</item>
        <item>logout</item>
        <item>bugreport</item>
        <item>screenshot</item>
        <item>emergency</item>
    </string-array>

    <!-- Number of milliseconds to hold a wake lock to ensure that drawing is fully
         flushed to the display while dozing.  This value needs to be large enough
         to account for processing and rendering time plus a frame or two of latency
         in the display pipeline plus some slack just to be sure. -->
    <integer name="config_drawLockTimeoutMillis">120</integer>

    <!-- An array of device capabilities defined by GSMA SGP.22 v2.0.
         The first item is the capability name that the device supports. The second item is the
         major version. The minor and revision versions are default to 0s.
         The device capabilities and their definition in the spec are:
             gsm : gsmSupportedRelease
             utran : utranSupportedRelease
             cdma1x : cdma2000onexSupportedRelease
             hrpd : cdma2000hrpdSupportedRelease
             ehrpd : cdma2000ehrpdSupportedRelease
             eutran : eutranSupportedRelease
             nfc : contactlessSupportedRelease
             crl : rspCrlSupportedVersion
    -->
    <string-array translatable="false" name="config_telephonyEuiccDeviceCapabilities">
        <!-- Example:
        <item>"gsm,11"</item>
        <item>"utran,11"</item>
        <item>"cdma1x,1"</item>
        <item>"hrpd,3"</item>
        <item>"ehrpd,12"</item>
        <item>"eutran,11"</item>
        <item>"nfc,1"</item>
        <item>"crl,1"</item>
        -->
    </string-array>

    <!-- default telephony hardware configuration for this platform.
    -->
    <!-- this string array should be overridden by the device to present a list
         telephony hardware resource.  this is used by the telephony device controller
         (TDC) to offer the basic capabilities of the hardware to the telephony
         framework
    -->
    <!-- an array of "[hardware type],[hardware-uuid],[state],[[hardware-type specific]]"
         with, [[hardware-type specific]] in:
            - "[[ril-model],[rat],[max-active-voice],[max-active-data],[max-active-standby]]"
              for 'modem' hardware
            - "[[associated-modem-uuid]]"
              for 'sim' hardware.
         refer to HardwareConfig in com.android.internal.telephony for specific details/values
         those elements can carry.
    -->
    <string-array translatable="false" name="config_telephonyHardware">
        <!-- modem -->
        <item>0,modem,0,0,0,1,1,1</item>
        <!-- sim -->
        <item>1,sim,0,modem</item>
    </string-array>

    <!-- This string array can be overriden to add an additional DRM support for WebView EME. -->
    <!-- Array of "[keySystemName],[UuidOfMediaDrm]" -->
    <string-array name="config_keySystemUuidMapping" translatable="false">
        <!-- Example:
        <item>"x-com.microsoft.playready,9A04F079-9840-4286-AB92-E65BE0885F95"</item>
        -->
    </string-array>

    <!-- Flag indicating which package name can access the persistent data partition -->
    <string name="config_persistentDataPackageName" translatable="false"></string>

    <!-- Flag indicating which package name can access DeviceConfig table -->
    <string name="config_deviceConfiguratorPackageName" translatable="false"></string>

    <!-- Flag indicating apps will skip sending hold request before merge. In this case
        IMS service implementation will do both.i.e.hold followed by merge. -->
    <bool name="skipHoldBeforeMerge">true</bool>

    <!-- Flag indicating whether the IMS service can be turned off. If false then
        the service will not be turned-off completely (the ImsManager.turnOffIms() will
        be disabled) but individual Features can be disabled using ImsConfig.setFeatureValue() -->
    <bool name="imsServiceAllowTurnOff">true</bool>

    <!-- Flag specifying whether VoLTE is available on device -->
    <bool name="config_device_volte_available">false</bool>

    <!-- Flag specifying whether VoLTE should be available for carrier: independent of
         carrier provisioning. If false: hard disabled. If true: then depends on carrier
         provisioning, availability etc -->
    <bool name="config_carrier_volte_available">false</bool>

    <!-- Flag specifying whether VoLTE TTY is supported -->
    <bool name="config_carrier_volte_tty_supported">true</bool>

    <!-- Flag specifying whether VT is available on device -->
    <bool name="config_device_vt_available">false</bool>

    <!-- Flag specifying whether the device will use the "allow_hold_in_ims_call" carrier config
         option.  When false, the device will support holding of IMS calls, regardless of the
         carrier config setting. -->
    <bool name="config_device_respects_hold_carrier_config">true</bool>

    <!-- Flag specifying whether VT should be available for carrier: independent of
         carrier provisioning. If false: hard disabled. If true: then depends on carrier
         provisioning, availability etc -->
    <bool name="config_carrier_vt_available">false</bool>

    <!-- Flag specifying whether WFC over IMS is available on device -->
        <bool name="config_device_wfc_ims_available">false</bool>

    <!-- Flag specifying whether WFC over IMS should be available for carrier: independent of
         carrier provisioning. If false: hard disabled. If true: then depends on carrier
         provisioning, availability etc -->
    <bool name="config_carrier_wfc_ims_available">false</bool>

    <!-- Whether to use voip audio mode for ims call -->
    <bool name="config_use_voip_mode_for_ims">false</bool>

    <!-- ImsService package name to bind to by default. If none is specified in an overlay, an
         empty string is passed in -->
    <string name="config_ims_package"/>

    <!-- String array containing numbers that shouldn't be logged. Country-specific. -->
    <string-array name="unloggable_phone_numbers" />

    <!-- Flag specifying whether or not IMS will use the dynamic ImsResolver -->
    <bool name="config_dynamic_bind_ims">false</bool>

    <!-- Cellular data service package name to bind to by default. If none is specified in an overlay, an
         empty string is passed in -->
    <string name="config_wwan_data_service_package" translatable="false">com.android.phone</string>

    <!-- IWLAN data service package name to bind to by default. If none is specified in an overlay, an
         empty string is passed in -->
    <string name="config_wlan_data_service_package" translatable="false"></string>

    <bool name="config_networkSamplingWakesDevice">true</bool>

    <!--From SmsMessage-->
    <!--Support decoding the user data payload as pack GSM 8-bit (a GSM alphabet
        string that's stored in 8-bit unpacked format) characters.-->
    <bool translatable="false" name="config_sms_decode_gsm_8bit_data">false</bool>

    <!-- If EMS is not supported, framework breaks down EMS into single segment SMS
         and adds page info " x/y". This config is used to set which carrier doesn't
         support EMS and whether page info should be added at the beginning or the end.
         We use tag 'prefix' for position beginning and 'suffix' for position end.
         And use gid to distinguish different carriers which using same mcc and mnc.
         Examples: <item>simOperatorNumber;position;gid(optional)</item>>
    -->
    <string-array translatable="false" name="no_ems_support_sim_operators">
        <!-- VZW -->
        <item>20404;suffix;BAE0000000000000</item>
    </string-array>

    <bool name="config_auto_attach_data_on_creation">true</bool>

    <!-- Sprint need a 70 ms delay for 3way call -->
    <integer name="config_cdma_3waycall_flash_delay">0</integer>

    <!-- If there is no preload VM number in the sim card, carriers such as
         Verizon require to load a default vm number from the configurantion.
         Define config_default_vm_number for this purpose. And there are two
         optional formats for this configuration as below:
         (1)<item>voicemail number</item>
         (2)<item>voicemail number;gid</item>
         The logic to pick up the correct voicemail number:
         (1) If the config_default_vm_number array has no gid special item, the last one will be
         picked
         (2) If the config_default_vm_number array has gid special item and  it matches the current
         sim's gid, it will be picked.
         (3) If the config_default_vm_number array has gid special item but it doesn't match the
         current sim's gid, the last one without gid will be picked -->
    <string-array translatable="false" name="config_default_vm_number" />

    <!--SIM does not save, but the voice mail number to be changed. -->
    <bool name="editable_voicemailnumber">false</bool>

    <!-- service number convert map in roaming network. -->
    <!-- [dialstring],[replacement][,optional gid] -->
    <string-array translatable="false" name="dial_string_replace">
    </string-array>

    <!-- Flag indicating whether radio is to be restarted on the error of
         PDP_FAIL_REGULAR_DEACTIVATION/0x24 -->
    <bool name="config_restart_radio_on_pdp_fail_regular_deactivation">false</bool>

    <!-- networks that don't want data deactivate when shutdown the phone
         note this is dependent on the operator of the network we're on,
         not operator on the SIM -->
    <string-array translatable="false" name="networks_not_clear_data">
        <item>71203</item>
        <item>71606</item>
        <item>71610</item>
        <item>732101</item>
    </string-array>

    <!-- Config determines whether to update phone object when voice registration
         state changes. Voice radio tech change will always trigger an update of
         phone object irrespective of this config -->
    <bool name="config_switch_phone_on_voice_reg_state_change">true</bool>

    <bool name="config_sms_force_7bit_encoding">false</bool>

    <!-- Number of physical SIM slots on the device. This includes both eSIM and pSIM slots, and
         is not necessarily the same as the number of phones/logical modems supported by the device.
         For example, a multi-sim device can have 2 phones/logical modems, but 3 physical slots,
         or a single SIM device can have 1 phones/logical modems, but 2 physical slots (one eSIM
         and one pSIM) -->
    <integer name="config_num_physical_slots">1</integer>

    <!--Thresholds for LTE dbm in status bar-->
    <integer-array translatable="false" name="config_lteDbmThresholds">
        <item>-140</item>    <!-- SIGNAL_STRENGTH_NONE_OR_UNKNOWN -->
        <item>-128</item>    <!-- SIGNAL_STRENGTH_POOR -->
        <item>-118</item>    <!-- SIGNAL_STRENGTH_MODERATE -->
        <item>-108</item>    <!-- SIGNAL_STRENGTH_GOOD -->
        <item>-98</item>     <!-- SIGNAL_STRENGTH_GREAT -->
        <item>-44</item>
    </integer-array>

    <!-- Enabled built-in zen mode condition providers -->
    <string-array translatable="false" name="config_system_condition_providers">
        <item>countdown</item>
        <item>schedule</item>
        <item>event</item>
    </string-array>

    <!-- Priority repeat caller threshold, in minutes -->
    <integer name="config_zen_repeat_callers_threshold">15</integer>

    <!-- Flags enabling default window features. See Window.java -->
    <bool name="config_defaultWindowFeatureOptionsPanel">true</bool>
    <bool name="config_defaultWindowFeatureContextMenu">true</bool>

    <!-- If true, the transition for a RemoteViews is read from a resource instead of using the
         default scale-up transition. -->
    <bool name="config_overrideRemoteViewsActivityTransition">false</bool>

    <!-- The maximum bitmap size that can be written to a MediaMetadata object. This value
         is the max width/height allowed in dips.-->
    <dimen name="config_mediaMetadataBitmapMaxSize">320dp</dimen>

    <string translatable="false" name="prohibit_manual_network_selection_in_gobal_mode">false</string>

    <!-- An array of CDMA roaming indicators which means international roaming -->
    <integer-array translatable="false" name="config_cdma_international_roaming_indicators" />

    <!-- flag to indicate if EF LI/EF PL should be used for system language -->
    <bool name="config_use_sim_language_file">false</bool>

    <!-- Use ERI text for network name on CDMA LTE -->
    <bool name="config_LTE_eri_for_network_name">true</bool>

    <!-- Whether to start in touch mode -->
    <bool name="config_defaultInTouchMode">true</bool>

    <!-- Time adjustment, in milliseconds, applied to the default double tap threshold
         used for gesture detection by the screen magnifier. -->
    <integer name="config_screen_magnification_multi_tap_adjustment">-50</integer>

    <!-- Scale factor threshold used by the screen magnifier to determine when to switch from
         panning to scaling the magnification viewport. -->
    <item name="config_screen_magnification_scaling_threshold" format="float" type="dimen">0.3</item>

    <!-- If true, the display will be shifted around in ambient mode. -->
    <bool name="config_enableBurnInProtection">false</bool>

    <!-- Specifies the maximum burn-in offset displacement from the center. If -1, no maximum value
         will be used. -->
    <integer name="config_burnInProtectionMaxRadius">-1</integer>

    <!-- Specifies the minimum burn-in offset horizontally. -->
    <integer name="config_burnInProtectionMinHorizontalOffset">0</integer>

    <!-- Specifies the maximum burn-in offset horizontally. -->
    <integer name="config_burnInProtectionMaxHorizontalOffset">0</integer>

    <!-- Specifies the minimum burn-in offset vertically. -->
    <integer name="config_burnInProtectionMinVerticalOffset">0</integer>

    <!-- Specifies the maximum burn-in offset vertically. -->
    <integer name="config_burnInProtectionMaxVerticalOffset">0</integer>

    <!-- Keyguard component -->
    <string name="config_keyguardComponent" translatable="false">com.android.systemui/com.android.systemui.keyguard.KeyguardService</string>

    <!-- Limit for the number of face templates per user -->
    <integer name="config_faceMaxTemplatesPerUser">1</integer>

    <!-- For performance and storage reasons, limit the number of fingerprints per user -->
    <integer name="config_fingerprintMaxTemplatesPerUser">5</integer>

    <!-- Specify if the fingerprint hardware support gestures-->
    <bool name="config_fingerprintSupportsGestures">false</bool>

    <!-- This config is used to force VoiceInteractionService to start on certain low ram devices.
         It declares the package name of VoiceInteractionService that should be started. -->
    <string translatable="false" name="config_forceVoiceInteractionServicePackage"></string>

    <!-- This config is ued to determine whether animations are allowed in low power mode. -->
    <bool name="config_allowAnimationsInLowPowerMode">false</bool>

    <!-- Whether device supports double tap to wake -->
    <bool name="config_supportDoubleTapWake">false</bool>

    <!-- The RadioAccessFamilies supported by the device.
         Empty is viewed as "all".  Only used on devices which
         don't support RIL_REQUEST_GET_RADIO_CAPABILITY
         format is UMTS|LTE|... -->
    <string translatable="false" name="config_radio_access_family"></string>

    <!-- Whether the main built-in display is round. This will affect
         Configuration.screenLayout's SCREENLAYOUT_ROUND_MASK flags for Configurations on the
         main built-in display. Change this in device-specific overlays.
         Defaults to the older, deprecated config_windowIsRound already used in
         some existing device-specific resource overlays. -->
    <bool name="config_mainBuiltInDisplayIsRound">@bool/config_windowIsRound</bool>

    <!-- The bounding path of the cutout region of the main built-in display.
         Must either be empty if there is no cutout region, or a string that is parsable by
         {@link android.util.PathParser}.

         The path is assumed to be specified in display coordinates with pixel units and in
         the display's native orientation, with the origin of the coordinate system at the
         center top of the display.

         To facilitate writing device-independent emulation overlays, the marker `@dp` can be
         appended after the path string to interpret coordinates in dp instead of px units.
         Note that a physical cutout should be configured in pixels for the best results.

         Example for a 10px x 10px square top-center cutout:
                <string ...>M -5,0 L -5,10 L 5,10 L 5,0 Z</string>
         Example for a 10dp x 10dp square top-center cutout:
                <string ...>M -5,0 L -5,10 L 5,10 L 5,0 Z @dp</string>

         @see https://www.w3.org/TR/SVG/paths.html#PathData
         -->
    <string translatable="false" name="config_mainBuiltInDisplayCutout"></string>

    <!-- Like config_mainBuiltInDisplayCutout, but this path is used to report the
         one single bounding rect per device edge to the app via
         {@link DisplayCutout#getBoundingRect}. Note that this path should try to match the visual
         appearance of the cutout as much as possible, and may be smaller than
         config_mainBuiltInDisplayCutout
         -->
    <string translatable="false" name="config_mainBuiltInDisplayCutoutRectApproximation">@string/config_mainBuiltInDisplayCutout</string>

    <!-- Whether the display cutout region of the main built-in display should be forced to
         black in software (to avoid aliasing or emulate a cutout that is not physically existent).
         -->
    <bool name="config_fillMainBuiltInDisplayCutout">false</bool>

    <!-- If true, and there is a cutout on the main built in display, the cutout will be masked
         by shrinking the display such that it does not overlap the cutout area. -->
    <bool name="config_maskMainBuiltInDisplayCutout">false</bool>

    <!-- Ultrasound support for Mic/speaker path -->
    <!-- Whether the default microphone audio source supports near-ultrasound frequencies
         (range of 18 - 21 kHz). -->
    <bool name="config_supportMicNearUltrasound">true</bool>
    <!-- Whether the default speaker audio output path supports near-ultrasound frequencies
         (range of 18 - 21 kHz). -->
    <bool name="config_supportSpeakerNearUltrasound">true</bool>

    <!-- Whether the Unprocessed audio source supports the required frequency range and level -->
    <bool name="config_supportAudioSourceUnprocessed">false</bool>

    <!-- Flag indicating device support for EAP SIM, AKA, AKA' -->
    <bool name="config_eap_sim_based_auth_supported">true</bool>

    <!-- How long history of previous vibrations should be kept for the dumpsys. -->
    <integer name="config_previousVibrationsDumpLimit">50</integer>

    <!-- The default vibration strength, must be between 1 and 255 inclusive. -->
    <integer name="config_defaultVibrationAmplitude">255</integer>

    <!-- If the device should still vibrate even in low power mode, for certain priority vibrations
     (e.g. accessibility, alarms). This is mainly for Wear devices that don't have speakers. -->
    <bool name="config_allowPriorityVibrationsInLowPowerMode">false</bool>

    <!-- Number of retries Cell Data should attempt for a given error code before
         restarting the modem.
         Error codes not listed will not lead to modem restarts.
         Array of "code#,retry#"  -->
    <string-array name="config_cell_retries_per_error_code">
    </string-array>

    <!-- Set initial MaxRetry value for operators -->
    <integer name="config_mdc_initial_max_retry">1</integer>

    <!-- The OEM specified sensor type for the gesture to launch the camera app. -->
    <integer name="config_cameraLaunchGestureSensorType">-1</integer>
    <!-- The OEM specified sensor string type for the gesture to launch camera app, this value
         must match the value of config_cameraLaunchGestureSensorType in OEM's HAL -->
    <string translatable="false" name="config_cameraLaunchGestureSensorStringType"></string>

    <!-- Allow the gesture to double tap the power button twice to start the camera while the device
         is non-interactive. -->
    <bool name="config_cameraDoubleTapPowerGestureEnabled">true</bool>

    <!-- Allow the gesture power + volume up to change the ringer mode while the device
         is interactive. -->
    <bool name="config_volumeHushGestureEnabled">true</bool>

    <!-- Name of the component to handle network policy notifications. If present,
         disables NetworkPolicyManagerService's presentation of data-usage notifications. -->
    <string translatable="false" name="config_networkPolicyNotificationComponent"></string>

    <!-- The BT name of the keyboard packaged with the device. If this is defined, SystemUI will
         automatically try to pair with it when the device exits tablet mode. -->
    <string translatable="false" name="config_packagedKeyboardName"></string>

    <!-- The device supports freeform window management. Windows have title bars and can be moved
         and resized. If you set this to true, you also need to add
         PackageManager.FEATURE_FREEFORM_WINDOW_MANAGEMENT feature to your device specification.
         The duplication is necessary, because this information is used before the features are
         available to the system.-->
    <bool name="config_freeformWindowManagement">false</bool>

    <!-- If set, this will force all windows to draw the status bar background, including the apps
         that have not requested doing so (via the WindowManager.FLAG_DRAWS_SYSTEM_BAR_BACKGROUNDS
         flag). -->
    <bool name="config_forceWindowDrawsStatusBarBackground">true</bool>

    <!-- Controls the opacity of the navigation bar depending on the visibility of the
         various workspace stacks.
         0 - Nav bar is always opaque when either the freeform stack or docked stack is visible.
         1 - Nav bar is always translucent when the freeform stack is visible, otherwise always
             opaque.
         2 - Nav bar is never forced opaque.
         -->
    <integer name="config_navBarOpacityMode">0</integer>

    <!-- Controls the navigation bar interaction mode:
         0: 3 button mode (back, home, overview buttons)
         1: 2 button mode (back, home buttons + swipe up for overview)
         2: gestures only for back, home and overview -->
    <integer name="config_navBarInteractionMode">0</integer>

    <!-- Controls whether the nav bar can move from the bottom to the side in landscape.
         Only applies if the device display is not square. -->
    <bool name="config_navBarCanMove">true</bool>

    <!-- Controls whether the navigation bar lets through taps. -->
    <bool name="config_navBarTapThrough">false</bool>

    <!-- Controls whether the side edge gestures can always trigger the transient nav bar to
         show. -->
    <bool name="config_navBarAlwaysShowOnSideEdgeGesture">false</bool>

    <!-- Controls the size of the back gesture inset. -->
    <dimen name="config_backGestureInset">0dp</dimen>

    <!-- Controls whether the navbar needs a scrim with
         {@link Window#setEnsuringNavigationBarContrastWhenTransparent}. -->
    <bool name="config_navBarNeedsScrim">true</bool>

    <!-- Controls whether seamless rotation should be allowed even though the navbar can move
         (which normally prevents seamless rotation). -->
    <bool name="config_allowSeamlessRotationDespiteNavBarMoving">false</bool>

    <!-- Controls whether hints for gestural navigation are shown when the device is setup.
         This should only be set when the device has gestural navigation enabled by default. -->
    <bool name="config_showGesturalNavigationHints">false</bool>

    <!-- Default insets [LEFT/RIGHTxTOP/BOTTOM] from the screen edge for picture-in-picture windows.
         These values are in DPs and will be converted to pixel sizes internally. -->
    <string translatable="false" name="config_defaultPictureInPictureScreenEdgeInsets">16x16</string>

    <!-- The percentage of the screen width to use for the default width or height of
         picture-in-picture windows. Regardless of the percent set here, calculated size will never
         be smaller than @dimen/default_minimal_size_pip_resizable_task. -->
    <item name="config_pictureInPictureDefaultSizePercent" format="float" type="dimen">0.23</item>

    <!-- The default aspect ratio for picture-in-picture windows. -->
    <item name="config_pictureInPictureDefaultAspectRatio" format="float" type="dimen">1.777778</item>

    <!-- This is the limit for the max and min aspect ratio (1 / this value) at which the min size
         will be used instead of an adaptive size based loosely on area. -->
    <item name="config_pictureInPictureAspectRatioLimitForMinSize" format="float" type="dimen">1.777778</item>

    <!-- The default gravity for the picture-in-picture window.
         Currently, this maps to Gravity.BOTTOM | Gravity.RIGHT -->
    <integer name="config_defaultPictureInPictureGravity">0x55</integer>

    <!-- The minimum aspect ratio (width/height) that is supported for picture-in-picture.  Any
         ratio smaller than this is considered too tall and thin to be usable. Currently, this
         is the inverse of the max landscape aspect ratio (1:2.39), but this is an extremely
         skinny aspect ratio that is not expected to be widely used. -->
    <item name="config_pictureInPictureMinAspectRatio" format="float" type="dimen">0.41841004184</item>

    <!-- The maximum aspect ratio (width/height) that is supported for picture-in-picture. Any
         ratio larger than this is considered to wide and short to be usable. Currently 2.39:1. -->
    <item name="config_pictureInPictureMaxAspectRatio" format="float" type="dimen">2.39</item>

    <!-- The snap mode to use for picture-in-picture. These values correspond to constants defined
         in PipSnapAlgorithm and should not be changed independently.
             0 - Snap to the four corners
             1 - Snap to the four corners and the mid-points on the long edge in each orientation
             2 - Snap anywhere along the edge of the screen
             3 - Snap anywhere along the edge of the screen and magnet to corners
             4 - Snap to the long edges in each orientation and magnet to corners
    -->
    <integer name="config_pictureInPictureSnapMode">4</integer>

    <!-- Controls the snap mode for the docked stack divider
             0 - 3 snap targets: left/top has 16:9 ratio, 1:1, and right/bottom has 16:9 ratio
             1 - 3 snap targets: fixed ratio, 1:1, (1 - fixed ratio)
             2 - 1 snap target: 1:1
    -->
    <integer name="config_dockedStackDividerSnapMode">0</integer>

    <!-- The maximum aspect ratio (longerSide/shorterSide) that is treated as close-to-square. The
         orientation requests from apps would be ignored if the display is close-to-square. -->
    <item name="config_closeToSquareDisplayMaxAspectRatio" format="float" type="dimen">1.333</item>

    <!-- List of comma separated package names for which we the system will not show crash, ANR,
         etc. dialogs. -->
    <string translatable="false" name="config_appsNotReportingCrashes"></string>

    <!-- Inactivity threshold (in milliseconds) used in JobScheduler. JobScheduler will consider
         the device to be "idle" after being inactive for this long. -->
    <integer name="config_jobSchedulerInactivityIdleThreshold">4260000</integer>
    <!-- The alarm window (in milliseconds) that JobScheduler uses to enter the idle state -->
    <integer name="config_jobSchedulerIdleWindowSlop">300000</integer>

    <!-- If true, all guest users created on the device will be ephemeral. -->
    <bool name="config_guestUserEphemeral">false</bool>

    <!-- Enforce strong auth on boot. Setting this to false represents a security risk and should
         not be ordinarily done. The only case in which this might be permissible is in a car head
         unit where there are hardware mechanisms to protect the device (physical keys) and not
         much in the way of user data.
    -->
    <bool name="config_strongAuthRequiredOnBoot">true</bool>

    <!-- Wallpaper cropper package. Used as the default cropper if the active launcher doesn't
         handle wallpaper cropping.
    -->
    <string name="config_wallpaperCropperPackage" translatable="false">com.android.wallpapercropper</string>

    <!-- True if the device supports at least one form of multi-window.
         E.g. freeform, split-screen, picture-in-picture. -->
    <bool name="config_supportsMultiWindow">true</bool>

    <!-- True if the device supports split screen as a form of multi-window. -->
    <bool name="config_supportsSplitScreenMultiWindow">true</bool>

    <!-- True if the device supports running activities on secondary displays. -->
    <bool name="config_supportsMultiDisplay">true</bool>

    <!-- True if the device has no home screen. That is a launcher activity
         where the user can launch other applications from.  -->
    <bool name="config_noHomeScreen">false</bool>

    <!-- True if the device supports system decorations on secondary displays. -->
    <bool name="config_supportsSystemDecorsOnSecondaryDisplays">true</bool>

    <!-- True if the device supports insecure lock screen. -->
    <bool name="config_supportsInsecureLockScreen">true</bool>

    <!-- True if the device requires AppWidgetService even if it does not have
         the PackageManager.FEATURE_APP_WIDGETS feature -->
    <bool name="config_enableAppWidgetService">false</bool>

    <!-- True if the device supports Sustained Performance Mode-->
    <bool name="config_sustainedPerformanceModeSupported">false</bool>

    <!-- File used to enable the double touch gesture.
         TODO: move to input HAL once ready. -->
    <string name="config_doubleTouchGestureEnableFile"></string>

    <!-- Controls how we deal with externally connected physical keyboards.
         0 - When using this device, it is not clear for users to recognize when the physical
             keyboard is (should be) connected and when it is (should be) disconnected.  Most of
             phones and tablets with Bluetooth keyboard would fall into this category because the
             connected Bluetooth keyboard may or may not be nearby the host device.
         1 - When using this device, it is clear for users to recognize when the physical
             keyboard is (should be) connected and when it is (should be) disconnected.
             Devices with wired USB keyboard is one clear example.  Some 2-in-1 convertible
             tablets with dedicated keyboards may have the same affordance to wired USB keyboard.
    -->
    <integer name="config_externalHardKeyboardBehavior">0</integer>

    <!-- Package of the unbundled tv remote service which can connect to tv
         remote provider -->
    <string name="config_tvRemoteServicePackage" translatable="false"></string>

    <!-- True if the device supports persisting security logs across reboots.
         This requires the device's kernel to have pstore and pmsg enabled,
         and DRAM to be powered and refreshed through all stages of reboot. -->
    <bool name="config_supportPreRebootSecurityLogs">false</bool>

    <!-- Default files to pin via Pinner Service -->
    <string-array translatable="false" name="config_defaultPinnerServiceFiles">
    </string-array>

    <!-- True if camera app should be pinned via Pinner Service -->
    <bool name="config_pinnerCameraApp">false</bool>

    <!-- True if home app should be pinned via Pinner Service -->
    <bool name="config_pinnerHomeApp">false</bool>

    <!-- List of files pinned by the Pinner Service with the apex boot image b/119800099 -->
    <string-array translatable="false" name="config_apexBootImagePinnerServiceFiles">
    </string-array>

    <!-- Number of days preloaded file cache should be preserved on a device before it can be
         deleted -->
    <integer name="config_keepPreloadsMinDays">7</integer>

    <!-- Flag indicating whether round icons should be parsed from the application manifest. -->
    <bool name="config_useRoundIcon">false</bool>

    <!-- Flag indicating whether the assist disclosure can be disabled using
         ASSIST_DISCLOSURE_ENABLED. -->
    <bool name="config_allowDisablingAssistDisclosure">true</bool>

    <!-- True if the device supports system navigation keys. -->
    <bool name="config_supportSystemNavigationKeys">false</bool>

    <!-- emergency call number for the emergency affordance -->
    <string name="config_emergency_call_number" translatable="false">112</string>

    <!-- Do not translate. Mcc codes whose existence trigger the presence of emergency
         affordances-->
    <integer-array name="config_emergency_mcc_codes" translatable="false">
        <item>404</item>
        <item>405</item>
    </integer-array>

    <!-- Package name for the device provisioning package. -->
    <string name="config_deviceProvisioningPackage"></string>

    <!-- Colon separated list of package names that should be granted DND access -->
    <string name="config_defaultDndAccessPackages" translatable="false">com.android.camera2</string>

    <!-- User restrictions set when the first user is created.
         Note: Also update appropriate overlay files. -->
    <string-array translatable="false" name="config_defaultFirstUserRestrictions">
    </string-array>

    <!-- Specifies whether certain permissions should be individually controlled. -->
    <bool name="config_permissionsIndividuallyControlled">false</bool>

    <!-- Specifies whether the user has to give consent to manage wireless (wifi + bluetooth). -->
    <bool name="config_wirelessConsentRequired">false</bool>

    <!-- Default value for android:focusableInTouchMode for some framework scrolling containers.
         ListView/GridView are notably absent since this is their default anyway.
         Set to true for watch devices. -->
    <bool name="config_focusScrollContainersInTouchMode">false</bool>

    <string name="config_networkOverLimitComponent" translatable="false">com.android.systemui/com.android.systemui.net.NetworkOverLimitActivity</string>
    <string name="config_dataUsageSummaryComponent" translatable="false">com.android.settings/com.android.settings.Settings$DataUsageSummaryActivity</string>

    <!-- Flag specifying whether user-switch operations have custom UI. When false, user-switch
         UI is handled by ActivityManagerService -->
    <bool name="config_customUserSwitchUi">false</bool>

    <!-- A array of regex to treat a SMS as VVM SMS if the message body matches.
         Each item represents an entry, which consists of two parts:
         a comma (,) separated list of MCCMNC the regex applies to, followed by a semicolon (;), and
         then the regex itself. -->
    <string-array translatable="false" name="config_vvmSmsFilterRegexes">
        <!-- Verizon requires any SMS that starts with //VZWVVM to be treated as a VVM SMS-->
        <item>310004,310010,310012,310013,310590,310890,310910,311110,311270,311271,311272,311273,311274,311275,311276,311277,311278,311279,311280,311281,311282,311283,311284,311285,311286,311287,311288,311289,311390,311480,311481,311482,311483,311484,311485,311486,311487,311488,311489;^//VZWVVM.*</item>
    </string-array>

    <!-- This config is holding calling number conversion map - expected to convert to emergency
         number. Formats for this config as below:
         <item>[dialstring1],[dialstring2],[dialstring3]:[replacement]</item>

         E.g. for Taiwan Type Approval, 110 and 119 should be converted to 112.
         <item>110,119:112</item>
    -->
    <string-array translatable="false" name="config_convert_to_emergency_number_map" />

    <!-- An array of packages for which notifications cannot be blocked.
         Should only be used for core device functionality that must not be
         rendered inoperative for safety reasons, like the phone dialer and
         SMS handler. -->
    <string-array translatable="false" name="config_nonBlockableNotificationPackages">
        <item>com.android.dialer</item>
        <item>com.android.messaging</item>
    </string-array>

    <!-- An array of packages that can make sound on the ringer stream in priority-only DND
     mode -->
    <string-array translatable="false" name="config_priorityOnlyDndExemptPackages">
        <item>com.android.dialer</item>
    </string-array>

    <!-- An array of packages which can listen for notifications on low ram devices. -->
    <string-array translatable="false" name="config_allowedManagedServicesOnLowRamDevices" />

    <!-- The default value for transition animation scale found in developer settings.
         1.0 corresponds to 1x animator scale, 0 means that there will be no transition
         animations. Note that this is only a default and will be overridden by a
         user-set value if toggled by settings so the "Transition animation scale" setting
         should also be hidden if intended to be permanent. -->
    <item name="config_appTransitionAnimationDurationScaleDefault" format="float" type="dimen">1.0</item>

    <!-- Flag indicates that whether non-system apps can be installed on internal storage. -->
    <bool name="config_allow3rdPartyAppOnInternal">true</bool>

    <!-- Package names of the default cell broadcast receivers -->
    <string-array name="config_defaultCellBroadcastReceiverPkgs" translatable="false">
        <item>com.android.cellbroadcastreceiver</item>
    </string-array>

    <!-- Specifies the path that is used by AdaptiveIconDrawable class to crop launcher icons. -->
    <string name="config_icon_mask" translatable="false">"M50,0L92,0C96.42,0 100,4.58 100 8L100,92C100, 96.42 96.42 100 92 100L8 100C4.58, 100 0 96.42 0 92L0 8 C 0 4.42 4.42 0 8 0L50 0Z"</string>

    <!-- The component name, flattened to a string, for the default accessibility service to be
         enabled by the accessibility shortcut. This service must be trusted, as it can be activated
         without explicit consent of the user. If no accessibility service with the specified name
         exists on the device, the accessibility shortcut will be disabled by default. -->
    <string name="config_defaultAccessibilityService" translatable="false"></string>

    <!-- Flag indicates that whether escrow token API is enabled for TrustAgent -->
    <!-- Warning: This API can be dangerous when not implemented properly. In particular,
         escrow token must NOT be retrievable from device storage. In other words, either
         escrow token is not stored on device or its ciphertext is stored on device while
         the decryption key is not. Before enabling this feature, please ensure you've read
         and followed the pertinent sections of the escrow tokens section of the CDD <link>-->
    <!-- TODO(b/35230407) complete the link field -->
    <bool name="config_allowEscrowTokenForTrustAgent">false</bool>

    <!-- A flattened ComponentName which corresponds to the only trust agent that should be enabled
         by default. If the default value is used, or set to an empty string, the restriction will
         not be applied. -->
    <string name="config_defaultTrustAgent" translatable="false"></string>

    <!-- Colon separated list of package names that should be granted Notification Listener access -->
    <string name="config_defaultListenerAccessPackages" translatable="false"></string>

    <!-- Maximum size, specified in pixels, to restrain the display space width to. Height and
         density will be scaled accordingly to maintain aspect ratio. A value of 0 indicates no
         constraint will be enforced. -->
    <integer name="config_maxUiWidth">0</integer>

    <!-- Whether the device supports quick settings and its associated APIs -->
    <bool name="config_quickSettingsSupported">true</bool>

    <!-- The component name, flattened to a string, for the default autofill service
         to  enabled for an user. This service must be trusted, as it can be activated
         without explicit consent of the user. If no autofill service with the
          specified name exists on the device, autofill will be disabled by default.
    -->
    <string name="config_defaultAutofillService" translatable="false"></string>

    <!-- The package name for the default system textclassifier service.
         This service must be trusted, as it can be activated without explicit consent of the user.
         Example: "com.android.textclassifier"
         If no textclassifier service with the specified name exists on the device (or if this is
         set to empty string), a default textclassifier will be loaded in the calling app's process.
         See android.view.textclassifier.TextClassificationManager.
    -->
    <string name="config_defaultTextClassifierPackage" translatable="false"></string>

    <!-- The package name for the default wellbeing app.
         This package must be trusted, as it has the permissions to control other applications
         on the device.
         Example: "com.android.wellbeing"
     -->
    <string name="config_defaultWellbeingPackage" translatable="false"></string>

    <!-- The component name for the default system attention service.
         This service must be trusted, as it can be activated without explicit consent of the user.
         See android.attention.AttentionManagerService.
    -->
    <string name="config_defaultAttentionService" translatable="false"></string>

    <!-- The component name for the system-wide captions service.
         This service must be trusted, as it controls part of the UI of the volume bar.
         Example: "com.android.captions/.SystemCaptionsService"
    -->
    <string name="config_defaultSystemCaptionsService" translatable="false"></string>

    <!-- The component name for the system-wide captions manager service.
         This service must be trusted, as the system binds to it and keeps it running.
         Example: "com.android.captions/.SystemCaptionsManagerService"
    -->
    <string name="config_defaultSystemCaptionsManagerService" translatable="false"></string>

    <!-- The package name for the incident report approver app.
        This app is usually PermissionController or an app that replaces it.  When
        a bugreport or incident report with EXPLICT-level sharing flags is going to be
        shared, this app will be sent the PENDING_INCIDENT_REPORTS_CHANGED broadcast.
    -->
    <string name="config_incidentReportApproverPackage" translatable="false">com.android.permissioncontroller</string>

    <!-- The package name for the system's content capture service.
         This service must be trusted, as it can be activated without explicit consent of the user.
         If no service with the specified name exists on the device, content capture will be
         disabled.
         Example: "com.android.contentcapture/.ContentcaptureService"
    -->
    <string name="config_defaultContentCaptureService" translatable="false"></string>

    <!-- The package name for the system's augmented autofill service.
         This service must be trusted, as it can be activated without explicit consent of the user.
         If no service with the specified name exists on the device, augmented autofill wil be
         disabled.
         Example: "com.android.augmentedautofill/.AugmentedAutofillService"
    -->
    <string name="config_defaultAugmentedAutofillService" translatable="false"></string>

    <!-- The package name for the system's app prediction service.
         This service must be trusted, as it can be activated without explicit consent of the user.
         Example: "com.android.intelligence/.AppPredictionService"
    -->
    <string name="config_defaultAppPredictionService" translatable="false"></string>

    <!-- The package name for the system's content suggestions service.
         Provides suggestions for text and image selection regions in snapshots of apps and should
         be able to classify the type of entities in those selections.

         This service must be trusted, as it can be activated without explicit consent of the user.
         If no service with the specified name exists on the device, content suggestions wil be
         disabled.
         Example: "com.android.contentsuggestions/.ContentSuggestionsService"
    -->
    <string name="config_defaultContentSuggestionsService" translatable="false"></string>

    <!-- Whether the device uses the default focus highlight when focus state isn't specified. -->
    <bool name="config_useDefaultFocusHighlight">true</bool>

    <!-- Flag indicating that the entire notification header can be clicked to expand the
         notification. If false, then the expand icon has to be clicked in order for the expand
         to occur. The expand button will have increased touch boundaries to accomodate this. -->
    <bool name="config_notificationHeaderClickableForExpand">false</bool>

    <!-- Default data warning level in mb -->
    <integer name="default_data_warning_level_mb">2048</integer>

    <!-- When true, indicates that the vendor's IMS implementation requires a workaround when
     sending a request to enable or disable the camera while the video session is also
     paused. -->
    <bool name="config_useVideoPauseWorkaround">false</bool>

    <!-- Whether to send a custom package name with the PSD.-->
    <bool name="config_sendPackageName">false</bool>

    <!-- Name for the set of keys associating package names -->
    <string name="config_helpPackageNameKey" translatable="false"></string>

    <!-- Name for the set of values of package names -->
    <string name="config_helpPackageNameValue" translatable="false"></string>

    <!-- Intent key for the package name keys -->
    <string name="config_helpIntentExtraKey" translatable="false"></string>

    <!-- Intent key for package name values -->
    <string name="config_helpIntentNameKey" translatable="false"></string>

    <!-- Intent key for the package name keys -->
    <string name="config_feedbackIntentExtraKey" translatable="false"></string>

    <!-- Intent key for package name values -->
    <string name="config_feedbackIntentNameKey" translatable="false"></string>

    <!-- The apps that need to be hidden when they are disabled -->
    <string-array name="config_hideWhenDisabled_packageNames"></string-array>

    <!-- Additional non-platform defined global settings exposed to Instant Apps -->
    <string-array name="config_allowedGlobalInstantAppSettings"></string-array>

    <!-- Additional non-platform defined system settings exposed to Instant Apps -->
    <string-array name="config_allowedSystemInstantAppSettings"></string-array>

    <!-- Additional non-platform defined secure settings exposed to Instant Apps -->
    <string-array name="config_allowedSecureInstantAppSettings"></string-array>

    <!-- Handle volume keys directly in Window Manager without passing them to the foreground app -->
    <bool name="config_handleVolumeKeysInWindowManager">false</bool>

    <!-- Volume level of in-call notification tone playback [0..1] -->
    <item name="config_inCallNotificationVolume" format="float" type="dimen">.10</item>

    <!-- URI for in call notification sound -->
    <string translatable="false" name="config_inCallNotificationSound">/product/media/audio/ui/InCallNotification.ogg</string>

    <!-- Default number of notifications from the same app before they are automatically grouped by the OS -->
    <integer translatable="false" name="config_autoGroupAtCount">4</integer>

    <!-- The OEM specified sensor type for the lift trigger to launch the camera app. -->
    <integer name="config_cameraLiftTriggerSensorType">-1</integer>
    <!-- The OEM specified sensor string type for the gesture to launch camera app, this value
        must match the value of config_cameraLiftTriggerSensorType in OEM's HAL -->
    <string translatable="false" name="config_cameraLiftTriggerSensorStringType"></string>

    <!-- Default number of days to retain for the automatic storage manager. -->
    <integer translatable="false" name="config_storageManagerDaystoRetainDefault">90</integer>

    <!-- Name of a font family to use for headlines. If empty, falls back to platform default -->
    <string name="config_headlineFontFamily" translatable="false"></string>
    <!-- Allows setting custom fontFeatureSettings on specific text. -->
    <string name="config_headlineFontFeatureSettings" translatable="false"></string>

    <!-- An array of packages that need to be treated as type system in battery settings -->
    <string-array translatable="false" name="config_batteryPackageTypeSystem">
        <item>com.android.providers.calendar</item>
        <item>com.android.providers.media</item>
        <item>com.android.systemui</item>
    </string-array>

    <!-- An array of packages that need to be treated as type service in battery settings -->
    <string-array translatable="false" name="config_batteryPackageTypeService"/>

    <!-- Flag indicating whether or not to enable night mode detection. -->
    <bool name="config_enableNightMode">true</bool>

    <!-- Flag indicating that the actions buttons for a notification should be tinted with by the
         color supplied by the Notification.Builder if present. -->
    <bool name="config_tintNotificationActionButtons">true</bool>

    <!-- Show area update info settings in CellBroadcastReceiver and information in SIM status in Settings app -->
    <bool name="config_showAreaUpdateInfoSettings">false</bool>

    <!-- Enable the RingtonePickerActivity in 'com.android.providers.media'. -->
    <bool name="config_defaultRingtonePickerEnabled">true</bool>

    <!-- Allow SystemUI to show the shutdown dialog -->
    <bool name="config_showSysuiShutdown">true</bool>

    <!-- The stable device width and height in pixels. If these aren't set to a positive number
         then the device will use the width and height of the default display the first time it's
         booted.  -->
    <integer name="config_stableDeviceDisplayWidth">-1</integer>
    <integer name="config_stableDeviceDisplayHeight">-1</integer>

    <!-- List of countries in which we display 'No service' on status bar
         instead of 'Emergency calls only' when SIM is unready. -->
    <string-array translatable="false" name="config_display_no_service_when_sim_unready">
        <item>"DE"</item>
    </string-array>

    <!-- Class names of device specific services inheriting com.android.server.SystemService. The
         classes are instantiated in the order of the array. -->
    <string-array translatable="false" name="config_deviceSpecificSystemServices"></string-array>

    <!-- Class name of the device specific implementation to replace the DevicePolicyManagerService
         or empty if the default should be used. -->
    <string translatable="false" name="config_deviceSpecificDevicePolicyManagerService"></string>

    <!-- Class name of the device specific implementation to replace the AudioService
         or empty if the default should be used. -->
    <string translatable="false" name="config_deviceSpecificAudioService"></string>

    <!-- Component name of media projection permission dialog -->
    <string name="config_mediaProjectionPermissionDialogComponent" translatable="false">com.android.systemui/com.android.systemui.media.MediaProjectionPermissionActivity</string>

    <!-- Corner radius of system dialogs -->
    <dimen name="config_dialogCornerRadius">2dp</dimen>
    <!-- Corner radius of system buttons -->
    <dimen name="config_buttonCornerRadius">@dimen/control_corner_material</dimen>
    <!-- Corner radius for bottom sheet system dialogs -->
    <dimen name="config_bottomDialogCornerRadius">@dimen/config_dialogCornerRadius</dimen>
    <!-- Corner radius of system progress bars -->
    <dimen name="config_progressBarCornerRadius">@dimen/progress_bar_corner_material</dimen>
    <!-- Controls whether system buttons use all caps for text -->
    <bool name="config_buttonTextAllCaps">true</bool>
    <!-- Name of the font family used for system surfaces where the font should use medium weight -->
    <string name="config_headlineFontFamilyMedium" translateable="false">@string/font_family_button_material</string>
    <!-- Name of a font family to use for body text. -->
    <string name="config_bodyFontFamily" translatable="false">sans-serif</string>
    <!-- Name of a font family to use for medium body text. -->
    <string name="config_bodyFontFamilyMedium" translatable="false">sans-serif-medium</string>

    <!-- Size of icon shown beside a preference locked by admin -->
    <dimen name="config_restrictedIconSize">@dimen/restricted_icon_size_material</dimen>

    <string translatable="false" name="config_batterySaverDeviceSpecificConfig"></string>

    <!-- Component name that should be granted Notification Assistant access -->
    <string name="config_defaultAssistantAccessComponent" translatable="false">android.ext.services/android.ext.services.notification.Assistant</string>

    <bool name="config_supportBluetoothPersistedState">true</bool>

    <bool name="config_keepRestrictedProfilesInBackground">true</bool>

    <!-- Cellular network service package name to bind to by default. -->
    <string name="config_wwan_network_service_package" translatable="false">com.android.phone</string>

    <!-- IWLAN network service package name to bind to by default. If none is specified in an overlay, an
         empty string is passed in -->
    <string name="config_wlan_network_service_package" translatable="false"></string>

    <!-- Telephony qualified networks service package name to bind to by default. -->
    <string name="config_qualified_networks_service_package" translatable="false"></string>

    <!-- Wear devices: Controls the radios affected by Activity Mode. -->
    <string-array name="config_wearActivityModeRadios">
        <item>"wifi"</item>
    </string-array>

    <!-- Default hyphenation frequency setting (0=NONE, 1=NORMAL, 2=FULL). -->
    <item name="config_preferredHyphenationFrequency" format="integer" type="dimen">0</item>

    <!-- Package name for ManagedProvisioning which is responsible for provisioning work profiles. -->
    <string name="config_managed_provisioning_package" translatable="false">com.android.managedprovisioning</string>

    <!-- Whether or not swipe up gesture's opt-in setting is available on this device -->
    <bool name="config_swipe_up_gesture_setting_available">false</bool>

    <!-- Applications which are disabled unless matching a particular sku -->
    <string-array name="config_disableApksUnlessMatchedSku_apk_list" translatable="false" />
    <string-array name="config_disableApkUnlessMatchedSku_skus_list" translatable="false" />

    <!-- Whether or not we should show the option to show battery percentage -->
    <bool name="config_battery_percentage_setting_available">true</bool>

    <!-- Whether or not battery saver should be "sticky" when manually enabled. -->
    <bool name="config_batterySaverStickyBehaviourDisabled">false</bool>

    <!-- Config flag to track default disable threshold for Dynamic power savings enabled battery saver. -->
    <integer name="config_dynamicPowerSavingsDefaultDisableThreshold">80</integer>

    <!-- Model of potentially misprovisioned devices. If none is specified in an overlay, an
         empty string is passed in. -->
    <string name="config_misprovisionedDeviceModel" translatable="false"></string>

    <!-- Brand value for attestation of misprovisioned device. -->
    <string name="config_misprovisionedBrandValue" translatable="false"></string>

    <!-- Pre-scale volume at volume step 1 for Absolute Volume -->
    <fraction name="config_prescaleAbsoluteVolume_index1">50%</fraction>

    <!-- Pre-scale volume at volume step 2 for Absolute Volume -->
    <fraction name="config_prescaleAbsoluteVolume_index2">70%</fraction>

    <!-- Pre-scale volume at volume step 3 for Absolute Volume -->
    <fraction name="config_prescaleAbsoluteVolume_index3">85%</fraction>

    <!-- Whether or not the "SMS app service" feature is enabled -->
    <bool name="config_useSmsAppService">true</bool>

    <!-- Class name for the InputEvent compatibility processor override.
         Empty string means use the default compatibility processor
         (android.view.InputEventCompatProcessor). -->
    <string name="config_inputEventCompatProcessorOverrideClassName" translatable="false"></string>

    <!-- Component name for the default module metadata provider on this device -->
    <string name="config_defaultModuleMetadataProvider" translatable="false">com.android.modulemetadata</string>

    <!-- This is the default launcher component to use on secondary displays that support system
         decorations.
         This launcher activity must support multiple instances and have corresponding launch mode
         set in AndroidManifest.
         {@see android.view.Display#FLAG_SHOULD_SHOW_SYSTEM_DECORATIONS} -->
    <string name="config_secondaryHomeComponent" translatable="false">com.android.launcher3/com.android.launcher3.SecondaryDisplayLauncher</string>

    <!-- Force secondary home launcher specified in config_secondaryHomeComponent always. If this is
         not set, secondary home launcher can be replaced by user. -->
    <bool name ="config_useSystemProvidedLauncherForSecondary">false</bool>

    <!-- If device supports corner radius on windows.
         This should be turned off on low-end devices to improve animation performance. -->
    <bool name="config_supportsRoundedCornersOnWindows">true</bool>

    <!-- If the sensor that skips media is available or not. -->
    <bool name="config_skipSensorAvailable">false</bool>

    <!-- If the sensor that silences alerts is available or not. -->
    <bool name="config_silenceSensorAvailable">false</bool>

    <!-- Enable Zram writeback feature to allow unused pages in zram be written to flash. -->
    <bool name="config_zramWriteback">false</bool>

    <!-- Whether cbrs is supported on the device or not -->
    <bool translatable="false" name="config_cbrs_supported">false</bool>

    <!-- Whether or not aware is enabled by default -->
    <bool name="config_awareSettingAvailable">false</bool>

    <!-- Display White-Balance -->

    <!-- See AmbientSensor.AmbientBrightnessSensor.
         The ambient brightness sensor rate (in milliseconds). Must be positive. -->
    <integer name="config_displayWhiteBalanceBrightnessSensorRate">250</integer>

    <!-- See AmbientFilter.
         How long ambient brightness changes are kept and taken into consideration
         (in milliseconds). Must be positive. -->
    <integer name="config_displayWhiteBalanceBrightnessFilterHorizon">10000</integer>

    <!-- See AmbientFilter.WeightedMovingAverageAmbientFilter.
         Recent changes are prioritised by integrating their duration over y = x + intercept
         (the higher it is, the less prioritised recent changes are). Must be a non-negative
         number, or NaN to avoid this implementation. -->
    <item name="config_displayWhiteBalanceBrightnessFilterIntercept" format="float" type="dimen">10.0</item>

    <!-- See AmbientSensor.AmbientColorTemperatureSensor.
         The ambient color temperature sensor name. -->
    <string name="config_displayWhiteBalanceColorTemperatureSensorName">com.google.sensor.color</string>

    <!-- See AmbientSensor.AmbientColorTemperatureSensor.
         The ambient color temperature sensor rate (in milliseconds). Must be positive. -->
    <integer name="config_displayWhiteBalanceColorTemperatureSensorRate">250</integer>

    <!-- See AmbientFilter.
         How long ambient color temperature changes are kept and taken into consideration
         (in milliseconds). Must be positive. -->
    <integer name="config_displayWhiteBalanceColorTemperatureFilterHorizon">10000</integer>

    <!-- See AmbientFilter.WeightedMovingAverageAmbientFilter.
         Recent changes are prioritised by integrating their duration over y = x + intercept
         (the higher it is, the less prioritised recent changes are). Must be a non-negative
         number, or NaN to avoid this implementation. -->
    <item name="config_displayWhiteBalanceColorTemperatureFilterIntercept" format="float"
            type="dimen">10.0</item>

    <!-- See DisplayWhiteBalanceThrottler.
         The debounce time (in milliseconds) for increasing the screen color temperature, throttled
         if time > lastTime + debounce. Must be non-negative. -->
    <integer name="config_displayWhiteBalanceIncreaseDebounce">5000</integer>

    <!-- See DisplayWhiteBalanceThrottler.
         The debounce time (in milliseconds) for decreasing the screen color tempearture, throttled
         if time < lastTime - debounce. Must be non-negative. -->
    <integer name="config_displayWhiteBalanceDecreaseDebounce">5000</integer>

    <!-- See DisplayWhiteBalanceThrottler.
         The ambient color temperature values used to determine the threshold as the corresponding
         value in config_displayWhiteBalance{Increase,Decrease}Threholds. Must be non-empty, the
         same length as config_displayWhiteBalance{Increase,Decrease}Thresholds, and contain
         non-negative, strictly increasing numbers.

         For example, if:

         - baseThresolds = [0, 100, 1000];
         - increaseThresholds = [0.1, 0.15, 0.2];
         - decreaseThresholds = [0.1, 0.05, 0.0];

         Then, given the ambient color temperature INCREASED from X to Y (so X < Y):
         - If 0 <= Y < 100, we require Y > (1 + 0.1) * X = 1.1X;
         - If 100 <= Y < 1000, we require Y > (1 + 0.15) * X = 1.15X;
         - If 1000 <= Y, we require Y > (1 + 0.2) * X = 1.2X.

         Or, if the ambient color temperature DECREASED from X to Y (so X > Y):
         - If 0 <= Y < 100, we require Y < (1 - 0.1) * X = 0.9X;
         - If 100 <= Y < 1000, we require Y < (1 - 0.05) * X = 0.95X;
         - If 1000 <= Y, we require Y < (1 - 0) * X = X.

         NOTE: the numbers in this example are made up, and don't represent how actual base,
               increase or decrease thresholds would look like. -->
    <array name="config_displayWhiteBalanceBaseThresholds">
        <item>0.0</item>
    </array>

    <!-- See DisplayWhiteBalanceThrottler.
         The increase threshold values, throttled if value < value * (1 + threshold). Must be
         non-empty, the same length as config_displayWhiteBalanceBaseThresholds, and contain
         non-negative numbers. -->
    <array name="config_displayWhiteBalanceIncreaseThresholds">
        <item>0.1</item>
    </array>

    <!-- See DisplayWhiteBalanceThrottler.
         The decrease threshold values, throttled if value > value * (1 - threshold). Must be
         non-empty, the same length as config_displayWhiteBalanceBaseThresholds, and contain
         non-negative numbers. -->
    <array name="config_displayWhiteBalanceDecreaseThresholds">
        <item>0.1</item>
    </array>

    <!-- See DisplayWhiteBalanceController.
         A float array containing a list of ambient brightnesses, in Lux. This array,
         together with config_displayWhiteBalanceLowLightAmbientBiases, is used to generate a
         lookup table used in DisplayWhiteBalanceController. This lookup table is used to map
         ambient brightness readings to a bias, where the bias is used to linearly interpolate
         between ambient color temperature and
         config_displayWhiteBalanceLowLightAmbientColorTemperature.
         This table is optional. If used, this array must,
         1) Contain at least two entries
         2) Be the same length as config_displayWhiteBalanceLowLightAmbientBiases. -->
    <array name ="config_displayWhiteBalanceLowLightAmbientBrightnesses">
        <item>10.0</item>
        <item>10.0</item>
    </array>

    <!-- See DisplayWhiteBalanceController.
         An array containing a list of biases. See
         config_displayWhiteBalanceLowLightAmbientBrightnesses for additional details.
         This array must be in the range of [0.0, 1.0]. -->
    <array name ="config_displayWhiteBalanceLowLightAmbientBiases">
        <item>0.0</item>
        <item>1.0</item>
    </array>

    <!-- See DisplayWhiteBalanceController.
         The ambient color temperature (in cct) to which we interpolate towards using the
         the look up table generated by config_displayWhiteBalanceLowLightAmbientBrightnesses
         and config_displayWhiteBalanceLowLightAmbientBiases. -->
    <item name="config_displayWhiteBalanceLowLightAmbientColorTemperature" format="float" type="dimen">6500.0</item>

    <!-- See DisplayWhiteBalanceController.
         A float array containing a list of ambient brightnesses, in Lux. This array,
         together with config_displayWhiteBalanceHighLightAmbientBiases, is used to generate a
         lookup table used in DisplayWhiteBalanceController. This lookup table is used to map
         ambient brightness readings to a bias, where the bias is used to linearly interpolate
         between ambient color temperature and
         config_displayWhiteBalanceHighLightAmbientColorTemperature.
         This table is optional. If used, this array must,
         1) Contain at least two entries
         2) Be the same length as config_displayWhiteBalanceHighLightAmbientBiases. -->
    <array name ="config_displayWhiteBalanceHighLightAmbientBrightnesses">
    </array>

    <!-- See DisplayWhiteBalanceController.
         An array containing a list of biases. See
         config_displayWhiteBalanceHighLightAmbientBrightnesses for additional details.
         This array must be in the range of [0.0, 1.0]. -->
    <array name ="config_displayWhiteBalanceHighLightAmbientBiases">
    </array>

    <!-- See DisplayWhiteBalanceController.
         The ambient color temperature (in cct) to which we interpolate towards using the
         the look up table generated by config_displayWhiteBalanceHighLightAmbientBrightnesses
         and config_displayWhiteBalanceHighLightAmbientBiases. -->
    <item name="config_displayWhiteBalanceHighLightAmbientColorTemperature" format="float" type="dimen">8000.0</item>

    <!-- See DisplayWhiteBalanceController.
         A float array containing a list of ambient color temperatures, in Kelvin. This array,
         together with config_displayWhiteBalanceDisplayColorTemperatures, is used to generate a
         lookup table used in DisplayWhiteBalanceController. This lookup table is used to map
         ambient color temperature readings to a target color temperature for the display.
         This table is optional. If used, this array must,
         1) Contain at least two entries
         2) Be the same length as config_displayWhiteBalanceDisplayColorTemperatures. -->
    <array name="config_displayWhiteBalanceAmbientColorTemperatures">
    </array>

    <!-- See DisplayWhiteBalanceController.
         An array containing a list of display color temperatures, in Kelvin. See
         config_displayWhiteBalanceAmbientColorTemperatures for additional details.
         The same restrictions apply to this array. -->
    <array name="config_displayWhiteBalanceDisplayColorTemperatures">
    </array>

    <!-- All of the paths defined for the batterymeter are defined on a 12x20 canvas, and must
     be parsable by android.utill.PathParser -->
    <string name="config_batterymeterPerimeterPath" translatable="false">
		M3.5,2 v0 H1.33 C0.6,2 0,2.6 0,3.33 V13v5.67 C0,19.4 0.6,20 1.33,20 h9.33 C11.4,20 12,19.4 12,18.67 V13V3.33 C12,2.6 11.4,2 10.67,2 H8.5 V0 H3.5 z M2,18v-7V4h8v9v5H2L2,18z
    </string>
    <string name="config_batterymeterErrorPerimeterPath" translatable="false">@string/config_batterymeterPerimeterPath</string>
    <string name="config_batterymeterFillMask" translatable="false">
        M2,18 v-14 h8 v14 z
    </string>
    <string name="config_batterymeterBoltPath" translatable="false">
        M5,17.5 V12 H3 L7,4.5 V10 h2 L5,17.5 z
    </string>
    <string name="config_batterymeterPowersavePath" translatable="false">
        M9,10l-2,0l0,-2l-2,0l0,2l-2,0l0,2l2,0l0,2l2,0l0,-2l2,0z
    </string>

    <!-- X path for SignalDrawable as defined on a 24x24 canvas. -->
    <string name="config_signalXPath" translatable="false">
        M22,16.41L20.59,15l-2.09,2.09L16.41,15L15,16.41l2.09,2.09L15,20.59L16.41,22l2.09-2.08L20.59,22L22,20.59l-2.08-2.09   L22,16.41z
    </string>
    <!-- config_signalCutout{Height,Width}Fraction define fraction of the 24x24 canvas that
         should be cut out to display config_signalXPath.-->
    <item name="config_signalCutoutWidthFraction" format="float" type="dimen">11</item>
    <item name="config_signalCutoutHeightFraction" format="float" type="dimen">11</item>

    <!-- A dual tone battery meter draws the perimeter path twice - once to define the shape
     and a second time clipped to the fill level to indicate charge -->
    <bool name="config_batterymeterDualTone">false</bool>

    <!-- The default peak refresh rate for a given device. Change this value if you want to allow
         for higher refresh rates to be automatically used out of the box -->
    <integer name="config_defaultPeakRefreshRate">60</integer>

    <!-- The display uses different gamma curves for different refresh rates. It's hard for panel
         vendor to tune the curves to have exact same brightness for different refresh rate. So
         flicker could be observed at switch time. The issue is worse at the gamma lower end.
         In addition, human eyes are more sensitive to the flicker at darker environment.
         To prevent flicker, we only support higher refresh rates if the display brightness is above
         a threshold. And the darker environment could have higher threshold.
         For example, no higher refresh rate if
             display brightness <= disp0 && ambient brightness <= amb0
             || display brightness <= disp1 && ambient brightness <= amb1 -->
    <integer-array translatable="false" name="config_brightnessThresholdsOfPeakRefreshRate">
         <!--
           <item>disp0</item>
           <item>disp1</item>
        -->
    </integer-array>
    <integer-array translatable="false" name="config_ambientThresholdsOfPeakRefreshRate">
         <!--
           <item>amb0</item>
           <item>amb1</item>
        -->
    </integer-array>

    <!-- The type of the light sensor to be used by the display framework for things like
         auto-brightness. If unset, then it just gets the default sensor of type TYPE_LIGHT. -->
    <string name="config_displayLightSensorType" translatable="false" />

    <!-- Whether or not to enable automatic heap dumps for the system server on debuggable builds. -->
    <bool name="config_debugEnableAutomaticSystemServerHeapDumps">false</bool>

    <!-- Trigger a heap dump if the system server pss usage exceeds this threshold. 400 MB -->
    <integer name="config_debugSystemServerPssThresholdBytes">419430400</integer>

    <!-- See DropBoxManagerService.
         The minimum period in milliseconds between broadcasts for entries with low priority
         dropbox tags. -->
    <integer name="config_dropboxLowPriorityBroadcastRateLimitPeriod">2000</integer>

    <!-- See DropBoxManagerService.
         An array of dropbox entry tags to marked as low priority. Low priority broadcasts will be
         rated limited to a period defined by config_dropboxLowPriorityBroadcastRateLimitPeriod
         (high frequency broadcasts for the tag will be dropped) -->
    <string-array name="config_dropboxLowPriorityTags" translatable="false">
        <item>data_app_strictmode</item>
        <item>data_app_wtf</item>
        <item>keymaster</item>
        <item>netstats</item>
        <item>system_app_strictmode</item>
        <item>system_app_wtf</item>
        <item>system_server_strictmode</item>
        <item>system_server_wtf</item>
    </string-array>

    <!-- Which binder services to include in incident reports containing restricted images. -->
    <string-array name="config_restrictedImagesServices" translatable="false"/>

    <!-- Messages that should not be shown to the user during face auth enrollment. This should be
         used to hide messages that may be too chatty or messages that the user can't do much about.
         Entries are defined in android.hardware.biometrics.face@1.0 types.hal -->
    <integer-array name="config_face_acquire_enroll_ignorelist" translatable="false" >
    </integer-array>
    <!-- Same as the above, but are defined by vendorCodes -->
    <integer-array name="config_face_acquire_vendor_enroll_ignorelist" translatable="false" >
    </integer-array>

    <!-- Messages that should not be shown to the user during face authentication, on keyguard.
         This includes both lockscreen and bouncer. This should be used to hide messages that may be
         too chatty or messages that the user can't do much about. Entries are defined in
         android.hardware.biometrics.face@1.0 types.hal -->
    <integer-array name="config_face_acquire_keyguard_ignorelist" translatable="false" >
    </integer-array>
    <!-- Same as the above, but are defined by vendorCodes -->
    <integer-array name="config_face_acquire_vendor_keyguard_ignorelist" translatable="false" >
    </integer-array>

    <!-- Messages that should not be shown to the user during face authentication, on
     BiometricPrompt. This should be used to hide messages that may be too chatty or messages that
     the user can't do much about. Entries are defined in
     android.hardware.biometrics.face@1.0 types.hal -->
    <integer-array name="config_face_acquire_biometricprompt_ignorelist" translatable="false" >
    </integer-array>
    <!-- Same as the above, but are defined by vendorCodes -->
    <integer-array name="config_face_acquire_vendor_biometricprompt_ignorelist" translatable="false" >
    </integer-array>

    <!-- If face auth sends the user directly to home/last open app, or stays on keyguard -->
    <bool name="config_faceAuthDismissesKeyguard">true</bool>

    <!-- The component name for the default profile supervisor, which can be set as a profile owner
    even after user setup is complete. The defined component should be used for supervision purposes
    only. The component must be part of a system app. -->
    <string name="config_defaultSupervisionProfileOwnerComponent" translatable="false"></string>

    <!-- Whether to artificially interpret all signal strengths as
         one bar higher than they actually are -->
    <bool name="config_inflateSignalStrength">false</bool>

    <!-- Contains a blacklist of apps that should not get pre-installed carrier app permission
         grants, even if the UICC claims that the app should be privileged. See b/138150105 -->
    <string-array name="config_restrictedPreinstalledCarrierApps" translatable="false"/>

    <!-- Sharesheet: define a max number of targets per application for new shortcuts-based direct share introduced in Q -->
    <integer name="config_maxShortcutTargetsPerApp">3</integer>

<<<<<<< HEAD
    <!-- pdp data retry for cause 29, 33 and 55-->
    <bool name="config_pdp_retry_for_29_33_55_enabled">false</bool>
    <!--pdp data reject retry delay can be configured here -->
    <integer name="data_retry_delay">-1</integer>
    <!-- pdp data reject idle timeout delay-->
    <integer name="data_retry_idle_delay">-1</integer>
    <!-- pdp data reject dialog string for cause 29, 33 and 55-->
    <string name="data_conn_status_title"></string>
    <string name="user_authentication_failed"></string>
    <string name="service_not_subscribed"></string>
    <string name="multi_conn_to_same_pdn_not_allowed"></string>
=======
    <!-- The list of packages to automatically opt out of refresh rates higher than 60hz because
         of known compatibility issues. -->
    <string-array name="config_highRefreshRateBlacklist"></string-array>
>>>>>>> d2127ecb
</resources><|MERGE_RESOLUTION|>--- conflicted
+++ resolved
@@ -4248,7 +4248,10 @@
     <!-- Sharesheet: define a max number of targets per application for new shortcuts-based direct share introduced in Q -->
     <integer name="config_maxShortcutTargetsPerApp">3</integer>
 
-<<<<<<< HEAD
+    <!-- The list of packages to automatically opt out of refresh rates higher than 60hz because
+         of known compatibility issues. -->
+    <string-array name="config_highRefreshRateBlacklist"></string-array>
+
     <!-- pdp data retry for cause 29, 33 and 55-->
     <bool name="config_pdp_retry_for_29_33_55_enabled">false</bool>
     <!--pdp data reject retry delay can be configured here -->
@@ -4260,9 +4263,4 @@
     <string name="user_authentication_failed"></string>
     <string name="service_not_subscribed"></string>
     <string name="multi_conn_to_same_pdn_not_allowed"></string>
-=======
-    <!-- The list of packages to automatically opt out of refresh rates higher than 60hz because
-         of known compatibility issues. -->
-    <string-array name="config_highRefreshRateBlacklist"></string-array>
->>>>>>> d2127ecb
 </resources>