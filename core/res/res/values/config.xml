<?xml version="1.0" encoding="utf-8"?>
<!--
/*
** Copyright 2009, The Android Open Source Project
**
** Licensed under the Apache License, Version 2.0 (the "License");
** you may not use this file except in compliance with the License.
** You may obtain a copy of the License at
**
**     http://www.apache.org/licenses/LICENSE-2.0
**
** Unless required by applicable law or agreed to in writing, software
** distributed under the License is distributed on an "AS IS" BASIS,
** WITHOUT WARRANTIES OR CONDITIONS OF ANY KIND, either express or implied.
** See the License for the specific language governing permissions and
** limitations under the License.
*/
-->

<!-- These resources are around just to allow their values to be customized
     for different hardware and product builds.  Do not translate.

     NOTE: The naming convention is "config_camelCaseValue". Some legacy
     entries do not follow the convention, but all new entries should. -->

<resources xmlns:xliff="urn:oasis:names:tc:xliff:document:1.2">
    <!-- Do not translate. Defines the slots for the right-hand side icons.  That is to say, the
         icons in the status bar that are not notifications. -->
    <string-array name="config_statusBarIcons">
        <item><xliff:g id="id">@string/status_bar_alarm_clock</xliff:g></item>
        <item><xliff:g id="id">@string/status_bar_rotate</xliff:g></item>
        <item><xliff:g id="id">@string/status_bar_headset</xliff:g></item>
        <item><xliff:g id="id">@string/status_bar_data_saver</xliff:g></item>
        <item><xliff:g id="id">@string/status_bar_ime</xliff:g></item>
        <item><xliff:g id="id">@string/status_bar_sync_failing</xliff:g></item>
        <item><xliff:g id="id">@string/status_bar_sync_active</xliff:g></item>
        <item><xliff:g id="id">@string/status_bar_nfc</xliff:g></item>
        <item><xliff:g id="id">@string/status_bar_tty</xliff:g></item>
        <item><xliff:g id="id">@string/status_bar_speakerphone</xliff:g></item>
        <item><xliff:g id="id">@string/status_bar_cdma_eri</xliff:g></item>
        <item><xliff:g id="id">@string/status_bar_data_connection</xliff:g></item>
        <item><xliff:g id="id">@string/status_bar_phone_evdo_signal</xliff:g></item>
        <item><xliff:g id="id">@string/status_bar_phone_signal</xliff:g></item>
        <item><xliff:g id="id">@string/status_bar_secure</xliff:g></item>
        <item><xliff:g id="id">@string/status_bar_managed_profile</xliff:g></item>
        <item><xliff:g id="id">@string/status_bar_cast</xliff:g></item>
        <item><xliff:g id="id">@string/status_bar_vpn</xliff:g></item>
        <item><xliff:g id="id">@string/status_bar_bluetooth</xliff:g></item>
        <item><xliff:g id="id">@string/status_bar_camera</xliff:g></item>
        <item><xliff:g id="id">@string/status_bar_microphone</xliff:g></item>
        <item><xliff:g id="id">@string/status_bar_location</xliff:g></item>
        <item><xliff:g id="id">@string/status_bar_mute</xliff:g></item>
        <item><xliff:g id="id">@string/status_bar_volume</xliff:g></item>
        <item><xliff:g id="id">@string/status_bar_zen</xliff:g></item>
        <item><xliff:g id="id">@string/status_bar_ethernet</xliff:g></item>
        <item><xliff:g id="id">@string/status_bar_wifi</xliff:g></item>
        <item><xliff:g id="id">@string/status_bar_hotspot</xliff:g></item>
        <item><xliff:g id="id">@string/status_bar_mobile</xliff:g></item>
        <item><xliff:g id="id">@string/status_bar_airplane</xliff:g></item>
        <item><xliff:g id="id">@string/status_bar_battery</xliff:g></item>
        <item><xliff:g id="id">@string/status_bar_sensors_off</xliff:g></item>
        <item><xliff:g id="id">@string/status_bar_center_clock</xliff:g></item>
        <item><xliff:g id="id">@string/status_bar_right_clock</xliff:g></item>
    </string-array>

    <string translatable="false" name="status_bar_rotate">rotate</string>
    <string translatable="false" name="status_bar_headset">headset</string>
    <string translatable="false" name="status_bar_data_saver">data_saver</string>
    <string translatable="false" name="status_bar_managed_profile">managed_profile</string>
    <string translatable="false" name="status_bar_ime">ime</string>
    <string translatable="false" name="status_bar_sync_failing">sync_failing</string>
    <string translatable="false" name="status_bar_sync_active">sync_active</string>
    <string translatable="false" name="status_bar_cast">cast</string>
    <string translatable="false" name="status_bar_hotspot">hotspot</string>
    <string translatable="false" name="status_bar_location">location</string>
    <string translatable="false" name="status_bar_bluetooth">bluetooth</string>
    <string translatable="false" name="status_bar_nfc">nfc</string>
    <string translatable="false" name="status_bar_tty">tty</string>
    <string translatable="false" name="status_bar_speakerphone">speakerphone</string>
    <string translatable="false" name="status_bar_zen">zen</string>
    <string translatable="false" name="status_bar_mute">mute</string>
    <string translatable="false" name="status_bar_volume">volume</string>
    <string translatable="false" name="status_bar_wifi">wifi</string>
    <string translatable="false" name="status_bar_cdma_eri">cdma_eri</string>
    <string translatable="false" name="status_bar_data_connection">data_connection</string>
    <string translatable="false" name="status_bar_phone_evdo_signal">phone_evdo_signal</string>
    <string translatable="false" name="status_bar_phone_signal">phone_signal</string>
    <string translatable="false" name="status_bar_battery">battery</string>
    <string translatable="false" name="status_bar_alarm_clock">alarm_clock</string>
    <string translatable="false" name="status_bar_secure">secure</string>
    <string translatable="false" name="status_bar_clock">clock</string>
    <string translatable="false" name="status_bar_center_clock">center_clock</string>
    <string translatable="false" name="status_bar_right_clock">right_clock</string>
    <string translatable="false" name="status_bar_mobile">mobile</string>
    <string translatable="false" name="status_bar_vpn">vpn</string>
    <string translatable="false" name="status_bar_ethernet">ethernet</string>
    <string translatable="false" name="status_bar_microphone">microphone</string>
    <string translatable="false" name="status_bar_camera">camera</string>
    <string translatable="false" name="status_bar_airplane">airplane</string>
    <string translatable="false" name="status_bar_sensors_off">sensors_off</string>

    <!-- Flag indicating whether the surface flinger has limited
         alpha compositing functionality in hardware.  If set, the window
         manager will disable alpha trasformation in animations where not
         strictly needed. -->
    <bool name="config_sf_limitedAlpha">false</bool>

    <!-- Default value used to block data calls if ims is not
         connected.  If you use the ims apn DCT will block
         any other apn from connecting until ims apn is connected-->
    <bool name="ImsConnectedDefaultValue">false</bool>

    <!-- Flag indicating whether the surface flinger is inefficient
         at performing a blur.  Used by parts of the UI to turn off
         the blur effect where it isn't worth the performance hit.
         As of Honeycomb, blurring is not supported anymore. -->
    <bool name="config_sf_slowBlur">true</bool>

    <!-- Flag indicating that the media framework should support playing of sounds on volume
         key usage.  This adds noticeable additional overhead to volume key processing, so
         is disableable for products for which it is irrelevant. -->
    <bool name="config_useVolumeKeySounds">true</bool>

    <!-- The attenuation in dB applied to the sound effects played
         through AudioManager.playSoundEffect() when no volume is specified. -->
    <integer name="config_soundEffectVolumeDb">-6</integer>

    <!-- The attenuation in dB applied to the lock/unlock sounds. -->
    <integer name="config_lockSoundVolumeDb">-6</integer>

    <!-- Flag indicating whether the AUDIO_BECOMING_NOISY notification should
         be sent during a change to the audio output device. -->
    <bool name="config_sendAudioBecomingNoisy">true</bool>

    <!-- Whether Hearing Aid profile is supported -->
    <bool name="config_hearing_aid_profile_supported">false</bool>

    <!-- Flag to disable all transition animations -->
    <bool name="config_disableTransitionAnimation">false</bool>

    <!-- The duration (in milliseconds) of a short animation. -->
    <integer name="config_shortAnimTime">200</integer>

    <!-- The duration (in milliseconds) of a medium-length animation. -->
    <integer name="config_mediumAnimTime">400</integer>

    <!-- The duration (in milliseconds) of a long animation. -->
    <integer name="config_longAnimTime">500</integer>

    <!-- The duration (in milliseconds) of the activity open/close and fragment open/close animations. -->
    <integer name="config_activityShortDur">150</integer>
    <integer name="config_activityDefaultDur">220</integer>

    <!-- The duration (in milliseconds) of the tooltip show/hide animations. -->
    <integer name="config_tooltipAnimTime">150</integer>

    <!-- Duration for the dim animation behind a dialog.  This may be either
         a percentage, which is relative to the duration of the enter/open
         animation of the window being shown that is dimming behind, or it may
         be an integer for a constant duration. -->
    <fraction name="config_dimBehindFadeDuration">100%</fraction>

    <!-- The maximum width we would prefer dialogs to be.  0 if there is no
         maximum (let them grow as large as the screen).  Actual values are
         specified for -large and -xlarge configurations. -->
    <dimen name="config_prefDialogWidth">320dp</dimen>

    <!-- Enables or disables fading edges when marquee is enabled in TextView.
         Off by default, since the framebuffer readback used to implement the
         fading edges is prohibitively expensive on most GPUs. -->
    <bool name="config_ui_enableFadingMarquee">false</bool>

    <!-- Enables or disables haptic effect when the text insertion/selection handle is moved
         manually by the user. Off by default, since the expected haptic feedback may not be
         available on some devices. -->
    <bool name="config_enableHapticTextHandle">false</bool>

    <!-- Whether dialogs should close automatically when the user touches outside
         of them.  This should not normally be modified. -->
    <bool name="config_closeDialogWhenTouchOutside">true</bool>

    <!-- Device configuration indicating whether we should avoid using accelerated graphics
         in certain places to reduce RAM footprint.  This is ignored if ro.config.low_ram
         is true (in that case this is assumed true as well).  It can allow you to tune down
         your device's memory use without going to the point of causing applications to turn
         off features. -->
    <bool name="config_avoidGfxAccel">false</bool>

    <!-- Device configuration setting the minfree tunable in the lowmemorykiller in the kernel.
         A high value will cause the lowmemorykiller to fire earlier, keeping more memory
         in the file cache and preventing I/O thrashing, but allowing fewer processes to
         stay in memory.  A low value will keep more processes in memory but may cause
         thrashing if set too low.  Overrides the default value chosen by ActivityManager
         based on screen size and total memory for the largest lowmemorykiller bucket, and
         scaled proportionally to the smaller buckets.  -1 keeps the default. -->
    <integer name="config_lowMemoryKillerMinFreeKbytesAbsolute">-1</integer>

    <!-- Device configuration adjusting the minfree tunable in the lowmemorykiller in the
         kernel.  A high value will cause the lowmemorykiller to fire earlier, keeping more
         memory in the file cache and preventing I/O thrashing, but allowing fewer processes
         to stay in memory.  A low value will keep more processes in memory but may cause
         thrashing if set too low.  Directly added to the default value chosen by
         ActivityManager based on screen size and total memory for the largest lowmemorykiller
         bucket, and scaled proportionally to the smaller buckets. 0 keeps the default. -->
    <integer name="config_lowMemoryKillerMinFreeKbytesAdjust">0</integer>

    <!-- Device configuration setting the /proc/sys/vm/extra_free_kbytes tunable in the kernel
         (if it exists).  A high value will increase the amount of memory that the kernel
         tries to keep free, reducing allocation time and causing the lowmemorykiller to kill
         earlier.  A low value allows more memory to be used by processes but may cause more
         allocations to block waiting on disk I/O or lowmemorykiller.  Overrides the default
         value chosen by ActivityManager based on screen size.  0 prevents keeping any extra
         memory over what the kernel keeps by default.  -1 keeps the default. -->
    <integer name="config_extraFreeKbytesAbsolute">-1</integer>

    <!-- Device configuration adjusting the /proc/sys/vm/extra_free_kbytes tunable in the kernel
         (if it exists).  0 uses the default value chosen by ActivityManager.  A positive value
         will increase the amount of memory that the kernel tries to keep free, reducing
         allocation time and causing the lowmemorykiller to kill earlier.  A negative value
         allows more memory to be used by processes but may cause more allocations to block
         waiting on disk I/O or lowmemorykiller.  Directly added to the default value chosen by
         ActivityManager based on screen size. -->
    <integer name="config_extraFreeKbytesAdjust">0</integer>

    <!-- Set this to true to enable the platform's auto-power-save modes like doze and
         app standby.  These are not enabled by default because they require a standard
         cloud-to-device messaging service for apps to interact correctly with the modes
         (such as to be able to deliver an instant message to the device even when it is
         dozing).  This should be enabled if you have such services and expect apps to
         correctly use them when installed on your device.  Otherwise, keep this disabled
         so that applications can still use their own mechanisms. -->
    <bool name="config_enableAutoPowerModes">false</bool>

    <!-- Whether (if true) this is a kind of device that can be moved around (eg. phone/laptop),
         or (if false) something for which movement is either not measurable or should not count
         toward power states (eg. tv/soundbar). -->
    <bool name="config_autoPowerModeUseMotionSensor">true</bool>

    <!-- The threshold angle for any motion detection in auto-power save modes.
         In hundreths of a degree. -->
    <integer name="config_autoPowerModeThresholdAngle">200</integer>

    <!-- The sensor id of an "any motion" sensor used in auto-power save modes.
         0 indicates this sensor is not available. -->
    <integer name="config_autoPowerModeAnyMotionSensor">0</integer>

    <!-- If an any motion sensor is not available, prefer the wrist tilt detector over the
         SMD. -->
    <bool name="config_autoPowerModePreferWristTilt">false</bool>

    <!-- If a location should be pre-fetched when going into device idle. -->
    <bool name="config_autoPowerModePrefetchLocation">true</bool>

    <!-- The duration (in milliseconds) that the radio will scan for a signal
         when there's no network connection. If the scan doesn't timeout, use zero -->
    <integer name="config_radioScanningTimeout">0</integer>

    <!-- XXXXX NOTE THE FOLLOWING RESOURCES USE THE WRONG NAMING CONVENTION.
         Please don't copy them, copy anything else. -->

    <!-- This string array should be overridden by the device to present a list of network
         attributes.  This is used by the connectivity manager to decide which networks can coexist
         based on the hardware -->
    <!-- An Array of "[Connection name],[ConnectivityManager.TYPE_xxxx],
         [associated radio-type],[priority],[restoral-timer(ms)],[dependencyMet]  -->
    <!-- the 5th element "resore-time" indicates the number of milliseconds to delay
         before automatically restore the default connection.  Set -1 if the connection
         does not require auto-restore. -->
    <!-- the 6th element indicates boot-time dependency-met value. -->
    <string-array translatable="false" name="networkAttributes">
        <item>"wifi,1,1,1,-1,true"</item>
        <item>"mobile,0,0,0,-1,true"</item>
        <item>"mobile_mms,2,0,2,60000,true"</item>
        <item>"mobile_supl,3,0,2,60000,true"</item>
        <item>"mobile_dun,4,0,2,60000,true"</item>
        <item>"mobile_hipri,5,0,3,60000,true"</item>
        <item>"mobile_fota,10,0,2,60000,true"</item>
        <item>"mobile_ims,11,0,2,60000,true"</item>
        <item>"mobile_cbs,12,0,2,60000,true"</item>
        <item>"wifi_p2p,13,1,0,-1,true"</item>
        <item>"mobile_ia,14,0,2,-1,true"</item>
        <item>"mobile_emergency,15,0,2,-1,true"</item>
    </string-array>

    <!-- Array of ConnectivityManager.TYPE_xxxx constants for networks that may only
         be controlled by systemOrSignature apps.  -->
    <integer-array translatable="false" name="config_protectedNetworks">
        <item>10</item>
        <item>11</item>
        <item>12</item>
        <item>14</item>
        <item>15</item>
    </integer-array>

    <!-- This string array should be overridden by the device to present a list of radio
         attributes.  This is used by the connectivity manager to decide which networks can coexist
         based on the hardware -->
    <!-- An Array of "[ConnectivityManager connectionType],
                      [# simultaneous connection types]"  -->
    <string-array translatable="false" name="radioAttributes">
        <item>"1,1"</item>
        <item>"0,1"</item>
    </string-array>

    <!-- The maximum duration (in milliseconds) we expect a network transition to take -->
    <integer name="config_networkTransitionTimeout">60000</integer>

    <!-- Whether/how to notify the user on network switches. See LingerMonitor.java. -->
    <integer translatable="false" name="config_networkNotifySwitchType">0</integer>

    <!-- What types of network switches to notify. See LingerMonitor.java. -->
    <string-array translatable="false" name="config_networkNotifySwitches">
    </string-array>

    <!-- Whether the device should automatically switch away from Wi-Fi networks that lose
         Internet access. Actual device behaviour is controlled by
         Settings.Global.NETWORK_AVOID_BAD_WIFI. This is the default value of that setting. -->
    <integer translatable="false" name="config_networkAvoidBadWifi">1</integer>

    <!-- Configuration hook for the URL returned by ConnectivityManager#getCaptivePortalServerUrl.
         If empty, the returned value is controlled by Settings.Global.CAPTIVE_PORTAL_HTTP_URL,
         and if that value is empty, the framework will use a hard-coded default.
         This is *NOT* a URL that will always be used by the system network validation to detect
         captive portals: NetworkMonitor may use different strategies and will not necessarily use
         this URL. NetworkMonitor behaviour should be configured with NetworkStack resource overlays
         instead. -->
    <!--suppress CheckTagEmptyBody -->
    <string translatable="false" name="config_networkCaptivePortalServerUrl"></string>

    <!-- If the hardware supports specially marking packets that caused a wakeup of the
         main CPU, set this value to the mark used. -->
    <integer name="config_networkWakeupPacketMark">0</integer>

    <!-- Mask to use when checking skb mark defined in config_networkWakeupPacketMark above. -->
    <integer name="config_networkWakeupPacketMask">0</integer>

    <!-- Whether the APF Filter in the device should filter out IEEE 802.3 Frames
         Those frames are identified by the field Eth-type having values
         less than 0x600 -->
    <bool translatable="false" name="config_apfDrop802_3Frames">true</bool>

    <!-- An array of Black listed EtherType, packets with EtherTypes within this array
         will be dropped
         TODO: need to put proper values, these are for testing purposes only -->
    <integer-array translatable="false" name="config_apfEthTypeBlackList">
        <item>0x88A2</item>
        <item>0x88A4</item>
        <item>0x88B8</item>
        <item>0x88CD</item>
        <item>0x88E3</item>
    </integer-array>

    <!-- Default value for ConnectivityManager.getMultipathPreference() on metered networks. Actual
         device behaviour is controlled by Settings.Global.NETWORK_METERED_MULTIPATH_PREFERENCE.
         This is the default value of that setting. -->
    <integer translatable="false" name="config_networkMeteredMultipathPreference">0</integer>

    <!-- Default daily multipath budget used by ConnectivityManager.getMultipathPreference()
         on metered networks. This default quota only used if quota could not be determined from
         data plan or data limit/warning set by the user. The value that is actually used is
         controlled by Settings.Global.NETWORK_DEFAULT_DAILY_MULTIPATH_QUOTA_BYTES. This is the
         default value of that setting. -->
    <integer translatable="false" name="config_networkDefaultDailyMultipathQuotaBytes">2500000</integer>

    <!-- Default supported concurrent socket keepalive slots per transport type, used by
         ConnectivityManager.createSocketKeepalive() for calculating the number of keepalive
         offload slots that should be reserved for privileged access. This string array should be
         overridden by the device to present the capability of creating socket keepalives. -->
    <!-- An Array of "[NetworkCapabilities.TRANSPORT_*],[supported keepalives] -->
    <string-array translatable="false" name="config_networkSupportedKeepaliveCount">
        <item>0,1</item>
        <item>1,3</item>
    </string-array>

    <!-- Reserved privileged keepalive slots per transport. -->
    <integer translatable="false" name="config_reservedPrivilegedKeepaliveSlots">2</integer>

    <!-- Allowed unprivileged keepalive slots per uid. -->
    <integer translatable="false" name="config_allowedUnprivilegedKeepalivePerUid">2</integer>

    <!-- List of regexpressions describing the interface (if any) that represent tetherable
         USB interfaces.  If the device doesn't want to support tethering over USB this should
         be empty.  An example would be "usb.*" -->
    <string-array translatable="false" name="config_tether_usb_regexs">
    </string-array>

    <!-- List of regexpressions describing the interface (if any) that represent tetherable
         Wifi interfaces.  If the device doesn't want to support tethering over Wifi this
         should be empty.  An example would be "softap.*" -->
    <string-array translatable="false" name="config_tether_wifi_regexs">
    </string-array>

    <!-- List of regexpressions describing the interface (if any) that represent tetherable
         WiMAX interfaces.  If the device doesn't want to support tethering over Wifi this
         should be empty.  An example would be "softap.*" -->
    <string-array translatable="false" name="config_tether_wimax_regexs">
    </string-array>

    <!-- List of regexpressions describing the interface (if any) that represent tetherable
         bluetooth interfaces.  If the device doesn't want to support tethering over bluetooth this
         should be empty. -->
    <string-array translatable="false" name="config_tether_bluetooth_regexs">
    </string-array>

    <!-- Max number of Bluetooth tethering connections allowed. If this is
         updated config_tether_dhcp_range has to be updated appropriately. -->
    <integer translatable="false" name="config_max_pan_devices">5</integer>

    <!-- Dhcp range (min, max) to use for tethering purposes -->
    <string-array translatable="false" name="config_tether_dhcp_range">
    </string-array>

    <!-- Regex of wired ethernet ifaces -->
    <string translatable="false" name="config_ethernet_iface_regex">eth\\d</string>



    <!-- Configuration of Ethernet interfaces in the following format:
         <interface name|mac address>;[Network Capabilities];[IP config];[Override Transport]
         Where
               [Network Capabilities] Optional. A comma seprated list of network capabilities.
                   Values must be from NetworkCapabilities#NET_CAPABILITIES_* constants.
               [IP config] Optional. If empty or not specified - DHCP will be used, otherwise
                   use the following format to specify static IP configuration:
                       ip=<ip-address/mask> gateway=<ip-address> dns=<comma-sep-ip-addresses>
                       domains=<comma-sep-domains>
               [Override Transport] Optional. An override network transport type to allow
                    the propagation of an interface type on the other end of a local Ethernet
                    interface. Value must be from NetworkCapabilities#TRANSPORT_* constants. If
                    left out, this will default to TRANSPORT_ETHERNET.
         -->
    <string-array translatable="false" name="config_ethernet_interfaces">
        <!--
        <item>eth1;12,13,14,15;ip=192.168.0.10/24 gateway=192.168.0.1 dns=4.4.4.4,8.8.8.8</item>
        <item>eth2;;ip=192.168.0.11/24</item>
        <item>eth3;12,13,14,15;ip=192.168.0.12/24;1</item>
        -->
    </string-array>

    <!-- If the mobile hotspot feature requires provisioning, a package name and class name
        can be provided to launch a supported application that provisions the devices.

        Example Usage:

        String[] appDetails = getStringArray(R.array.config_mobile_hotspot_provision_app);
        Intent intent = new Intent(Intent.ACTION_MAIN);
        intent.setClassName(appDetails[0], appDetails[1]);
        startActivityForResult(intent, 0);

        public void onActivityResult(int requestCode, int resultCode, Intent intent) {
            super.onActivityResult(requestCode, resultCode, intent);
            if (requestCode == 0) {
                if (resultCode == Activity.RESULT_OK) {
                    //Mobile hotspot provisioning successful
                } else {
                    //Mobile hotspot provisioning failed
                }
            }

        See src/com/android/settings/TetherSettings.java for more details.
        For ui-less/periodic recheck support see config_mobile_hotspot_provision_app_no_ui
        -->
    <!-- The first element is the package name and the second element is the class name
         of the provisioning app -->
    <string-array translatable="false" name="config_mobile_hotspot_provision_app">
    <!--
        <item>com.example.provisioning</item>
        <item>com.example.provisioning.Activity</item>
    -->
    </string-array>

    <!-- If the mobile hotspot feature requires provisioning, an action can be provided
         that will be broadcast in non-ui cases for checking the provisioning status.

         A second broadcast, action defined by config_mobile_hotspot_provision_response,
         will be sent back to notify if provisioning succeeded or not.  The response will
         match that of the activity in config_mobile_hotspot_provision_app, but instead
         contained within the int extra "EntitlementResult".

         Example Usage:
         String provisionAction = getString(R.string.config_mobile_hotspot_provision_check);
         sendBroadcast(new Intent(provisionAction));

         public void onReceive(Context context, Intent intent) {
             String provisionResponse =
                    getString(R.string.config_mobile_hotspot_provision_response);
             if (provisionResponse.equals(intent.getAction())
                    && intent.getIntExtra("EntitlementResult") == Activity.RESULT_OK) {
                 //Mobile hotspot provisioning successful
             } else {
                 //Mobile hotspot provisioning failed
             }
         }
        -->
    <string translatable="false" name="config_mobile_hotspot_provision_app_no_ui"></string>
    <!-- Sent in response to a provisioning check. The caller must hold the
         permission android.permission.CONNECTIVITY_INTERNAL for Settings to
         receive this response.

         See config_mobile_hotspot_provision_response
         -->
    <string translatable="false" name="config_mobile_hotspot_provision_response"></string>
    <!-- Number of hours between each background provisioning call -->
    <integer translatable="false" name="config_mobile_hotspot_provision_check_period">24</integer>

    <!-- Activity name to enable wifi tethering after provisioning app succeeds -->
    <string translatable="false" name="config_wifi_tether_enable">com.android.settings/.wifi.tether.TetherService</string>

    <!-- Array of ConnectivityManager.TYPE_xxxx values allowable for tethering.

         Common options are [1, 4] for TYPE_WIFI and TYPE_MOBILE_DUN or
         [1,7,0] for TYPE_WIFI, TYPE_BLUETOOTH, and TYPE_MOBILE.

         This list is also modified by code within the framework, including:

             - TYPE_ETHERNET (9) is prepended to this list, and

             - the return value of TelephonyManager.getTetherApnRequired()
               determines how the array is further modified:

                   * TRUE (DUN REQUIRED).
                     TYPE_MOBILE is removed (if present).
                     TYPE_MOBILE_HIPRI is removed (if present).
                     TYPE_MOBILE_DUN is appended (if not already present).

                   * FALSE (DUN NOT REQUIRED).
                     TYPE_MOBILE_DUN is removed (if present).
                     If both of TYPE_MOBILE{,_HIPRI} are not present:
                        TYPE_MOBILE is appended.
                        TYPE_MOBILE_HIPRI is appended.

         For other changes applied to this list, now and in the future, see
         com.android.server.connectivity.tethering.TetheringConfiguration.

         Note also: the order of this is important. The first upstream type
         for which a satisfying network exists is used.
    -->
    <integer-array translatable="false" name="config_tether_upstream_types">
        <item>1</item>
        <item>7</item>
        <item>0</item>
    </integer-array>

    <!-- When true, the tethering upstream network follows the current default
         Internet network (except when the current default network is mobile,
         in which case a DUN network will be used if required).

         When true, overrides the config_tether_upstream_types setting above.
    -->
    <bool translatable="false" name="config_tether_upstream_automatic">true</bool>

    <!-- If the DUN connection for this CDMA device supports more than just DUN -->
    <!-- traffic you should list them here. -->
    <!-- If this device is not CDMA this is ignored.  If this list is empty on -->
    <!-- a DUN-requiring CDMA device, the DUN APN will just support just DUN. -->
    <string-array translatable="false" name="config_cdma_dun_supported_types">
    </string-array>

    <!-- Boolean indicating whether the wifi chipset has dual frequency band support -->
    <bool translatable="false" name="config_wifi_dual_band_support">false</bool>

    <!-- Maximum number of concurrent WiFi interfaces in AP mode -->
    <integer translatable="false" name="config_wifi_max_ap_interfaces">1</integer>

    <!-- Boolean indicating whether the wifi chipset requires the softap band be -->
    <!-- converted from 5GHz to ANY due to hardware restrictions -->
    <bool translatable="false" name="config_wifi_convert_apband_5ghz_to_any">false</bool>

    <!-- Boolean indicating whether 802.11r Fast BSS Transition is enabled on this platform -->
    <bool translatable="false" name="config_wifi_fast_bss_transition_enabled">false</bool>

    <!-- Device type information conforming to Annex B format in WiFi Direct specification.
         The default represents a dual-mode smartphone -->
    <string translatable="false" name="config_wifi_p2p_device_type">10-0050F204-5</string>

    <!-- Boolean indicating whether the wifi chipset supports background scanning mechanism.
         This mechanism allows the host to remain in suspend state and the dongle to actively
         scan and wake the host when a configured SSID is detected by the dongle. This chipset
         capability can provide power savings when wifi needs to be always kept on. -->
    <bool translatable="false" name="config_wifi_background_scan_support">false</bool>

    <!-- Boolean indicating we re-try re-associating once upon disconnection and RSSI is high failure  -->
    <bool translatable="true" name="config_wifi_enable_disconnection_debounce">true</bool>

    <!-- Boolean indicating whether or not to revert to default country code when cellular
         radio is unable to find any MCC information to infer wifi country code from -->
    <bool translatable="false" name="config_wifi_revert_country_code_on_cellular_loss">false</bool>

    <!-- Integer size limit, in KB, for a single WifiLogger ringbuffer, in default logging mode -->
    <integer translatable="false" name="config_wifi_logger_ring_buffer_default_size_limit_kb">32</integer>

    <!-- Integer size limit, in KB, for a single WifiLogger ringbuffer, in verbose logging mode -->
    <integer translatable="false" name="config_wifi_logger_ring_buffer_verbose_size_limit_kb">1024</integer>

    <!-- Array indicating wifi fatal firmware alert error code list from driver -->
    <integer-array translatable="false" name="config_wifi_fatal_firmware_alert_error_code_list">
        <!-- Example:
        <item>0</item>
        <item>1</item>
        <item>2</item>
        -->
    </integer-array>

    <!-- Boolean indicating whether or not wifi should turn off when emergency call is made -->
    <bool translatable="false" name="config_wifi_turn_off_during_emergency_call">false</bool>

    <!-- Integer specifying the basic autojoin parameters -->
    <integer translatable="false" name="config_wifi_framework_5GHz_preference_boost_threshold">-65</integer>
    <integer translatable="false" name="config_wifi_framework_5GHz_preference_boost_factor">40</integer>
    <integer translatable="false" name="config_wifi_framework_5GHz_preference_penalty_threshold">-75</integer>
    <integer translatable="false" name="config_wifi_framework_RSSI_SCORE_OFFSET">85</integer>
    <integer translatable="false" name="config_wifi_framework_RSSI_SCORE_SLOPE">4</integer>
    <integer translatable="false" name="config_wifi_framework_SAME_BSSID_AWARD">24</integer>
    <integer translatable="false" name="config_wifi_framework_LAST_SELECTION_AWARD">480</integer>
    <integer translatable="false" name="config_wifi_framework_PASSPOINT_SECURITY_AWARD">40</integer>
    <integer translatable="false" name="config_wifi_framework_SECURITY_AWARD">80</integer>
    <!-- Integer specifying the base interval in seconds for the exponential backoff scan for autojoin -->
    <integer translatable="false" name="config_wifi_framework_exponential_backoff_scan_base_interval">20</integer>
    <!-- Integers specifying the max packet Tx/Rx rates for full scan -->
    <integer translatable="false" name="config_wifi_framework_max_tx_rate_for_full_scan">8</integer>
    <integer translatable="false" name="config_wifi_framework_max_rx_rate_for_full_scan">16</integer>
    <!-- Integers specifying the min packet Tx/Rx rates in packets per second for staying on the same network -->
    <integer translatable="false" name="config_wifi_framework_min_tx_rate_for_staying_on_network">16</integer>
    <integer translatable="false" name="config_wifi_framework_min_rx_rate_for_staying_on_network">16</integer>
    <!-- Integer parameters of the wifi to cellular handover feature
         wifi should not stick to bad networks -->
    <!-- Integer threshold for low network score, should be somewhat less than the entry threshhold -->
    <integer translatable="false" name="config_wifi_framework_wifi_score_bad_rssi_threshold_5GHz">-80</integer>
    <!-- Integer threshold, do not connect to APs with RSSI lower than the entry threshold -->
    <integer translatable="false" name="config_wifi_framework_wifi_score_entry_rssi_threshold_5GHz">-77</integer>
    <integer translatable="false" name="config_wifi_framework_wifi_score_low_rssi_threshold_5GHz">-70</integer>
    <integer translatable="false" name="config_wifi_framework_wifi_score_good_rssi_threshold_5GHz">-57</integer>
    <integer translatable="false" name="config_wifi_framework_wifi_score_bad_rssi_threshold_24GHz">-83</integer>
    <integer translatable="false" name="config_wifi_framework_wifi_score_entry_rssi_threshold_24GHz">-80</integer>
    <integer translatable="false" name="config_wifi_framework_wifi_score_low_rssi_threshold_24GHz">-73</integer>
    <integer translatable="false" name="config_wifi_framework_wifi_score_good_rssi_threshold_24GHz">-60</integer>

    <!-- Integer delay in milliseconds before shutting down soft AP when there
         are no connected devices. Framework will enforce a minimum limit on
         this value and this setting will be overridden if the provided value is
         smaller than the limit. -->
    <integer translatable="false" name="config_wifi_framework_soft_ap_timeout_delay">600000</integer>

    <string  translatable="false" name="config_wifi_random_mac_oui">DA-A1-19</string>
    <string  translatable="false" name="config_wifi_framework_sap_2G_channel_list">1,6,11</string>

    <bool translatable="false" name="config_wifi_framework_cellular_handover_enable_user_triggered_adjustment">true</bool>

    <!-- Integer packet threshold used to allow scan while associated -->
    <integer translatable="false" name="config_wifi_framework_associated_full_scan_tx_packet_threshold">5</integer>
    <integer translatable="false" name="config_wifi_framework_associated_full_scan_rx_packet_threshold">10</integer>
    <integer translatable="false" name="config_wifi_framework_associated_partial_scan_tx_packet_threshold">40</integer>
    <integer translatable="false" name="config_wifi_framework_associated_partial_scan_rx_packet_threshold">80</integer>
    <integer translatable="false" name="config_wifi_framework_network_switch_tx_packet_threshold">2</integer>
    <integer translatable="false" name="config_wifi_framework_network_switch_rx_packet_threshold">20</integer>

    <!-- Integer indicating wpa_supplicant scan interval in milliseconds -->
    <integer translatable="false" name="config_wifi_supplicant_scan_interval">15000</integer>

    <!-- Integer indicating amount of time failed networks areblacklisted for the purpose
         of network switching in milliseconds -->
    <integer translatable="false" name="config_wifi_network_switching_blacklist_time">172800000</integer>

    <!-- Integer indicating wpa_supplicant scan interval when p2p is connected in milliseconds -->
    <integer translatable="false" name="config_wifi_scan_interval_p2p_connected">60000</integer>

    <!-- Integer indicating disconnect mode short scan interval in milliseconds -->
    <integer translatable="false" name="config_wifi_disconnected_short_scan_interval">15000</integer>

    <!-- Integer indicating associated partial scan short interval in milliseconds -->
    <integer translatable="false" name="config_wifi_associated_short_scan_interval">20000</integer>

    <!-- Integer indicating associated full scan backoff, representing a fraction: xx/8 -->
    <integer translatable="false" name="config_wifi_framework_associated_full_scan_backoff">12</integer>

    <!-- Integer indicating associated full scan max interval in milliseconds -->
    <integer translatable="false" name="config_wifi_framework_associated_full_scan_max_interval">300000</integer>

    <!-- Integer indicating associated full scan max total dwell time in milliseconds -->
    <integer translatable="false" name="config_wifi_framework_associated_full_scan_max_total_dwell_time">500</integer>

    <!-- Integer indicating associated full scan max num active channels -->
    <integer translatable="false" name="config_wifi_framework_associated_partial_scan_max_num_active_channels">6</integer>

    <!-- Integer indicating RSSI boost given to current network -->
    <integer translatable="false" name="config_wifi_framework_current_network_boost">16</integer>

    <!-- Integer delay in milliseconds before set wlan interface up during watchdog recovery -->
    <integer translatable="false" name="config_wifi_framework_recovery_timeout_delay">2000</integer>

    <!-- Integer indicating how to handle beacons with uninitialized RSSI value of 0 -->
    <integer translatable="false" name="config_wifi_framework_scan_result_rssi_level_patchup_value">-85</integer>

    <!-- Boolean indicating associated network selection is allowed -->
    <bool translatable="false" name="config_wifi_framework_enable_associated_network_selection">true</bool>

    <!-- Boolean indicating whether single radio chain scan results are to be used for network selection -->
    <bool translatable="false" name="config_wifi_framework_use_single_radio_chain_scan_results_network_selection">true</bool>

    <!-- Boolean indicating that wifi only link configuratios that have exact same credentials (i.e PSK) -->
    <bool translatable="false" name="config_wifi_only_link_same_credential_configurations">true</bool>

    <!-- Boolean indicating whether framework needs to set the tx power limit for meeting SAR requirements -->
    <bool translatable="false" name="config_wifi_framework_enable_sar_tx_power_limit">false</bool>

    <!-- Boolean indicating whether framework should use detection of softAP mode to set the tx
         power limit for meeting SAR requirements -->
    <bool translatable="false" name="config_wifi_framework_enable_soft_ap_sar_tx_power_limit">false</bool>

    <!-- Boolean indicating whether framework needs to use body proximity to set the tx power limit
         for meeting SAR requirements -->
    <bool translatable="false" name="config_wifi_framework_enable_body_proximity_sar_tx_power_limit">false</bool>

    <!-- String for the sensor type for body/head proximity for SAR -->
    <string translatable="false" name="config_wifi_sar_sensor_type"></string>

    <!-- Integer indicating event id by sar sensor for free space -->
    <integer translatable="false" name="config_wifi_framework_sar_free_space_event_id">1</integer>

    <!-- Integer indicating event id by sar sensor for near hand -->
    <integer translatable="false" name="config_wifi_framework_sar_near_hand_event_id">2</integer>

    <!-- Integer indicating event id by sar sensor for near head -->
    <integer translatable="false" name="config_wifi_framework_sar_near_head_event_id">3</integer>

    <!-- Integer indicating event id by sar sensor for near body -->
    <integer translatable="false" name="config_wifi_framework_sar_near_body_event_id">4</integer>

    <!-- Wifi driver supports batched scan -->
    <bool translatable="false" name="config_wifi_batched_scan_supported">false</bool>

    <!-- Wifi driver supports Automatic channel selection (ACS) for softap -->
    <bool translatable="false" name="config_wifi_softap_acs_supported">false</bool>

    <!-- Channel list restriction to Automatic channel selection (ACS) for softap. If the device
         doesn't want to restrict channels this should be empty. Value is a comma separated channel
         string and/or channel range string like '1-6,11' -->
    <string translatable="false" name="config_wifi_softap_acs_supported_channel_list"></string>

    <!-- Wifi driver supports IEEE80211AC for softap -->
    <bool translatable="false" name="config_wifi_softap_ieee80211ac_supported">false</bool>

    <!-- Indicates that local-only hotspot should be brought up at 5GHz.  This option is
         for automotive builds only (the one that have PackageManager#FEATURE_AUTOMOTIVE) -->
    <bool translatable="false" name="config_wifi_local_only_hotspot_5ghz">false</bool>

    <!-- Indicates that connected MAC randomization is supported on this device -->
    <bool translatable="false" name="config_wifi_connected_mac_randomization_supported">false</bool>

    <!-- Indicates that p2p MAC randomization is supported on this device -->
    <bool translatable="false" name="config_wifi_p2p_mac_randomization_supported">false</bool>

    <!-- Indicates that wifi link probing is supported on this device -->
    <bool translatable="false" name="config_wifi_link_probing_supported">false</bool>

    <!-- Flag indicating whether we should enable the automatic brightness.
         Software implementation will be used if config_hardware_auto_brightness_available is not set -->
    <bool name="config_automatic_brightness_available">false</bool>

    <!-- Flag indicating whether we should enable the adaptive sleep.-->
    <bool name="config_adaptive_sleep_available">false</bool>

    <!-- Flag indicating whether we should enable smart battery. -->
    <bool name="config_smart_battery_available">false</bool>

    <!-- Fast brightness animation ramp rate in brightness units per second-->
    <integer translatable="false" name="config_brightness_ramp_rate_fast">180</integer>

    <!-- Slow brightness animation ramp rate in brightness units per second-->
    <integer translatable="false" name="config_brightness_ramp_rate_slow">60</integer>

    <!-- Don't name config resources like this.  It should look like config_annoyDianne -->
    <bool name="config_annoy_dianne">true</bool>

    <!-- XXXXXX END OF RESOURCES USING WRONG NAMING CONVENTION -->

    <!-- If this is true, notification effects will be played by the notification server.
         When false, car notification effects will be handled elsewhere. -->
    <bool name="config_enableServerNotificationEffectsForAutomotive">false</bool>

    <!-- If this is true, the screen will come on when you unplug usb/power/whatever. -->
    <bool name="config_unplugTurnsOnScreen">false</bool>

    <!-- If this is true, the message that USB is only being used for charging will be shown. -->
    <bool name="config_usbChargingMessage">true</bool>

    <!-- Set this true only if the device has separate attention and notification lights. -->
    <bool name="config_useAttentionLight">false</bool>

    <!-- If this is true, the screen will fade off. -->
    <bool name="config_animateScreenLights">false</bool>

    <!-- If this is true, key chords can be used to take a screenshot on the device. -->
    <bool name="config_enableScreenshotChord">true</bool>

    <!-- If this is true, allow wake from theater mode when plugged in or unplugged. -->
    <bool name="config_allowTheaterModeWakeFromUnplug">false</bool>
    <!-- If this is true, allow wake from theater mode from gesture. -->
    <bool name="config_allowTheaterModeWakeFromGesture">false</bool>
    <!-- If this is true, allow wake from theater mode from camera lens cover is switched. -->
    <bool name="config_allowTheaterModeWakeFromCameraLens">false</bool>
    <!-- If this is true, allow wake from theater mode from power key press. -->
    <bool name="config_allowTheaterModeWakeFromPowerKey">true</bool>
    <!-- If this is true, allow wake from theater mode from regular key press. Setting this value to
         true implies config_allowTheaterModeWakeFromPowerKey is also true-->
    <bool name="config_allowTheaterModeWakeFromKey">false</bool>
    <!-- If this is true, allow wake from theater mode from motion. -->
    <bool name="config_allowTheaterModeWakeFromMotion">false</bool>
    <!-- If this is true, allow wake from theater mode from motion. -->
    <bool name="config_allowTheaterModeWakeFromMotionWhenNotDreaming">false</bool>
    <!-- If this is true, allow wake from theater mode from lid switch. -->
    <bool name="config_allowTheaterModeWakeFromLidSwitch">false</bool>
    <!-- If this is true, allow wake from theater mode when docked. -->
    <bool name="config_allowTheaterModeWakeFromDock">false</bool>
    <!-- If this is true, allow wake from theater mode from window layout flag. -->
    <bool name="config_allowTheaterModeWakeFromWindowLayout">false</bool>
    <!-- If this is true, go to sleep when theater mode is enabled from button press -->
    <bool name="config_goToSleepOnButtonPressTheaterMode">true</bool>
    <!-- If this is true, long press on power button will be available from the non-interactive state -->
    <bool name="config_supportLongPressPowerWhenNonInteractive">false</bool>

    <!-- Auto-rotation behavior -->

    <!-- If true, enables auto-rotation features using the accelerometer.
         Otherwise, auto-rotation is disabled.  Applications may still request
         to use specific orientations but the sensor is ignored and sensor-based
         orientations are not available.  Furthermore, all auto-rotation related
         settings are omitted from the system UI.  In certain situations we may
         still use the accelerometer to determine the orientation, such as when
         docked if the dock is configured to enable the accelerometer. -->
    <bool name="config_supportAutoRotation">true</bool>

    <!-- If true, the screen can be rotated via the accelerometer in all 4
         rotations as the default behavior. -->
    <bool name="config_allowAllRotations">false</bool>

    <!-- If true, the direction rotation is applied to get to an application's requested
         orientation is reversed.  Normally, the model is that landscape is
         clockwise from portrait; thus on a portrait device an app requesting
         landscape will cause a clockwise rotation, and on a landscape device an
         app requesting portrait will cause a counter-clockwise rotation.  Setting
         true here reverses that logic. -->
    <bool name="config_reverseDefaultRotation">false</bool>

    <!-- Sets the minimum and maximum tilt tolerance for each possible rotation.
         This array consists of 4 pairs of values which specify the minimum and maximum
         tilt angle at which the device will transition into each rotation.

         The tilt angle represents the direction in which the plane of the screen is facing;
         it is also known as the angle of elevation.

           -90 degree tilt means that the screen is facing straight down
                           (the device is being held overhead upside-down)
             0 degree tilt means that the screen is facing outwards
                           (the device is being held vertically)
            90 degree tilt means that the screen is facing straight up
                           (the device is resting on a flat table)

        The default tolerances are set conservatively such that the device is more
        likely to remain in its natural orientation than rotate into a counterclockwise,
        clockwise, or reversed posture (with an especially strong bias against the latter)
        to prevent accidental rotation while carrying the device in hand.

        These thresholds may need to be tuned when the device is intended to be
        mounted into a dock with a particularly shallow profile wherein rotation
        would ordinarily have been suppressed.

        It is helpful to consider the desired behavior both when the device is being
        held at a positive tilt (typical case) vs. a negative tilt (reading overhead in
        bed) since they are quite different.  In the overhead case, we typically want
        the device to more strongly prefer to retain its current configuration (in absence
        of a clear indication that a rotation is desired) since the user's head and neck may
        be held at an unusual angle.
    -->
    <integer-array name="config_autoRotationTiltTolerance">
        <!-- rotation:   0 (natural)    --> <item>-25</item> <item>70</item>
        <!-- rotation:  90 (rotate CCW) --> <item>-25</item> <item>65</item>
        <!-- rotation: 180 (reverse)    --> <item>-25</item> <item>60</item>
        <!-- rotation: 270 (rotate CW)  --> <item>-25</item> <item>65</item>
    </integer-array>

    <!-- Lid switch behavior -->

    <!-- The number of degrees to rotate the display when the keyboard is open.
         A value of -1 means no change in orientation by default. -->
    <integer name="config_lidOpenRotation">-1</integer>

    <!-- Indicate whether the lid state impacts the accessibility of
         the physical keyboard.  0 means it doesn't, 1 means it is accessible
         when the lid is open, 2 means it is accessible when the lid is
         closed.  The default is 0. -->
    <integer name="config_lidKeyboardAccessibility">0</integer>

    <!-- Indicate whether the lid state impacts the accessibility of
         the navigation buttons.  0 means it doesn't, 1 means it is accessible
         when the lid is open, 2 means it is accessible when the lid is
         closed.  The default is 0. -->
    <integer name="config_lidNavigationAccessibility">0</integer>

    <!-- Indicate whether closing the lid causes the lockscreen to appear.
         The default is false. -->
    <bool name="config_lidControlsScreenLock">false</bool>

    <!-- Indicate whether closing the lid causes the device to go to sleep and opening
         it causes the device to wake up.
         The default is false. -->
    <bool name="config_lidControlsSleep">false</bool>

    <!-- Indicate whether closing the lid causes the device to enter the folded state which means
         to get a smaller screen and opening the lid causes the device to enter the unfolded state
         which means to get a larger screen. -->
    <bool name="config_lidControlsDisplayFold">false</bool>

    <!-- Indicate the display area rect for foldable devices in folded state. -->
    <string name="config_foldedArea"></string>

    <!-- Desk dock behavior -->

    <!-- The number of degrees to rotate the display when the device is in a desk dock.
         A value of -1 means no change in orientation by default. -->
    <integer name="config_deskDockRotation">-1</integer>

    <!-- Control whether being in the desk dock (and powered) always
         keeps the screen on.  By default it stays on when plugged in to
         AC.  0 will not keep it on; or together 1 to stay on when plugged
         in to AC and 2 to stay on when plugged in to USB.  (So 3 for both.) -->
    <integer name="config_deskDockKeepsScreenOn">1</integer>

    <!-- Control whether being in the desk dock should enable accelerometer
         based screen orientation.  This defaults to true because it is
         common for desk docks to be sold in a variety of form factors
         with different orientations.  Since we cannot always tell these docks
         apart and the docks cannot report their true orientation on their own,
         we rely on gravity to determine the effective orientation. -->
    <bool name="config_deskDockEnablesAccelerometer">true</bool>

    <!-- Car dock behavior -->

    <!-- The number of degrees to rotate the display when the device is in a car dock.
         A value of -1 means no change in orientation by default. -->
    <integer name="config_carDockRotation">-1</integer>

    <!-- Control whether being in the car dock (and powered) always
         keeps the screen on.  By default it stays on when plugged in to
         AC.  0 will not keep it on; or together 1 to stay on when plugged
         in to AC and 2 to stay on when plugged in to USB.  (So 3 for both.) -->
    <integer name="config_carDockKeepsScreenOn">1</integer>

    <!-- Control whether being in the car dock should enable accelerometer based
         screen orientation.  This defaults to true because putting a device in
         a car dock make the accelerometer more a physical input (like a lid). -->

    <bool name="config_carDockEnablesAccelerometer">true</bool>

    <!--  Control whether to launch Car dock home app when user presses home button or when
          car dock intent is fired.
          In mobile device, usually separate home app is expected in car mode, and this should be
          enabled. But in environments like real car, default home app may be enough, and in that
          case, this can be disabled (set to false). -->
    <bool name="config_enableCarDockHomeLaunch">true</bool>

    <!-- Control whether to force the display of System UI Bars at all times regardless of
         System Ui Flags. This can be useful in the Automotive case if there's a requirement for
         a UI element to be on screen at all times. -->
    <bool name="config_forceShowSystemBars">false</bool>

    <!-- HDMI behavior -->

    <!-- The number of degrees to rotate the display when the device has HDMI connected
         but is not in a dock.  A value of -1 means no change in orientation by default.
         Use -1 except on older devices whose Hardware Composer HAL does not
         provide full support for multiple displays.  -->
    <integer name="config_undockedHdmiRotation">-1</integer>

    <!-- Control the default UI mode type to use when there is no other type override
         happening.  One of the following values (See Configuration.java):
             1  UI_MODE_TYPE_NORMAL
             4  UI_MODE_TYPE_TELEVISION
             5  UI_MODE_TYPE_APPLIANCE
             6  UI_MODE_TYPE_WATCH
             7  UI_MODE_TYPE_VR_HEADSET
         Any other values will have surprising consequences. -->
    <integer name="config_defaultUiModeType">1</integer>

    <!--  Control whether to lock UI mode to what is selected from config_defaultUiModeType.
          Once UI mode is locked, applications cannot change it anymore. -->
    <bool name="config_lockUiMode">false</bool>

    <!--  Control whether to lock day/night mode change from normal application. When it is
          true, day / night mode change is only allowed to apps with MODIFY_DAY_NIGHT_MODE
          permission. -->
    <bool name="config_lockDayNightMode">true</bool>

    <!-- Control the default night mode to use when there is no other mode override set.
         One of the following values (see UiModeManager.java):
             0 - MODE_NIGHT_AUTO
             1 - MODE_NIGHT_NO
             2 - MODE_NIGHT_YES
    -->
    <integer name="config_defaultNightMode">1</integer>

    <!-- Boolean indicating whether the HWC setColorTransform function can be performed efficiently
         in hardware. -->
    <bool name="config_setColorTransformAccelerated">false</bool>

    <!-- Boolean indicating whether the HWC setColorTransform function can be performed efficiently
         in hardware for individual layers. -->
    <bool name="config_setColorTransformAcceleratedPerLayer">false</bool>

    <!-- Control whether Night display is available. This should only be enabled on devices
         that have a HWC implementation that can apply the matrix passed to setColorTransform
         without impacting power, performance, and app compatibility (e.g. protected content). -->
    <bool name="config_nightDisplayAvailable">@bool/config_setColorTransformAccelerated</bool>

    <!-- Default mode to control how Night display is automatically activated.
         One of the following values (see ColorDisplayManager.java):
             0 - AUTO_MODE_DISABLED
             1 - AUTO_MODE_CUSTOM_TIME
             2 - AUTO_MODE_TWILIGHT
    -->
    <integer name="config_defaultNightDisplayAutoMode">0</integer>

    <!-- Default time when Night display is automatically activated.
         Represented as milliseconds from midnight (e.g. 79200000 == 10pm). -->
    <integer name="config_defaultNightDisplayCustomStartTime">79200000</integer>

    <!-- Default time when Night display is automatically deactivated.
         Represented as milliseconds from midnight (e.g. 21600000 == 6am). -->
    <integer name="config_defaultNightDisplayCustomEndTime">21600000</integer>

    <!-- Minimum color temperature, in Kelvin, supported by Night display. -->
    <integer name="config_nightDisplayColorTemperatureMin">1600</integer>

    <!-- Default color temperature, in Kelvin, to tint the screen when Night display is
         activated. -->
    <integer name="config_nightDisplayColorTemperatureDefault">2650</integer>

    <!-- Maximum color temperature, in Kelvin, supported by Night display. -->
    <integer name="config_nightDisplayColorTemperatureMax">4082</integer>

    <string-array name="config_nightDisplayColorTemperatureCoefficientsNative">
        <!-- R a-coefficient --> <item>0.0</item>
        <!-- R b-coefficient --> <item>0.0</item>
        <!-- R y-intercept --> <item>1.0</item>
        <!-- G a-coefficient --> <item>-0.00000000962353339</item>
        <!-- G b-coefficient --> <item>0.000153045476</item>
        <!-- G y-intercept --> <item>0.390782778</item>
        <!-- B a-coefficient --> <item>-0.0000000189359041</item>
        <!-- B b-coefficient --> <item>0.000302412211</item>
        <!-- B y-intercept --> <item>-0.198650895</item>
    </string-array>

    <string-array name="config_nightDisplayColorTemperatureCoefficients">
        <!-- R a-coefficient --> <item>0.0</item>
        <!-- R b-coefficient --> <item>0.0</item>
        <!-- R y-intercept --> <item>1.0</item>
        <!-- G a-coefficient --> <item>-0.00000000962353339</item>
        <!-- G b-coefficient --> <item>0.000153045476</item>
        <!-- G y-intercept --> <item>0.390782778</item>
        <!-- B a-coefficient --> <item>-0.0000000189359041</item>
        <!-- B b-coefficient --> <item>0.000302412211</item>
        <!-- B y-intercept --> <item>-0.198650895</item>
    </string-array>

    <!-- Boolean indicating whether display white balance is supported. -->
    <bool name="config_displayWhiteBalanceAvailable">false</bool>

    <!-- Boolean indicating whether display white balance should be enabled by default. -->
    <bool name="config_displayWhiteBalanceEnabledDefault">false</bool>

    <!-- Minimum color temperature, in Kelvin, supported by display white balance. -->
    <integer name="config_displayWhiteBalanceColorTemperatureMin">4000</integer>

    <!-- Maximum color temperature, in Kelvin, supported by display white balance. -->
    <integer name="config_displayWhiteBalanceColorTemperatureMax">8000</integer>

    <!-- Default color temperature, in Kelvin, used by display white balance. -->
    <integer name="config_displayWhiteBalanceColorTemperatureDefault">6500</integer>

    <!-- The display primaries, in CIE1931 XYZ color space, for display
         white balance to use in its calculations. The array must include a total of 12 float
         values: 3 values per color (X, Y, Z) and 4 colors (R, G, B, W) -->
    <string-array name="config_displayWhiteBalanceDisplayPrimaries">
        <!-- Red X -->   <item>0.412315</item>
        <!-- Red Y -->   <item>0.212600</item>
        <!-- Red Z -->   <item>0.019327</item>
        <!-- Green X --> <item>0.357600</item>
        <!-- Green Y --> <item>0.715200</item>
        <!-- Green Z --> <item>0.119200</item>
        <!-- Blue X -->  <item>0.180500</item>
        <!-- Blue Y -->  <item>0.072200</item>
        <!-- Blue Z -->  <item>0.950633</item>
        <!-- White X --> <item>0.950456</item>
        <!-- White Y --> <item>1.000000</item>
        <!-- White Z --> <item>1.089058</item>
    </string-array>

    <!-- The nominal white coordinates, in CIE1931 XYZ color space, for Display White Balance to
         use in its calculations. AWB will adapt this white point to the target ambient white
         point. The array must include a total of 3 float values (X, Y, Z) -->
    <string-array name="config_displayWhiteBalanceDisplayNominalWhite">
        <!-- Nominal White X --> <item>0.950456</item>
        <!-- Nominal White Y --> <item>1.000000</item>
        <!-- Nominal White Z --> <item>1.089058</item>
    </string-array>


    <!-- Indicate available ColorDisplayManager.COLOR_MODE_xxx. -->
    <integer-array name="config_availableColorModes">
        <!-- Example:
        <item>0</item>
        <item>1</item>
        <item>2</item>
        -->
    </integer-array>

    <!-- Color mode to use when accessibility transforms are enabled. This color mode must be
         supported by the device, but not necessarily appear in config_availableColorModes. The
         regularly selected color mode will be used if this value is negative. -->
    <integer name="config_accessibilityColorMode">-1</integer>

    <!-- The following two arrays specify which color space to use for display composition when a
         certain color mode is active.
         Composition color spaces are defined in android.view.Display.COLOR_MODE_xxx, and color
         modes are defined in ColorDisplayManager.COLOR_MODE_xxx and
         ColorDisplayManager.VENDOR_COLOR_MODE_xxx.
         The color space COLOR_MODE_DEFAULT (0) lets the system select the most appropriate
         composition color space for currently displayed content. Other values (e.g.,
         COLOR_MODE_SRGB) override system selection; these other color spaces must be supported by
         the device for for display composition.
         If a color mode does not have a corresponding color space specified in this array, the
         currently set composition color space will not be modified.-->
    <integer-array name="config_displayCompositionColorModes">
    </integer-array>
    <integer-array name="config_displayCompositionColorSpaces">
    </integer-array>

    <!-- Indicate whether to allow the device to suspend when the screen is off
         due to the proximity sensor.  This resource should only be set to true
         if the sensor HAL correctly handles the proximity sensor as a wake-up source.
         Otherwise, the device may fail to wake out of suspend reliably.
         The default is false. -->
    <bool name="config_suspendWhenScreenOffDueToProximity">false</bool>

    <!-- Control the behavior when the user long presses the power button.
            0 - Nothing
            1 - Global actions menu
            2 - Power off (with confirmation)
            3 - Power off (without confirmation)
            4 - Go to voice assist
            5 - Go to assistant (Settings.Secure.ASSISTANT)
    -->
    <integer name="config_longPressOnPowerBehavior">1</integer>

    <!-- Control the behavior when the user long presses the power button for a long time.
            0 - Nothing
            1 - Global actions menu
    -->
    <integer name="config_veryLongPressOnPowerBehavior">0</integer>

    <!-- Control the behavior when the user long presses the back button.  Non-zero values are only
         valid for watches as part of CDD/CTS.
            0 - Nothing
            1 - Go to voice assist
    -->
    <integer name="config_longPressOnBackBehavior">0</integer>

    <!-- Allows activities to be launched on a long press on power during device setup. -->
    <bool name="config_allowStartActivityForLongPressOnPowerInSetup">false</bool>

    <!-- Control the behavior when the user short presses the power button.
            0 - Nothing
            1 - Go to sleep (doze)
            2 - Really go to sleep (don't doze)
            3 - Really go to sleep and go home (don't doze)
            4 - Go to home
            5 - Dismiss IME if shown. Otherwise go to home
    -->
    <integer name="config_shortPressOnPowerBehavior">1</integer>

    <!-- Control the behavior when the user double presses the power button.
            0 - Nothing
            1 - Toggle theater mode setting
            2 - Brightness boost
    -->
    <integer name="config_doublePressOnPowerBehavior">0</integer>

    <!-- Control the behavior when the user triple presses the power button.
            0 - Nothing
            1 - Toggle theater mode setting
            2 - Brightness boost
    -->
    <integer name="config_triplePressOnPowerBehavior">0</integer>

    <!-- Control the behavior when the user presses the sleep button.
            0 - Go to sleep (doze)
            1 - Go to sleep (doze) and go home
    -->
    <integer name="config_shortPressOnSleepBehavior">0</integer>

    <!-- Time to wait while a button is pressed before triggering a very long press. -->
    <integer name="config_veryLongPressTimeout">3500</integer>

    <!-- Package name for default keyguard appwidget [DO NOT TRANSLATE] -->
    <string name="widget_default_package_name" translatable="false"></string>

    <!-- Class name for default keyguard appwidget [DO NOT TRANSLATE] -->
    <string name="widget_default_class_name" translatable="false"></string>

    <!-- Indicate whether the SD card is accessible without removing the battery. -->
    <bool name="config_batterySdCardAccessibility">false</bool>

    <!-- List of file paths for USB host busses to exclude from USB host support.
         For example, if the first USB bus on the device is used to communicate
         with the modem or some other restricted hardware, add "/dev/bus/usb/001/"
         to this list.  If this is empty, no parts of the host USB bus will be excluded.
    -->
    <string-array name="config_usbHostBlacklist" translatable="false">
    </string-array>

    <!-- List of paths to serial ports that are available to the serial manager.
         for example, /dev/ttyUSB0
    -->
    <string-array translatable="false" name="config_serialPorts">
    </string-array>

    <!-- Vibrator pattern for feedback about a long screen/key press -->
    <integer-array name="config_longPressVibePattern">
        <item>0</item>
        <item>1</item>
        <item>20</item>
        <item>21</item>
    </integer-array>

    <!-- Vibrator pattern for feedback about touching a virtual key -->
    <integer-array name="config_virtualKeyVibePattern">
        <item>0</item>
        <item>10</item>
        <item>20</item>
        <item>30</item>
    </integer-array>

    <!-- Vibrator pattern for a very short but reliable vibration for soft keyboard tap -->
    <integer-array name="config_keyboardTapVibePattern">
        <item>40</item>
    </integer-array>

    <!-- Vibrator pattern for feedback when selecting an hour/minute tick of a Clock -->
    <integer-array name="config_clockTickVibePattern">
        <item>125</item>
        <item>30</item>
    </integer-array>

    <!-- Vibrator pattern for feedback when selecting a day/month/year date of a Calendar -->
    <integer-array name="config_calendarDateVibePattern">
        <item>125</item>
        <item>30</item>
    </integer-array>

    <!-- Vibrator pattern for feedback about booting with safe mode enabled -->
    <integer-array name="config_safeModeEnabledVibePattern">
        <item>0</item>
        <item>1</item>
        <item>20</item>
        <item>21</item>
        <item>500</item>
        <item>600</item>
    </integer-array>

    <!-- Vibrator pattern for feedback about hitting a scroll barrier -->
    <integer-array name="config_scrollBarrierVibePattern">
        <item>0</item>
        <item>15</item>
        <item>10</item>
        <item>10</item>
    </integer-array>

    <!-- The URI to associate with each ringtone effect constant, intended to be used with the
         android.os.VibrationEffect#get(Uri, Context) API.
         The position of the string in the string-array determines which ringtone effect is chosen.
         For example, if the URI passed into get match the third string in the string-array, then
         RINGTONE_3 will be the returned effect -->
    <string-array translatable="false" name="config_ringtoneEffectUris">
    </string-array>

    <!-- The default intensity level for haptic feedback. See
         Settings.System.HAPTIC_FEEDBACK_INTENSITY more details on the constant values and
         meanings. -->
    <integer name="config_defaultHapticFeedbackIntensity">2</integer>
    <!-- The default intensity level for notification vibrations. See
         Settings.System.NOTIFICATION_VIBRATION_INTENSITY more details on the constant values and
         meanings. -->
    <integer name="config_defaultNotificationVibrationIntensity">2</integer>
    <!-- The default intensity level for ring vibrations. See
         Settings.System.RING_VIBRATION_INTENSITY more details on the constant values and
         meanings. -->
    <integer name="config_defaultRingVibrationIntensity">2</integer>

    <!-- Whether to use the strict phone number matcher by default. -->
    <bool name="config_use_strict_phone_number_comparation">false</bool>

    <!-- Whether to use the strict phone number matcher in Russia. -->
    <bool name="config_use_strict_phone_number_comparation_for_russia">true</bool>

    <!-- Whether to use the strict phone number matcher in Kazakhstan. -->
    <bool name="config_use_strict_phone_number_comparation_for_kazakhstan">true</bool>

    <!-- Display low battery warning when battery level dips to this value.
         Also, the battery stats are flushed to disk when we hit this level.  -->
    <integer name="config_criticalBatteryWarningLevel">5</integer>

    <!-- Shutdown if the battery temperature exceeds (this value * 0.1) Celsius. -->
    <integer name="config_shutdownBatteryTemperature">680</integer>

    <!-- Display low battery warning when battery level dips to this value -->
    <integer name="config_lowBatteryWarningLevel">15</integer>

    <!-- The default suggested battery % at which we enable battery saver automatically.  -->
    <integer name="config_lowBatteryAutoTriggerDefaultLevel">15</integer>

    <!-- The app which will handle routine based automatic battery saver, if empty the UI for
         routine based battery saver will be hidden -->
    <string name="config_batterySaverScheduleProvider"></string>

    <!-- Close low battery warning when battery level reaches the lowBatteryWarningLevel
         plus this -->
    <integer name="config_lowBatteryCloseWarningBump">5</integer>

    <!-- Default color for notification LED. -->
    <color name="config_defaultNotificationColor">#ffffffff</color>

    <!-- Default LED on time for notification LED in milliseconds. -->
    <integer name="config_defaultNotificationLedOn">3000</integer>

    <!-- Default LED off time for notification LED in milliseconds. -->
    <integer name="config_defaultNotificationLedOff">5000</integer>

    <!-- Default value for led color when battery is low on charge -->
    <integer name="config_notificationsBatteryLowARGB">0xFFFF0000</integer>

    <!-- Default value for led color when battery is medium charged -->
    <integer name="config_notificationsBatteryMediumARGB">0xFFFFFF00</integer>

    <!-- Default value for led color when battery is fully charged -->
    <integer name="config_notificationsBatteryFullARGB">0xFF00FF00</integer>

    <!-- Default value for LED on time when the battery is low on charge in miliseconds -->
    <integer name="config_notificationsBatteryLedOn">125</integer>

    <!-- Is the notification LED intrusive? Used to decide if there should be a disable option -->
    <bool name="config_intrusiveNotificationLed">false</bool>

    <!-- De we do icon badges? Used to decide if there should be a disable option-->
    <bool name="config_notificationBadging">true</bool>

    <!-- Default value for LED off time when the battery is low on charge in miliseconds -->
    <integer name="config_notificationsBatteryLedOff">2875</integer>

    <!-- Number of notifications to keep in the notification service historical archive -->
    <integer name="config_notificationServiceArchiveSize">100</integer>

    <!-- Allow the menu hard key to be disabled in LockScreen on some devices -->
    <bool name="config_disableMenuKeyInLockScreen">false</bool>

    <!-- Don't show lock screen before unlock screen (PIN/pattern/password) -->
    <bool name="config_enableLockBeforeUnlockScreen">false</bool>

    <!-- Disable lockscreen rotation by default -->
    <bool name="config_enableLockScreenRotation">false</bool>

    <!-- Is the device capable of hot swapping an UICC Card -->
    <bool name="config_hotswapCapable">false</bool>

    <!-- Component name of the ICC hotswap prompt for restart dialog -->
    <string name="config_iccHotswapPromptForRestartDialogComponent" translatable="false">@null</string>

    <!-- Enable puk unlockscreen by default.
         If unlock screen is disabled, the puk should be unlocked through Emergency Dialer -->
    <bool name="config_enable_puk_unlock_screen">true</bool>

    <!-- Enable emergency call when sim is locked or puk locked. Some countries/carriers do not
         allow emergency calls to be placed without the IMSI, which is locked in the SIM.
         If so, this should be set to 'false' in an overlay. -->
    <bool name="config_enable_emergency_call_while_sim_locked">true</bool>

    <!-- Is the lock-screen disabled for new users by default -->
    <bool name="config_disableLockscreenByDefault">false</bool>

    <!-- If true, enables verification of the lockscreen credential in the factory reset protection
        flow. This should be true if gatekeeper / weaver credentials can still be checked after a
        factory reset. -->
    <bool name="config_enableCredentialFactoryResetProtection">true</bool>

    <!-- Control the behavior when the user long presses the home button.
            0 - Nothing
            1 - Launch all apps intent
            2 - Launch assist intent
         This needs to match the constants in
         policy/src/com/android/internal/policy/impl/PhoneWindowManager.java
    -->
    <integer name="config_longPressOnHomeBehavior">0</integer>

    <!-- Control the behavior when the user double-taps the home button.
            0 - Nothing
            1 - Recent apps view in SystemUI
         This needs to match the constants in
         policy/src/com/android/internal/policy/impl/PhoneWindowManager.java
    -->
    <integer name="config_doubleTapOnHomeBehavior">0</integer>

    <!-- Minimum screen brightness setting allowed by the power manager.
         The user is forbidden from setting the brightness below this level. -->
    <integer name="config_screenBrightnessSettingMinimum">10</integer>

    <!-- Maximum screen brightness allowed by the power manager.
         The user is forbidden from setting the brightness above this level. -->
    <integer name="config_screenBrightnessSettingMaximum">255</integer>

    <!-- Default screen brightness setting.
         Must be in the range specified by minimum and maximum. -->
    <integer name="config_screenBrightnessSettingDefault">102</integer>

    <!-- Default screen brightness for VR setting. -->
    <integer name="config_screenBrightnessForVrSettingDefault">86</integer>

    <!-- Minimum screen brightness setting allowed for VR. Device panels start increasing pulse
         width as brightness decreases below this theshold. -->
    <integer name="config_screenBrightnessForVrSettingMinimum">79</integer>

    <!-- Maximum screen brightness setting allowed for VR. -->
    <integer name="config_screenBrightnessForVrSettingMaximum">255</integer>

    <!-- Screen brightness used to dim the screen while dozing in a very low power state.
         May be less than the minimum allowed brightness setting
         that can be set by the user. -->
    <integer name="config_screenBrightnessDoze">1</integer>

    <!-- Delay that allows some content to arrive at the display before switching
         from DOZE to ON. -->
    <integer name="config_wakeUpDelayDoze">0</integer>

    <!-- Whether or not to skip the initial brightness ramps when the display transitions to
         STATE_ON. Setting this to true will skip the brightness ramp to the last stored active
         brightness value and will repeat for the following ramp if autobrightness is enabled. -->
    <bool name="config_skipScreenOnBrightnessRamp">false</bool>

    <!-- Allow automatic adjusting of the screen brightness while dozing in low power state. -->
    <bool name="config_allowAutoBrightnessWhileDozing">true</bool>

    <!-- Stability requirements in milliseconds for accepting a new brightness level.  This is used
         for debouncing the light sensor.  Different constants are used to debounce the light sensor
         when adapting to brighter or darker environments.  This parameter controls how quickly
         brightness changes occur in response to an observed change in light level that exceeds the
         hysteresis threshold. -->
    <integer name="config_autoBrightnessBrighteningLightDebounce">4000</integer>
    <integer name="config_autoBrightnessDarkeningLightDebounce">8000</integer>

    <!-- Initial light sensor event rate in milliseconds for automatic brightness control. This is
         used for obtaining the first light sample when the device stops dozing.

         Set this to -1 to disable this feature. -->
    <integer name="config_autoBrightnessInitialLightSensorRate">-1</integer>

    <!-- Light sensor event rate in milliseconds for automatic brightness control. -->
    <integer name="config_autoBrightnessLightSensorRate">250</integer>

    <!-- The maximum range of gamma adjustment possible using the screen
         auto-brightness adjustment setting. -->
    <fraction name="config_autoBrightnessAdjustmentMaxGamma">300%</fraction>

    <!-- If we allow automatic adjustment of screen brightness while dozing, how many times we want
         to reduce it to preserve the battery. Value of 100% means no scaling. -->
    <fraction name="config_screenAutoBrightnessDozeScaleFactor">100%</fraction>

    <!-- When the screen is turned on, the previous estimate of the ambient light level at the time
         the screen was turned off is restored and is used to determine the initial screen
         brightness.

         If this flag is true, then the ambient light level estimate will be promptly recomputed
         after the warm-up interface and the screen brightness will be adjusted immediately.

         If this flag is false, then the ambient light level estimate will be adjusted more
         gradually in the same manner that normally happens when the screen is on according to the
         brightening or dimming debounce thresholds.  As a result, it may take somewhat longer to
         adapt to the environment.  This mode may be better suited for watches. -->
    <bool name="config_autoBrightnessResetAmbientLuxAfterWarmUp">true</bool>

    <!-- Screen brightness used to dim the screen when the user activity
         timeout expires.  May be less than the minimum allowed brightness setting
         that can be set by the user. -->
    <integer name="config_screenBrightnessDim">10</integer>

    <!-- Minimum allowable screen brightness to use in a very dark room.
         This value sets the floor for the darkest possible auto-brightness
         adjustment.  It is expected to be somewhat less than the first entry in
         config_autoBrightnessLcdBacklightValues so as to allow the user to have
         some range of adjustment to dim the screen further than usual in very
         dark rooms. The contents of the screen must still be clearly visible
         in darkness (although they may not be visible in a bright room). -->
    <integer name="config_screenBrightnessDark">1</integer>

    <!-- Array of lux values to define the minimum brightness curve, which guarantees that any
         brightness curve that dips below it is rejected by the system.
         This prevents auto-brightness from setting the screen so dark as to prevent the user from
         resetting or disabling it.

         The values must be non-negative and strictly increasing, and correspond to the values in
         the config_minimumBrightnessCurveNits array. -->
    <array name="config_minimumBrightnessCurveLux">
        <item>0.0</item>
        <item>2000.0</item>
        <item>4000.0</item>
    </array>

    <!-- Array of nits values to define the minimum brightness curve, which guarantees that any
         brightness curve that dips below it is rejected by the system.
         This should map lux to the absolute minimum nits that are still readable in that ambient
         brightness.

         The values must be non-negative and non-decreasing, and correspond to the values in the
         config_minimumBrightnessCurveLux array. -->
    <array name="config_minimumBrightnessCurveNits">
        <item>0.0</item>
        <item>50.0</item>
        <item>90.0</item>
    </array>

    <!-- Array of light sensor lux values to define our levels for auto backlight brightness support.
         The N entries of this array define N + 1 control points as follows:
         (1-based arrays)

         Point 1:            (0, value[1]):             lux <= 0
         Point 2:     (level[1], value[2]):  0        < lux <= level[1]
         Point 3:     (level[2], value[3]):  level[2] < lux <= level[3]
         ...
         Point N+1: (level[N], value[N+1]):  level[N] < lux

         The control points must be strictly increasing.  Each control point
         corresponds to an entry in the brightness backlight values arrays.
         For example, if lux == level[1] (first element of the levels array)
         then the brightness will be determined by value[2] (second element
         of the brightness values array).

         Spline interpolation is used to determine the auto-brightness
         backlight values for lux levels between these control points.

         Must be overridden in platform specific overlays -->
    <integer-array name="config_autoBrightnessLevels">
    </integer-array>

    <!-- Timeout (in milliseconds) after which we remove the effects any user interactions might've
         had on the brightness mapping. This timeout doesn't start until we transition to a
         non-interactive display policy so that we don't reset while users are using their devices,
         but also so that we don't erroneously keep the short-term model if the device is dozing
         but the display is fully on. -->
    <integer name="config_autoBrightnessShortTermModelTimeout">300000</integer>

    <!-- Array of output values for LCD backlight corresponding to the lux values
         in the config_autoBrightnessLevels array.  This array should have size one greater
         than the size of the config_autoBrightnessLevels array.
         The brightness values must be between 0 and 255 and be non-decreasing.
         This must be overridden in platform specific overlays -->
    <integer-array name="config_autoBrightnessLcdBacklightValues">
    </integer-array>

    <!-- Array of desired screen brightness in nits corresponding to the lux values
         in the config_autoBrightnessLevels array. As with config_screenBrightnessMinimumNits and
         config_screenBrightnessMaximumNits, the display brightness is defined as the measured
         brightness of an all-white image.

         If this is defined then:
            - config_autoBrightnessLcdBacklightValues should not be defined
            - config_screenBrightnessNits must be defined
            - config_screenBrightnessBacklight must be defined

         This array should have size one greater than the size of the config_autoBrightnessLevels
         array. The brightness values must be non-negative and non-decreasing. This must be
         overridden in platform specific overlays -->
    <array name="config_autoBrightnessDisplayValuesNits">
    </array>

    <!-- Array of output values for button backlight corresponding to the luX values
         in the config_autoBrightnessLevels array.  This array should have size one greater
         than the size of the config_autoBrightnessLevels array.
         The brightness values must be between 0 and 255 and be non-decreasing.
         This must be overridden in platform specific overlays -->
    <integer-array name="config_autoBrightnessButtonBacklightValues">
    </integer-array>

    <!-- Array of output values for keyboard backlight corresponding to the lux values
         in the config_autoBrightnessLevels array.  This array should have size one greater
         than the size of the config_autoBrightnessLevels array.
         The brightness values must be between 0 and 255 and be non-decreasing.
         This must be overridden in platform specific overlays -->
    <integer-array name="config_autoBrightnessKeyboardBacklightValues">
    </integer-array>

    <!-- An array describing the screen's backlight values corresponding to the brightness
         values in the config_screenBrightnessNits array.

         This array should be equal in size to config_screenBrightnessBacklight. -->
    <integer-array name="config_screenBrightnessBacklight">
    </integer-array>

    <!-- An array of floats describing the screen brightness in nits corresponding to the backlight
         values in the config_screenBrightnessBacklight array.  On OLED displays these  values
         should be measured with an all white image while the display is in the fully on state.
         Note that this value should *not* reflect the maximum brightness value for any high
         brightness modes but only the maximum brightness value obtainable in a sustainable manner.

         This array should be equal in size to config_screenBrightnessBacklight -->
    <array name="config_screenBrightnessNits">
    </array>

    <!-- Array of ambient lux threshold values. This is used for determining hysteresis constraint
         values by calculating the index to use for lookup and then setting the constraint value
         to the corresponding value of the array. The new brightening hysteresis constraint value
         is the n-th element of config_ambientBrighteningThresholds, and the new darkening
         hysteresis constraint value is the n-th element of config_ambientDarkeningThresholds.

         The (zero-based) index is calculated as follows: (MAX is the largest index of the array)
         condition                       calculated index
         value < level[0]                0
         level[n] <= value < level[n+1]  n+1
         level[MAX] <= value             MAX+1 -->
    <integer-array name="config_ambientThresholdLevels">
    </integer-array>

    <!-- Array of hysteresis constraint values for brightening, represented as tenths of a
         percent. The length of this array is assumed to be one greater than
         config_ambientThresholdLevels. The brightening threshold is calculated as
         lux * (1.0f + CONSTRAINT_VALUE). When the current lux is higher than this threshold,
         the screen brightness is recalculated. See the config_ambientThresholdLevels
         description for how the constraint value is chosen. -->
    <integer-array name="config_ambientBrighteningThresholds">
        <item>100</item>
    </integer-array>

    <!-- Array of hysteresis constraint values for darkening, represented as tenths of a
         percent. The length of this array is assumed to be one greater than
         config_ambientThresholdLevels. The darkening threshold is calculated as
         lux * (1.0f - CONSTRAINT_VALUE). When the current lux is lower than this threshold,
         the screen brightness is recalculated. See the config_ambientThresholdLevels
         description for how the constraint value is chosen. -->
    <integer-array name="config_ambientDarkeningThresholds">
        <item>200</item>
    </integer-array>

    <!-- Array of screen brightness threshold values. This is used for determining hysteresis
         constraint values by calculating the index to use for lookup and then setting the
         constraint value to the corresponding value of the array. The new brightening hysteresis
         constraint value is the n-th element of config_screenBrighteningThresholds, and the new
         darkening hysteresis constraint value is the n-th element of
         config_screenDarkeningThresholds.

         The (zero-based) index is calculated as follows: (MAX is the largest index of the array)
         condition                       calculated index
         value < level[0]                0
         level[n] <= value < level[n+1]  n+1
         level[MAX] <= value             MAX+1 -->
    <integer-array name="config_screenThresholdLevels">
    </integer-array>

    <!-- Array of hysteresis constraint values for brightening, represented as tenths of a
         percent. The length of this array is assumed to be one greater than
         config_screenThresholdLevels. The brightening threshold is calculated as
         screenBrightness * (1.0f + CONSTRAINT_VALUE). When the new screen brightness is higher
         than this threshold, it is applied. See the config_screenThresholdLevels description for
         how the constraint value is chosen. -->
    <integer-array name="config_screenBrighteningThresholds">
        <item>100</item>
    </integer-array>

    <!-- Array of hysteresis constraint values for darkening, represented as tenths of a
         percent. The length of this array is assumed to be one greater than
         config_screenThresholdLevels. The darkening threshold is calculated as
         screenBrightness * (1.0f - CONSTRAINT_VALUE). When the new screen brightness is lower than
         this threshold, it is applied. See the config_screenThresholdLevels description for how
         the constraint value is chosen. -->
    <integer-array name="config_screenDarkeningThresholds">
        <item>200</item>
    </integer-array>

    <!-- Amount of time it takes for the light sensor to warm up in milliseconds.
         For this time after the screen turns on, the Power Manager
         will not debounce light sensor readings -->
    <integer name="config_lightSensorWarmupTime">0</integer>

    <!-- Enables swipe versus poly-finger touch disambiguation in the KeyboardView -->
    <bool name="config_swipeDisambiguation">true</bool>

    <!-- Specifies the amount of time to disable virtual keys after the screen is touched
         in order to filter out accidental virtual key presses due to swiping gestures
         or taps near the edge of the display.  May be 0 to disable the feature.
         It is recommended that this value be no more than 250 ms.
         This feature should be disabled for most devices. -->
    <integer name="config_virtualKeyQuietTimeMillis">0</integer>

    <!-- A list of potential packages, in priority order, that may contain an
         ephemeral resolver. Each package will be be queried for a component
         that has been granted the PACKAGE_EPHEMERAL_AGENT permission.
         This may be empty if ephemeral apps are not supported. -->
    <string-array name="config_ephemeralResolverPackage" translatable="false">
        <!-- Add packages here -->
    </string-array>

    <!-- Component name of the default wallpaper. This will be ImageWallpaper if not
         specified -->
    <string name="default_wallpaper_component" translatable="false">@null</string>

    <!-- By default a product has no distinct default lock wallpaper -->
    <item name="default_lock_wallpaper" type="drawable">@null</item>

    <!-- Component name of the built in wallpaper used to display bitmap wallpapers. This must not be null. -->
    <string name="image_wallpaper_component" translatable="false">com.android.systemui/com.android.systemui.ImageWallpaper</string>

    <!-- True if WallpaperService is enabled -->
    <bool name="config_enableWallpaperService">true</bool>

    <!-- True if the device should block turning display on at boot until wallpaper is ready -->
    <bool name="config_checkWallpaperAtBoot">true</bool>

    <!-- Class name of WallpaperManagerService. -->
    <string name="config_wallpaperManagerServiceName" translatable="false">com.android.server.wallpaper.WallpaperManagerService</string>

    <!-- Enables the TimeZoneRuleManager service. This is the master switch for the updateable time
         zone update mechanism. -->
    <bool name="config_enableUpdateableTimeZoneRules">false</bool>

    <!-- Enables APK-based time zone update triggering. Set this to false when updates are triggered
         via external events and not by APK updates. For example, if an updater checks with a server
         on a regular schedule.
         [This is only used if config_enableUpdateableTimeZoneRules is true.] -->
    <bool name="config_timeZoneRulesUpdateTrackingEnabled">false</bool>

    <!-- The package of the time zone rules updater application. Expected to be the same
         for all Android devices that support APK-based time zone rule updates.
         A package-targeted com.android.intent.action.timezone.TRIGGER_RULES_UPDATE_CHECK intent
         will be sent to the updater app if the system server detects an update to the updater or
         data app packages.
         The package referenced here must have the android.permission.UPDATE_TIME_ZONE_RULES
         permission.
         [This is only used if config_enableUpdateableTimeZoneRules and
         config_timeZoneRulesUpdateTrackingEnabled are true.] -->
    <string name="config_timeZoneRulesUpdaterPackage" translatable="false">com.android.timezone.updater</string>

    <!-- The package of the time zone rules data application. Expected to be configured
         by OEMs to reference their own priv-app APK package.
         A package-targeted com.android.intent.action.timezone.TRIGGER_RULES_UPDATE_CHECK intent
         will be sent to the updater app if the system server detects an update to the updater or
         data app packages.
         [This is only used if config_enableUpdateableTimeZoneRules and
         config_timeZoneRulesUpdateTrackingEnabled are true.] -->
    <string name="config_timeZoneRulesDataPackage" translatable="false"></string>

    <!-- The allowed time in milliseconds between an update check intent being broadcast and the
         response being considered overdue. Reliability triggers will not fire in this time.
         [This is only used if config_enableUpdateableTimeZoneRules and
         config_timeZoneRulesUpdateTrackingEnabled are true.] -->
    <!-- 5 minutes -->
    <integer name="config_timeZoneRulesCheckTimeMillisAllowed">300000</integer>

    <!-- The number of times a time zone update check is allowed to fail before the system will stop
         reacting to reliability triggers.
         [This is only used if config_enableUpdateableTimeZoneRules and
         config_timeZoneRulesUpdateTrackingEnabled are true.] -->
    <integer name="config_timeZoneRulesCheckRetryCount">5</integer>

    <!-- Whether to enable network location overlay which allows network
         location provider to be replaced by an app at run-time. When disabled,
         only the config_networkLocationProviderPackageName package will be
         searched for network location provider, otherwise packages whose
         signature matches the signatures of config_locationProviderPackageNames
         will be searched, and the service with the highest version number will
         be picked. Anyone who wants to disable the overlay mechanism can set it
         to false.
         -->
    <bool name="config_enableNetworkLocationOverlay" translatable="false">true</bool>
    <!-- Package name providing network location support. Used only when
         config_enableNetworkLocationOverlay is false. -->
    <string name="config_networkLocationProviderPackageName" translatable="false">@null</string>

    <!-- Whether to enable fused location provider overlay which allows fused
         location provider to be replaced by an app at run-time. When disabled,
         only the config_fusedLocationProviderPackageName package will be
         searched for fused location provider, otherwise packages whose
         signature matches the signatures of config_locationProviderPackageNames
         will be searched, and the service with the highest version number will
         be picked. Anyone who wants to disable the overlay mechanism can set it
         to false.
         -->
    <bool name="config_enableFusedLocationOverlay" translatable="false">true</bool>
    <!-- Package name providing fused location support. Used only when
         config_enableFusedLocationOverlay is false. -->
    <string name="config_fusedLocationProviderPackageName" translatable="false">com.android.location.fused</string>

    <string-array name="config_locationExtraPackageNames" translatable="false"></string-array>

    <!-- The package name of the default network recommendation app.
         A network recommendation provider must:
             * Be granted the SCORE_NETWORKS permission.
             * Be granted the ACCESS_COARSE_LOCATION permission.
             * Include a Service for the android.net.scoring.RECOMMEND_NETWORKS action
               protected by the BIND_NETWORK_RECOMMENDATION_SERVICE permission.

         This must be set to a valid network recommendation app or empty.
     -->
    <string name="config_defaultNetworkRecommendationProviderPackage" translatable="false"></string>

    <!-- Whether to enable Hardware FLP overlay which allows Hardware FLP to be
         replaced by an app at run-time. When disabled, only the
         config_hardwareFlpPackageName package will be searched for Hardware Flp,
         otherwise packages whose signature matches the signatures of
         config_locationProviderPackageNames will be searched, and the service
         with the highest version number will be picked. Anyone who wants to
         disable the overlay mechanism can set it to false.
         -->
    <bool name="config_enableHardwareFlpOverlay" translatable="false">true</bool>
    <!-- Package name providing Hardware Flp. Used only when
         config_enableHardwareFlpOverlay is false. -->
    <string name="config_hardwareFlpPackageName" translatable="false">com.android.location.fused</string>

    <!-- Whether to enable geocoder overlay which allows geocoder to be replaced
         by an app at run-time. When disabled, only the
         config_geocoderProviderPackageName package will be searched for
         geocoder, otherwise packages whose signature matches the signatures of
         config_locationProviderPackageNames will be searched, and the service
         with the highest version number will be picked. Anyone who wants to
         disable the overlay mechanism can set it to false.
         -->
    <bool name="config_enableGeocoderOverlay" translatable="false">true</bool>
    <!-- Package name providing geocoder API support. Used only when
         config_enableGeocoderOverlay is false. -->
    <string name="config_geocoderProviderPackageName" translatable="false">@null</string>

    <!-- Whether to enable geofence overlay which allows geofence to be replaced
         by an app at run-time. When disabled, only the
         config_geofenceProviderPackageName package will be searched for
         geofence implementation, otherwise packages whose signature matches the
         signatures of config_locationProviderPackageNames will be searched, and
         the service with the highest version number will be picked. Anyone who
         wants to disable the overlay mechanism can set it to false.
         -->
    <bool name="config_enableGeofenceOverlay" translatable="false">true</bool>
    <!-- Package name providing geofence API support. Used only when
         config_enableGeofenceOverlay is false. -->
    <string name="config_geofenceProviderPackageName" translatable="false">@null</string>

    <!-- Whether to enable Hardware Activity-Recognition overlay which allows Hardware
         Activity-Recognition to be replaced by an app at run-time. When disabled, only the
         config_activityRecognitionHardwarePackageName package will be searched for
         its implementation, otherwise packages whose signature matches the
         signatures of config_locationProviderPackageNames will be searched, and
         the service with the highest version number will be picked. Anyone who
         wants to disable the overlay mechanism can set it to false.
         -->
    <bool name="config_enableActivityRecognitionHardwareOverlay" translatable="false">true</bool>
    <!-- Package name providing Hardware Activity-Recognition API support. Used only when
         config_enableActivityRecognitionHardwareOverlay is false. -->
    <string name="config_activityRecognitionHardwarePackageName" translatable="false">@null</string>

    <!-- Package name(s) containing location provider support.
         These packages can contain services implementing location providers,
         such as the Geocode Provider, Network Location Provider, and
         Fused Location Provider. They will each be searched for
         service components implementing these providers.
         It is strongly recommended that the packages explicitly named
         below are on the system image, so that they will not map to
         a 3rd party application.
         The location framework also has support for installation
         of new location providers at run-time. The new package does not
         have to be explicitly listed here, however it must have a signature
         that matches the signature of at least one package on this list.
         -->
    <string-array name="config_locationProviderPackageNames" translatable="false">
        <!-- The standard AOSP fused location provider -->
        <item>com.android.location.fused</item>
        <!-- microG unifiednlp location provider (standalone) -->
        <item>org.microg.nlp</item>
    </string-array>

    <!-- This string array can be overriden to enable test location providers initially. -->
    <!-- Array of "[locationProviderName],[requiresNetwork],
         [requiresSatellite],[requiresCell],[hasMonetaryCost],
         [supportAltitute],[supportsSpeed],[supportsBearing],
         [powerRequirement],[accuracy]" -->
    <!-- powerRequirement is defined in android.location.Criteria
         0 = NO_REQUIREMENT / 1 = POWER_LOW / 2 = POWER_MEDIUM / 3 = POWER_HIGH -->
    <!-- accuracy is defined in anroid.location.Criteria
         1 = ACCURACY_FINE / 2 = ACCURACY_COARSE -->
    <string-array name="config_testLocationProviders" translatable="false">
        <!-- Example test network location provider
        <item>network,false,false,false,false,true,true,true,1,2</item>
        -->
    </string-array>

    <!-- Boolean indicating if current platform supports bluetooth SCO for off call
    use cases -->
    <bool name="config_bluetooth_sco_off_call">true</bool>

    <!-- Boolean indicating if current platform supports bluetooth wide band
         speech -->
    <bool name="config_bluetooth_wide_band_speech">true</bool>

    <!-- Boolean indicating if current platform need do one-time bluetooth address
         re-validation -->
    <bool name="config_bluetooth_address_validation">false</bool>

    <!-- Boolean indicating if current platform supports BLE peripheral mode -->
    <bool name="config_bluetooth_le_peripheral_mode_supported">false</bool>

    <!-- Boolean indicating if current platform supports HFP inband ringing -->
    <bool name="config_bluetooth_hfp_inband_ringing_support">false</bool>

    <!-- Max number of scan filters supported by blutooth controller. 0 if the
         device does not support hardware scan filters-->
    <integer translatable="false" name="config_bluetooth_max_scan_filters">0</integer>

    <!-- Max number of advertisers supported by bluetooth controller. 0 if the
         device does not support multiple advertisement-->
    <integer translatable="false" name="config_bluetooth_max_advertisers">0</integer>

    <!-- Idle current for bluetooth controller. 0 by default-->
    <integer translatable="false" name="config_bluetooth_idle_cur_ma">0</integer>

    <!-- Rx current for bluetooth controller. 0 by default-->
    <integer translatable="false" name="config_bluetooth_rx_cur_ma">0</integer>

    <!-- Tx current for bluetooth controller. 0 by default-->
    <integer translatable="false" name="config_bluetooth_tx_cur_ma">0</integer>

    <!-- Operating volatage for bluetooth controller. 0 by default-->
    <integer translatable="false" name="config_bluetooth_operating_voltage_mv">0</integer>

    <!-- Max number of connected audio devices supported by Bluetooth stack -->
    <integer name="config_bluetooth_max_connected_audio_devices">5</integer>

    <!-- Whether supported profiles should be reloaded upon enabling bluetooth -->
    <bool name="config_bluetooth_reload_supported_profiles_when_enabled">false</bool>

    <!-- Enabling autoconnect over pan -->
    <bool name="config_bluetooth_pan_enable_autoconnect">false</bool>

    <!-- The default data-use polling period. -->
    <integer name="config_datause_polling_period_sec">600</integer>

    <!-- The default data-use threshold in bytes. 0 disables-->
    <integer name="config_datause_threshold_bytes">0</integer>

    <!-- The default reduced-datarate value in kilobits per sec -->
    <integer name="config_datause_throttle_kbitsps">300</integer>

    <!-- The default iface on which to monitor data use -->
    <string name="config_datause_iface" translatable="false">rmnet0</string>

    <!-- The default reduced-datarate notification mask -->
    <!-- 2 means give warning -->
    <integer name="config_datause_notification_type">2</integer>

    <!-- If Voice Radio Technology is RIL_RADIO_TECHNOLOGY_LTE:14 or
         RIL_RADIO_TECHNOLOGY_UNKNOWN:0 this is the value that should be used instead.
         A configuration value of RIL_RADIO_TECHNOLOGY_UNKNOWN:0 means
         there is no replacement value and that the default assumption
         for phone type (GSM) should be used. -->
    <integer name="config_volte_replacement_rat">0</integer>

    <!-- Flag indicating whether the current device is "voice capable".
         If true, this means that the device supports circuit-switched
         (i.e. voice) phone calls over the telephony network, and is
         allowed to display the in-call UI while a cellular voice call is
         active.  This can be overridden to false for "data only" devices
         which can't make voice calls and don't support any in-call UI.

         Note: this flag is subtly different from the
         PackageManager.FEATURE_TELEPHONY system feature, which is
         available on *any* device with a telephony radio, even if the
         device is data-only. -->
    <bool name="config_voice_capable">true</bool>

    <!-- Flag indicating whether all audio streams should be mapped to
         one single stream. If true, all audio streams are mapped to
         STREAM_MUSIC as if it's on TV platform. -->
    <bool name="config_single_volume">false</bool>

    <!-- Flag indicating that an outbound call must have a call capable phone account
         that has declared it can process the call's handle. -->
    <bool name="config_requireCallCapableAccountForHandle">false</bool>

    <!-- Flag indicating if the user is notified when the mobile network access is restricted -->
    <bool name="config_user_notification_of_restrictied_mobile_access">true</bool>

    <!-- Flag indicating whether the current device allows sms service.
         If true, this means that the device supports both sending and
         receiving sms via the telephony network.
         This can be overridden to false for "data only" devices
         which can't send and receive sms message.

         Note: Disable SMS also disable voicemail waiting sms,
               cell broadcasting sms, and MMS. -->
    <bool name="config_sms_capable">true</bool>

    <!-- Default SMS Application. This will be the default SMS application when
         the phone first boots. The user can then change the default app to one
         of their choosing.
         This can be overridden for devices where a different default SMS
         application is desired.

         If this string is empty or the specified package does not exist, then
         the platform will search for an SMS app and use that (if there is one)

         Note: This config is deprecated, please use config_defaultSms instead. -->
    <string name="default_sms_application" translatable="false">com.android.messaging</string>

    <!-- Default web browser.  This is the package name of the application that will
         be the default browser when the device first boots.  Afterwards the user
         can select whatever browser app they wish to use as the default.

         If this string is empty or the specified package does not exist, then
         the behavior will be as though no app was named as an explicit default.

         Note: This config is deprecated, please use config_defaultBrowser instead. -->
    <string name="default_browser" translatable="false"></string>

    <!-- The name of the package that will hold the assistant role by default. -->
    <string name="config_defaultAssistant" translatable="false" />
    <!-- Whether the default assistant settings should be shown. -->
    <bool name="config_showDefaultAssistant">true</bool>
    <!-- The name of the package that will hold the browser role by default. -->
    <string name="config_defaultBrowser" translatable="false">@string/default_browser</string>
    <!-- The name of the package that will hold the dialer role by default. -->
    <string name="config_defaultDialer" translatable="false">com.android.dialer</string>
    <!-- The name of the package that will hold the SMS role by default. -->
    <string name="config_defaultSms" translatable="false">@string/default_sms_application</string>
    <!-- Whether the default emergency settings should be shown. -->
    <bool name="config_showDefaultEmergency">false</bool>
    <!-- Whether the default home settings should be shown. -->
    <bool name="config_showDefaultHome">true</bool>

    <!-- Enable/disable default bluetooth profiles:
        HSP_AG, ObexObjectPush, Audio, NAP -->
    <bool name="config_bluetooth_default_profiles">true</bool>

    <!-- IP address of the dns server to use if nobody else suggests one -->
    <string name="config_default_dns_server" translatable="false">1.0.0.1</string>

    <!-- The default mobile provisioning apn. Empty by default, maybe overridden by
         an mcc/mnc specific config.xml -->
    <string name="mobile_provisioning_apn" translatable="false"></string>

    <!-- The default mobile provisioning url. Empty by default, maybe overridden by
         an mcc/mnc specific config.xml -->
    <string name="mobile_provisioning_url" translatable="false"></string>

    <!-- The default character set for GsmAlphabet -->
    <!-- Empty string means MBCS is not considered -->
    <string name="gsm_alphabet_default_charset" translatable="false"></string>

    <!-- Enables SIP on WIFI only -->
    <bool name="config_sip_wifi_only">false</bool>

    <!-- Enables built-in SIP phone capability -->
    <bool name="config_built_in_sip_phone">true</bool>

    <!-- Boolean indicating if restoring network selection should be skipped -->
    <!-- The restoring is handled by modem if it is true-->
    <bool translatable="false" name="skip_restoring_network_selection">false</bool>

    <!-- Maximum number of database connections opened and managed by framework layer
         to handle queries on each database when using Write-Ahead Logging. -->
    <integer name="db_connection_pool_size">4</integer>

    <!-- The default journal mode to use use when Write-Ahead Logging is not active.
         Choices are: OFF, DELETE, TRUNCATE, PERSIST and MEMORY.
         PERSIST may improve performance by reducing how often journal blocks are
         reallocated (compared to truncation) resulting in better data block locality
         and less churn of the storage media.

         The PERSIST mode results in data persisting in the journal beyond the life of
         a transaction, so it interacts poorly with SECURE_DELETE. -->
    <string name="db_default_journal_mode" translatable="false">TRUNCATE</string>

    <!-- Maximum size of the persistent journal file in bytes.
         If the journal file grows to be larger than this amount then SQLite will
         truncate it after committing the transaction. -->
    <integer name="db_journal_size_limit">524288</integer>

    <!-- When opening a database with WAL enabled and if the wal file already exists and larger
         than this size in bytes, we'll truncate it. -->
    <integer name="db_wal_truncate_size">1048576</integer>

    <!-- The database synchronization mode when using the default journal mode.
         FULL is safest and preserves durability at the cost of extra fsyncs.
         NORMAL also preserves durability in non-WAL modes and uses checksums to ensure
         integrity although there is a small chance that an error might go unnoticed.
         Choices are: FULL, NORMAL, OFF. -->
    <string name="db_default_sync_mode" translatable="false">FULL</string>

    <!-- The database synchronization mode when using Write-Ahead Logging.
         From https://www.sqlite.org/pragma.html#pragma_synchronous:
         WAL mode is safe from corruption with synchronous=NORMAL, and probably DELETE mode is safe
         too on modern filesystems. WAL mode is always consistent with synchronous=NORMAL, but WAL
         mode does lose durability. A transaction committed in WAL mode with
         synchronous=NORMAL might roll back following a power loss or system crash.
         Transactions are durable across application crashes regardless of the synchronous setting
         or journal mode. The synchronous=NORMAL setting is a good choice for most applications
         running in WAL mode.
         Choices are: FULL, NORMAL, OFF. -->
    <string name="db_wal_sync_mode" translatable="false">NORMAL</string>

    <!-- The Write-Ahead Log auto-checkpoint interval in database pages (typically 1 to 4KB).
         The log is checkpointed automatically whenever it exceeds this many pages.
         When a database is reopened, its journal mode is set back to the default
         journal mode, which may cause a checkpoint operation to occur.  Checkpoints
         can also happen at other times when transactions are committed.
         The bigger the WAL file, the longer a checkpoint operation takes, so we try
         to keep the WAL file relatively small to avoid long delays.
         The size of the WAL file is also constrained by 'db_journal_size_limit'. -->
    <integer name="db_wal_autocheckpoint">100</integer>

    <!-- The number of milliseconds that SQLite connection is allowed to be idle before it
         is closed and removed from the pool -->
    <integer name="db_default_idle_connection_timeout">30000</integer>

    <!-- Max space (in MB) allocated to DownloadManager to store the downloaded
         files if they are to be stored in DownloadManager's data dir,
         which typically is /data/data/com.android.providers.downloads/files -->
    <integer name="config_downloadDataDirSize">200</integer>

    <!-- Max number of downloads allowed to proceed concurrently -->
    <integer name="config_MaxConcurrentDownloadsAllowed">5</integer>

    <!-- When the free space available in DownloadManager's data dir falls
         below the percentage value specified by this param, DownloadManager
         starts removing files to try to make percentage of available
         free space above this threshold value. -->
    <integer name="config_downloadDataDirLowSpaceThreshold">10</integer>

    <!-- The URL that should be sent in an x-wap-profile header with an HTTP request,
         as defined in the Open Mobile Alliance User Agent Profile specification
         OMA-TS-UAProf-V2_0-20060206-A Section 8.1.1.1. If the URL contains a '%s'
         format string then that substring will be replaced with the value of
         Build.MODEL. The format string shall not be escaped. -->
    <string name="config_useragentprofile_url" translatable="false"></string>

    <!-- When a database query is executed, the results returned are paginated
         in pages of size (in KB) indicated by this value -->
    <integer name="config_cursorWindowSize">2048</integer>

    <!-- Sets whether menu shortcuts should be displayed on panel menus when
         a keyboard is present. -->
    <bool name="config_showMenuShortcutsWhenKeyboardPresent">false</bool>

    <!-- Do not translate. Defines the slots is Two Digit Number for dialing normally not USSD -->
    <string-array name="config_twoDigitNumberPattern" translatable="false">
    </string-array>

    <!-- If this value is true, Sms encoded as octet is decoded by utf8 decoder.
         If false, decoded by Latin decoder. -->
    <bool name="config_sms_utf8_support">false</bool>

    <!-- If this value is true, The mms content-disposition field is supported correctly.
         If false, Content-disposition fragments are ignored -->
    <bool name="config_mms_content_disposition_support">true</bool>

    <!-- MMS user agent string -->
    <string name="config_mms_user_agent" translatable="false"></string>

    <!-- MMS user agent prolfile url -->
    <string name="config_mms_user_agent_profile_url" translatable="false"></string>

    <!-- National Language Identifier codes for the following two config items.
         (from 3GPP TS 23.038 V9.1.1 Table 6.2.1.2.4.1):
          0  - reserved
          1  - Turkish
          2  - Spanish (single shift table only)
          3  - Portuguese
          4  - Bengali
          5  - Gujarati
          6  - Hindi
          7  - Kannada
          8  - Malayalam
          9  - Oriya
         10  - Punjabi
         11  - Tamil
         12  - Telugu
         13  - Urdu
         14+ - reserved -->

    <!-- National language single shift tables to enable for SMS encoding.
         Decoding is always enabled. 3GPP TS 23.038 states that this feature
         should not be enabled until a formal request is issued by the relevant
         national regulatory body. Array elements are codes from the table above.
         Example 1: devices sold in Turkey must include table 1 to conform with
           By-Law Number 27230. (http://www.btk.gov.tr/eng/pdf/2009/BY-LAW_SMS.pdf)
         Example 2: devices sold in India should include tables 4 through 13
           to enable use of the new Release 9 tables for Indic languages. -->
    <integer-array name="config_sms_enabled_single_shift_tables"></integer-array>

    <!-- National language locking shift tables to enable for SMS encoding.
         Decoding is always enabled. 3GPP TS 23.038 states that this feature
         should not be enabled until a formal request is issued by the relevant
         national regulatory body. Array elements are codes from the table above.
         Example 1: devices sold in Turkey must include table 1 after the
           Turkish Telecommunication Authority requires locking shift encoding
           to be enabled (est. July 2012). (http://www.btk.gov.tr/eng/pdf/2009/BY-LAW_SMS.pdf)
           See also: http://www.mobitech.com.tr/tr/ersanozturkblog_en/index.php?entry=entry090223-160014
         Example 2: devices sold in India should include tables 4 through 13
         to enable use of the new Release 9 tables for Indic languages. -->
    <integer-array name="config_sms_enabled_locking_shift_tables"></integer-array>

    <!-- Set to true if the RSSI should always display CDMA signal strength even on EVDO -->
    <bool name="config_alwaysUseCdmaRssi">false</bool>


    <!-- If this value is true, duplicate Source/Destination port fields
         in WDP header of some carriers OMADM wap push are supported.
         ex: MSGTYPE-TotalSegments-CurrentSegment
             -SourcePortDestPort-SourcePortDestPort-OMADM PDU
         If false, not supported. -->
    <bool name="config_duplicate_port_omadm_wappush">false</bool>

    <!-- Maximum numerical value that will be shown in a status bar
         notification icon or in the notification itself. Will be replaced
         with @string/status_bar_notification_info_overflow when shown in the
         UI. -->
    <integer name="status_bar_notification_info_maxnum">999</integer>

    <!-- Path to an ISO image to be shared with via USB mass storage.
         This is intended to allow packaging drivers or tools for installation on a PC. -->
    <string translatable="false" name="config_isoImagePath"></string>

    <!-- Whether the system enables per-display focus. If the system has the input method for each
         display, this value should be true. -->
    <bool name="config_perDisplayFocusEnabled">false</bool>

    <!-- Whether a software navigation bar should be shown. NOTE: in the future this may be
         autodetected from the Configuration. -->
    <bool name="config_showNavigationBar">false</bool>

    <!-- Whether action menu items should be displayed in ALLCAPS or not.
         Defaults to true. If this is not appropriate for specific locales
         it should be disabled in that locale's resources. -->
    <bool name="config_actionMenuItemAllCaps">true</bool>

    <!-- Remote server that can provide NTP responses. -->
    <string translatable="false" name="config_ntpServer">time.android.com</string>
    <!-- Normal polling frequency in milliseconds -->
    <integer name="config_ntpPollingInterval">86400000</integer>
    <!-- Try-again polling interval in milliseconds, in case the network request failed -->
    <integer name="config_ntpPollingIntervalShorter">60000</integer>
    <!-- Number of times to try again with the shorter interval, before backing
         off until the normal polling interval. A value < 0 indicates infinite. -->
    <integer name="config_ntpRetry">3</integer>
    <!-- If the time difference is greater than this threshold in milliseconds,
         then update the time. -->
    <integer name="config_ntpThreshold">5000</integer>
    <!-- Timeout to wait for NTP server response in milliseconds. -->
    <integer name="config_ntpTimeout">5000</integer>

    <!-- Default network policy warning threshold, in megabytes. -->
    <integer name="config_networkPolicyDefaultWarning">2048</integer>

    <!-- Set and Unsets WiMAX -->
    <bool name="config_wimaxEnabled">false</bool>
    <!-- Location of the wimax framwork jar location -->
    <string name="config_wimaxServiceJarLocation" translatable="false"></string>
    <!-- Location of the wimax native library locaiton -->
    <string name="config_wimaxNativeLibLocation" translatable="false"></string>
    <!-- Name of the wimax manager class -->
    <string name="config_wimaxManagerClassname" translatable="false"></string>
    <!-- Name of the wimax service class -->
    <string name="config_wimaxServiceClassname" translatable="false"></string>
    <!-- Name of the wimax state tracker clas -->
    <string name="config_wimaxStateTrackerClassname" translatable="false"></string>

    <!-- Specifies whether the dreams feature should be supported.
         When true, the system will allow the user to configure dreams (screensavers)
         to launch when a user activity timeout occurs or the system is told to nap.
         When false, the dreams feature will be disabled (this does not affect dozing).

         Consider setting this resource to false or disabling dreams by default when a
         doze component is specified below since dreaming will supercede dozing and
         will prevent the system from entering a low power state until the dream ends. -->
    <bool name="config_dreamsSupported">true</bool>

    <!-- If supported, are dreams enabled? (by default) -->
    <bool name="config_dreamsEnabledByDefault">true</bool>
    <!-- If supported and enabled, are dreams activated when docked? (by default) -->
    <bool name="config_dreamsActivatedOnDockByDefault">true</bool>
    <!-- If supported and enabled, are dreams activated when asleep and charging? (by default) -->
    <bool name="config_dreamsActivatedOnSleepByDefault">false</bool>
    <!-- ComponentName of the default dream (Settings.Secure.DEFAULT_SCREENSAVER_COMPONENT) -->
    <string name="config_dreamsDefaultComponent" translatable="false">com.google.android.deskclock/com.android.deskclock.Screensaver</string>

    <!-- Are we allowed to dream while not plugged in? -->
    <bool name="config_dreamsEnabledOnBattery">false</bool>
    <!-- Minimum battery level to allow dreaming when powered.
         Use -1 to disable this safety feature. -->
    <integer name="config_dreamsBatteryLevelMinimumWhenPowered">-1</integer>
    <!-- Minimum battery level to allow dreaming when not powered.
         Use -1 to disable this safety feature. -->
    <integer name="config_dreamsBatteryLevelMinimumWhenNotPowered">15</integer>
    <!-- If the battery level drops by this percentage and the user activity timeout
         has expired, then assume the device is receiving insufficient current to charge
         effectively and terminate the dream.  Use -1 to disable this safety feature.  -->
    <integer name="config_dreamsBatteryLevelDrainCutoff">5</integer>
    <!-- Limit of how long the device can remain unlocked due to attention checking.  -->
    <integer name="config_attentionMaximumExtension">330000</integer> <!-- 5 minutes and 30 sec.-->
    <!-- How long we should wait until we give up on receiving an attention API callback.  -->
    <integer name="config_attentionApiTimeout">2000</integer> <!-- 2 seconds -->

    <!-- ComponentName of a dream to show whenever the system would otherwise have
         gone to sleep.  When the PowerManager is asked to go to sleep, it will instead
         try to start this dream if possible.  The dream should typically call startDozing()
         to put the display into a low power state and allow the application processor
         to be suspended.  When the dream ends, the system will go to sleep as usual.
         Specify the component name or an empty string if none.

         Note that doze dreams are not subject to the same start conditions as ordinary dreams.
         Doze dreams will run whenever the power manager is in a dozing state. -->
    <string name="config_dozeComponent" translatable="false"></string>

    <!-- If true, the doze component is not started until after the screen has been
         turned off and the screen off animation has been performed. -->
    <bool name="config_dozeAfterScreenOffByDefault">false</bool>

    <!-- Doze: should the TYPE_PICK_UP_GESTURE sensor be used as a pulse signal. -->
    <bool name="config_dozePulsePickup">false</bool>

    <!-- Type of the double tap sensor. Empty if double tap is not supported. -->
    <string name="config_dozeDoubleTapSensorType" translatable="false"></string>

    <!-- Type of the tap sensor. Empty if tap is not supported. -->
    <string name="config_dozeTapSensorType" translatable="false"></string>

    <!-- Type of the long press sensor. Empty if long press is not supported. -->
    <string name="config_dozeLongPressSensorType" translatable="false"></string>

    <!-- If the sensor that wakes up the lock screen is available or not. -->
    <bool name="config_dozeWakeLockScreenSensorAvailable">false</bool>
    <integer name="config_dozeWakeLockScreenDebounce">300</integer>

    <!-- Control whether the always on display mode is available. This should only be enabled on
         devices where the display has been tuned to be power efficient in DOZE and/or DOZE_SUSPEND
         states. -->
    <bool name="config_dozeAlwaysOnDisplayAvailable">false</bool>

    <!-- Control whether the always on display mode is enabled by default. This value will be used
         during initialization when the setting is still null. -->
    <bool name="config_dozeAlwaysOnEnabled">true</bool>

    <!-- If AOD can show an ambient version of the wallpaper -->
    <bool name="config_dozeSupportsAodWallpaper">true</bool>

    <!-- Whether the display blanks itself when transitioning from a doze to a non-doze state -->
    <bool name="config_displayBlanksAfterDoze">false</bool>

    <!-- True if the display hardware only has brightness buckets rather than a full range of
         backlight values -->
    <bool name="config_displayBrightnessBucketsInDoze">false</bool>

    <!-- Power Management: Specifies whether to decouple the auto-suspend state of the
         device from the display on/off state.

         When false, autosuspend_disable() will be called before the display is turned on
         and autosuspend_enable() will be called after the display is turned off.
         This mode provides best compatibility for devices using legacy power management
         features such as early suspend / late resume.

         When true, autosuspend_display() and autosuspend_enable() will be called
         independently of whether the display is being turned on or off.  This mode
         enables the power manager to suspend the application processor while the
         display is on.

         This resource should be set to "true" when a doze component has been specified
         to maximize power savings but not all devices support it.

         Refer to autosuspend.h for details.
    -->
    <bool name="config_powerDecoupleAutoSuspendModeFromDisplay">false</bool>

    <!-- Power Management: Specifies whether to decouple the interactive state of the
         device from the display on/off state.

         When false, setInteractive(..., true) will be called before the display is turned on
         and setInteractive(..., false) will be called after the display is turned off.
         This mode provides best compatibility for devices that expect the interactive
         state to be tied to the display state.

         When true, setInteractive(...) will be called independently of whether the display
         is being turned on or off.  This mode enables the power manager to reduce
         clocks and disable the touch controller while the display is on.

         This resource should be set to "true" when a doze component has been specified
         to maximize power savings but not all devices support it.

         Refer to power.h for details.
    -->
    <bool name="config_powerDecoupleInteractiveModeFromDisplay">false</bool>

    <!-- User activity timeout: Minimum screen off timeout in milliseconds.

         Sets a lower bound for the {@link Settings.System#SCREEN_OFF_TIMEOUT} setting
         which determines how soon the device will go to sleep when there is no
         user activity.

         This value must be greater than zero, otherwise the device will immediately
         fall asleep again as soon as it is awoken.
    -->
    <integer name="config_minimumScreenOffTimeout">10000</integer>

    <!-- User activity timeout: Maximum screen dim duration in milliseconds.

         Sets an upper bound for how long the screen will dim before the device goes
         to sleep when there is no user activity.  The dim duration is subtracted from
         the overall screen off timeout to determine the screen dim timeout.
         When the screen dim timeout expires, the screen will dim, shortly thereafter
         the device will go to sleep.

         If the screen off timeout is very short, the dim duration may be reduced
         proportionally.  See config_maximumScreenDimRatio.

         This value may be zero in which case the screen will not dim before the
         device goes to sleep.
    -->
    <integer name="config_maximumScreenDimDuration">7000</integer>

    <!-- User activity timeout: Maximum screen dim duration as a percentage of screen off timeout.

         This resource is similar to config_maximumScreenDimDuration but the maximum
         screen dim duration is defined as a ratio of the overall screen off timeout
         instead of as an absolute value in milliseconds.  This is useful for reducing
         the dim duration when the screen off timeout is very short.

         When computing the screen dim duration, the power manager uses the lesser
         of the effective durations expressed by config_maximumScreenDimDuration and
         config_maximumScreenDimRatio.

         This value must be between 0% and 100%.  If the value is zero, the screen will not
         dim before the device goes to sleep.
    -->
    <fraction name="config_maximumScreenDimRatio">20%</fraction>

    <!-- Minimum size of the scrollbar thumb's touch target. -->
    <dimen name="config_minScrollbarTouchTarget">48dp</dimen>

    <!-- Base "touch slop" value used by ViewConfiguration as a
         movement threshold where scrolling should begin. -->
    <dimen name="config_viewConfigurationTouchSlop">8dp</dimen>

    <!-- Base "hover slop" value used by ViewConfiguration as a
         movement threshold under which hover is considered "stationary". -->
    <dimen name="config_viewConfigurationHoverSlop">4dp</dimen>

    <!-- Minimum velocity to initiate a fling, as measured in dips per second. -->
    <dimen name="config_viewMinFlingVelocity">50dp</dimen>

    <!-- Maximum velocity to initiate a fling, as measured in dips per second. -->
    <dimen name="config_viewMaxFlingVelocity">8000dp</dimen>

    <!-- Amount of time in ms the user needs to press the relevant key to bring up the
         global actions dialog -->
    <integer name="config_globalActionsKeyTimeout">500</integer>

    <!-- Amount of time in ms the user needs to press the relevant keys to trigger the
         screenshot chord -->
    <integer name="config_screenshotChordKeyTimeout">500</integer>

    <!-- Default width of a vertical scrollbar and height of a horizontal scrollbar.
         Takes effect only if the scrollbar drawables have no intrinsic size. -->
    <dimen name="config_scrollbarSize">4dp</dimen>

    <!-- Distance that should be scrolled, per axis value, in response to a horizontal
         {@link MotionEvent#ACTION_SCROLL} event. -->
    <dimen name="config_horizontalScrollFactor">64dp</dimen>

    <!-- Distance that should be scrolled, per axis value, in response to a vertical
         {@link MotionEvent#ACTION_SCROLL} event. -->
    <dimen name="config_verticalScrollFactor">64dp</dimen>

    <!-- Obsolete. Distance that should be scrolled, per axis value, in response to a
         {@link MotionEvent#ACTION_SCROLL} event. -->
    <dimen name="config_scrollFactor">64dp</dimen>

    <!-- Maximum number of grid columns permitted in the ResolverActivity
         used for picking activities to handle an intent. -->
    <integer name="config_maxResolverActivityColumns">3</integer>

    <!-- Array of OEM specific USB mode override config.
         OEM can override a certain USB mode depending on ro.bootmode.
         Specify an array of below items to set override rule.
         [bootmode]:[original USB mode]:[USB mode used]-->
    <integer-array translatable="false" name="config_oemUsbModeOverride">
    </integer-array>

    <!-- Set to true to add links to Cell Broadcast app from Settings and MMS app. -->
    <bool name="config_cellBroadcastAppLinks">false</bool>

    <!-- The default value if the SyncStorageEngine should sync automatically or not -->
    <bool name="config_syncstorageengine_masterSyncAutomatically">true</bool>

    <!--  Maximum number of supported users -->
    <integer name="config_multiuserMaximumUsers">1</integer>

    <!-- Maximum number of users we allow to be running at a time -->
    <integer name="config_multiuserMaxRunningUsers">3</integer>

    <!-- Whether to delay user data locking for background user.
         If false, user switched-out from user switching will still be in running state until
         config_multiuserMaxRunningUsers is reached. Once config_multiuserMaxRunningUsers is
         reached, user will be stopped and user data is locked.
         If true, user switched out from user switching will always be stopped but its user data
         is not locked. Total number of unlocked users will be limited by
         config_multiuserMaxRunningUsers. Once that limit is reached, least recently stopped user
         will be locked. -->
    <bool name="config_multiuserDelayUserDataLocking">false</bool>

    <!-- Whether UI for multi user should be shown -->
    <bool name="config_enableMultiUserUI">false</bool>

    <!-- Whether the new Auto Selection Network UI should be shown -->
    <bool name="config_enableNewAutoSelectNetworkUI">false</bool>

    <!-- If true, then we do not ask user for permission for apps to connect to USB devices.
         Do not set this to true for production devices. Doing so will cause you to fail CTS. -->
    <bool name="config_disableUsbPermissionDialogs">false</bool>

    <!-- Activity to handle Usb Device connection in USB Host side. Keeping it to null value will
         lead into handling it inside system using Intent resolution. Non-null contents will have
         format of package-name/ActivityClassName. -->
    <string name="config_UsbDeviceConnectionHandling_component" translatable="false">@null</string>

    <!-- Minimum span needed to begin a touch scaling gesture.
         If the span is equal to or greater than this size, a scaling gesture
         will begin, where supported. (See android.view.ScaleGestureDetector)

         This also takes into account the size of any active touch points.
         Devices with screens that deviate too far from their assigned density
         bucket should consider tuning this value in a device-specific overlay.
         For best results, care should be taken such that this value remains
         larger than the minimum reported touchMajor/touchMinor values
         reported by the hardware. -->
    <dimen name="config_minScalingSpan">27mm</dimen>

    <!-- Minimum accepted value for touchMajor while scaling. This may be tuned
         per-device in overlays. -->
    <dimen name="config_minScalingTouchMajor">48dp</dimen>

    <!-- Safe headphone volume index. When music stream volume is below this index
    the SPL on headphone output is compliant to EN 60950 requirements for portable music
    players. -->
    <integer name="config_safe_media_volume_index">10</integer>

    <!-- Safe USB headset gain. This value is used to ensure that the SPL on the USB
    headset output is compliant to EN 60950 requirements for portable music players. -->
    <integer name="config_safe_media_volume_usb_mB">-3700</integer>

    <!-- Configure mobile network MTU. The standard default is set here but each carrier
         may have a specific value set in an overlay config.xml file. -->
    <integer name="config_mobile_mtu">1500</integer>

    <!-- Configure mobile tcp buffer sizes in the form:
         rat-name:rmem_min,rmem_def,rmem_max,wmem_min,wmem_def,wmem_max
         If no value is found for the rat-name in use, the system default will be applied.
    -->
    <string-array name="config_mobile_tcp_buffers">
    </string-array>

    <!-- Configure ethernet tcp buffersizes in the form:
         rmem_min,rmem_def,rmem_max,wmem_min,wmem_def,wmem_max -->
    <string name="config_ethernet_tcp_buffers" translatable="false">524288,1048576,3145728,524288,1048576,2097152</string>

    <!-- Configure wifi tcp buffersizes in the form:
         rmem_min,rmem_def,rmem_max,wmem_min,wmem_def,wmem_max -->
    <string name="config_wifi_tcp_buffers" translatable="false">524288,1048576,2097152,262144,524288,1048576</string>

    <!-- Whether WiFi display is supported by this device.
         There are many prerequisites for this feature to work correctly.
         Here are a few of them:
         * The WiFi radio must support WiFi P2P.
         * The WiFi radio must support concurrent connections to the WiFi display and
           to an access point.
         * The Audio Flinger audio_policy.conf file must specify a rule for the "r_submix"
           remote submix module.  This module is used to record and stream system
           audio output to the WiFi display encoder in the media server.
         * The remote submix module "audio.r_submix.default" must be installed on the device.
         * The device must be provisioned with HDCP keys (for protected content).
    -->
    <bool name="config_enableWifiDisplay">false</bool>

    <!-- When true, local displays that do not contain any of their own content will automatically
         mirror the content of the default display. -->
    <bool name="config_localDisplaysMirrorContent">true</bool>

    <!-- Controls if local secondary displays should be private or not. Value specified in the array
         represents physical port address of each display and display in this list will be marked
         as private. {@see android.view.Display#FLAG_PRIVATE} -->
    <integer-array translatable="false" name="config_localPrivateDisplayPorts"></integer-array>

    <!-- The default mode for the default display. One of the following values (See Display.java):
             0 - COLOR_MODE_DEFAULT
             7 - COLOR_MODE_SRGB
    -->
    <integer name="config_defaultDisplayDefaultColorMode">0</integer>

    <!-- When true use the linux /dev/input/event subsystem to detect the switch changes
         on the headphone/microphone jack. When false use the older uevent framework. -->
    <bool name="config_useDevInputEventForAudioJack">false</bool>

    <!-- Whether safe headphone volume is enabled or not (country specific). -->
    <bool name="config_safe_media_volume_enabled">true</bool>

    <!-- Whether safe headphone volume warning dialog is disabled on Vol+ (operator specific). -->
    <bool name="config_safe_media_disable_on_volume_up">true</bool>

    <!-- Set to true if the wifi display supports compositing content stored
         in gralloc protected buffers.  For this to be true, there must exist
         a protected hardware path for surface flinger to composite and send
         protected buffers to the wifi display video encoder.

         If this flag is false, we advise applications not to use protected
         buffers (if possible) when presenting content to a wifi display because
         the content may be blanked.

         This flag controls whether the {@link Display#FLAG_SUPPORTS_PROTECTED_BUFFERS}
         flag is set for wifi displays.
    -->
    <bool name="config_wifiDisplaySupportsProtectedBuffers">false</bool>

    <!-- Whether camera shutter sound is forced or not  (country specific). -->
    <bool name="config_camera_sound_forced">false</bool>

    <!-- Set to true if we need to not prefer an APN.
         This is being added to enable a simple scenario of pre-paid
         provisioning on some carriers, working around a bug (7305641)
         where if the preferred is used we don't try the others. -->
    <bool name="config_dontPreferApn">false</bool>

    <!-- Set to true if after a provisioning apn the radio should be restarted -->
    <bool name="config_restartRadioAfterProvisioning">false</bool>

    <!-- Boolean indicating if RADIO POWER OFF is required on receiving SIM REFRESH with RESET.
         This will be handled by modem if it is false. -->
    <bool name="config_requireRadioPowerOffOnSimRefreshReset">false</bool>

    <!-- Vibrator pattern to be used as the default for notifications
         that specify DEFAULT_VIBRATE.
     -->
    <integer-array name="config_defaultNotificationVibePattern">
        <item>0</item>
        <item>350</item>
        <item>250</item>
        <item>350</item>
    </integer-array>

    <!-- Vibrator pattern to be used as the default for notifications
         that do not specify vibration but vibrate anyway because the device
         is in vibrate mode.
     -->
    <integer-array name="config_notificationFallbackVibePattern">
        <item>0</item>
        <item>100</item>
        <item>150</item>
        <item>100</item>
    </integer-array>

    <!-- Flag indicating if the speed up audio on mt call code should be executed -->
    <bool name="config_speed_up_audio_on_mt_calls">false</bool>

    <!-- Class name of the framework account picker activity.
         Can be customized for other product types -->
    <string name="config_chooseAccountActivity" translatable="false"
            >android/android.accounts.ChooseAccountActivity</string>
    <!-- Class name of the account type and account picker activity.
         Can be customized for other product types -->
    <string name="config_chooseTypeAndAccountActivity" translatable="false"
            >android/android.accounts.ChooseTypeAndAccountActivity</string>
    <!-- Name of the activity that will handle requests to the system to choose an activity for
         the purposes of resolving an intent. -->
    <string name="config_chooserActivity" translatable="false"
            >com.android.systemui/com.android.systemui.chooser.ChooserActivity</string>
    <!-- Component name of a custom ResolverActivity (Intent resolver) to be used instead of
         the default framework version. If left empty, then the framework version will be used.
         Example: com.google.android.myapp/.resolver.MyResolverActivity  -->
    <string name="config_customResolverActivity" translatable="false"></string>

    <!-- Name of the activity or service that prompts the user to reject, accept, or whitelist
         an adb host's public key, when an unwhitelisted host connects to the local adbd.
         Can be customized for other product types -->
    <string name="config_customAdbPublicKeyConfirmationComponent"
            >com.android.systemui/com.android.systemui.usb.UsbDebuggingActivity</string>

    <!-- Name of the activity that prompts the secondary user to acknowledge she/he needs to
         switch to the primary user to enable USB debugging.
         Can be customized for other product types -->
    <string name="config_customAdbPublicKeyConfirmationSecondaryUserComponent"
            >com.android.systemui/com.android.systemui.usb.UsbDebuggingSecondaryUserActivity</string>

    <!-- Name of the dialog that is used to request the user's consent to VPN connection -->
    <string name="config_customVpnConfirmDialogComponent" translatable="false"
            >com.android.vpndialogs/com.android.vpndialogs.ConfirmDialog</string>

    <!-- Name of the dialog that is used to inform the user that always-on VPN is disconnected -->
    <string name="config_customVpnAlwaysOnDisconnectedDialogComponent" translatable="false"
            >com.android.vpndialogs/com.android.vpndialogs.AlwaysOnDisconnectedDialog</string>

    <!-- Name of the dialog that is used to install the carrier app when the SIM is inserted -->
    <string name="config_carrierAppInstallDialogComponent" translatable="false"
            >com.android.simappdialog/com.android.simappdialog.InstallCarrierAppActivity</string>

    <!-- Apps that are authorized to access shared accounts, overridden by product overlays -->
    <string name="config_appsAuthorizedForSharedAccounts" translatable="false">;com.android.settings;</string>

    <!-- Flag indicating that the media framework should not allow changes or mute on any
         stream or master volumes. -->
    <bool name="config_useFixedVolume">false</bool>

    <!-- The list of IMEs which should be disabled until used.
         This function suppresses update notifications for these pre-installed apps.
         We need to set this configuration carefully that they should not have functionarities
         other than "IME" or "Spell Checker". In InputMethodManagerService,
         the listed IMEs are disabled until used when all of the following conditions are met.
         1. Not selected as an enabled IME in the Settings
         2. Not selected as a spell checker in the Settings
         3. Installed
         4. A pre-installed IME
         5. Not enabled
         And the disabled_until_used state for an IME is released by InputMethodManagerService
         when the IME is selected as an enabled IME. -->
    <string-array name="config_disabledUntilUsedPreinstalledImes" translatable="false">
        <item>com.android.inputmethod.latin</item>
    </string-array>

    <!-- The list of classes that should be added to the notification ranking pipeline.
     See {@link com.android.server.notification.NotificationSignalExtractor}
      If you add a new extractor to this list make sure to update
      NotificationManagerService.handleRankingSort()-->
    <string-array name="config_notificationSignalExtractors">
        <!-- many of the following extractors depend on the notification channel, so this
        extractor must come first -->
        <item>com.android.server.notification.NotificationChannelExtractor</item>
        <item>com.android.server.notification.NotificationAdjustmentExtractor</item>
        <item>com.android.server.notification.BubbleExtractor</item>
        <!-- depends on AdjustmentExtractor-->
        <item>com.android.server.notification.ValidateNotificationPeople</item>
        <item>com.android.server.notification.PriorityExtractor</item>
        <!-- depends on PriorityExtractor -->
        <item>com.android.server.notification.ZenModeExtractor</item>
        <item>com.android.server.notification.ImportanceExtractor</item>
        <!-- depends on ImportanceExtractor-->
        <item>com.android.server.notification.NotificationIntrusivenessExtractor</item>
        <item>com.android.server.notification.VisibilityExtractor</item>
        <!-- Depends on ZenModeExtractor -->
        <item>com.android.server.notification.BadgeExtractor</item>
        <item>com.android.server.notification.CriticalNotificationExtractor</item>

    </string-array>

    <!-- Default Gravity setting for the system Toast view. Equivalent to: Gravity.CENTER_HORIZONTAL | Gravity.BOTTOM -->
    <integer name="config_toastDefaultGravity">0x00000051</integer>

    <!-- set to false if we need to show user confirmation
         when alpha identifier is not provided by the UICC -->
    <bool name="config_stkNoAlphaUsrCnf">true</bool>

    <!-- Threshold (in ms) under which a screen off / screen on will be considered a reset of the
         immersive mode confirmation prompt.-->
    <integer name="config_immersive_mode_confirmation_panic">5000</integer>

    <!-- For some operators, PDU has garbages. To fix it, need to use valid index -->
    <integer name="config_valid_wappush_index">-1</integer>

    <!-- call barring MMI code from TS 22.030 Annex B -->
    <string-array translatable="false" name="config_callBarringMMI">
        <item>33</item>
        <item>331</item>
        <item>332</item>
        <item>35</item>
        <item>351</item>
        <item>330</item>
        <item>333</item>
        <item>353</item>
    </string-array>

    <!-- Override the default detection behavior for the framework method
         android.view.ViewConfiguration#hasPermanentMenuKey().
         Valid settings are:
         0 - No change. Use the default autodetection behavior.
         1 - The device DOES have a permanent menu key; ignore autodetection.
         2 - The device DOES NOT have a permanent menu key; ignore autodetection. -->
    <integer name="config_overrideHasPermanentMenuKey">0</integer>

    <!-- Override the DPad detection behavior for configuration purposes -->
    <bool name="config_hasPermanentDpad">false</bool>

    <!-- default window inset isRound property -->
    <bool name="config_windowIsRound">false</bool>

    <!-- Override this value if the device has a chin, i.e. area that is not actual part of the
         screen but you would like to be treated as a real display. The value is the height of the
         chin. -->
    <integer name="config_windowOutsetBottom">0</integer>

    <!-- Package name for default network scorer app; overridden by product overlays. -->
    <string name="config_defaultNetworkScorerPackageName"></string>

    <!-- Feature flag to enable memory efficient task snapshots that are used in recents optimized
         for low memory devices and replace the app transition starting window with the splash
         screen. -->
    <bool name="config_lowRamTaskSnapshotsAndRecents">false</bool>

    <!-- The amount to scale fullscreen snapshots for Overview and snapshot starting windows. -->
    <item name="config_fullTaskSnapshotScale" format="float" type="dimen">1.0</item>

    <!-- Determines whether recent tasks are provided to the user. Default device has recents
         property. If this is false, then the following recents config flags are ignored. -->
    <bool name="config_hasRecents">true</bool>

    <!-- Component name for the activity that will be presenting the Recents UI, which will receive special permissions for API related
          to fetching and presenting recent tasks. The default configuration uses Launcehr3QuickStep as default launcher and points to
          the corresponding recents component. When using a different default launcher, change this appropriately or use the default
          systemui implementation: com.android.systemui/.recents.RecentsActivity -->
    <string name="config_recentsComponentName" translatable="false">com.android.launcher3/com.android.quickstep.RecentsActivity</string>

    <!-- The minimum number of visible recent tasks to be presented to the user through the
         SystemUI. Can be -1 if there is no minimum limit. -->
    <integer name="config_minNumVisibleRecentTasks_grid">-1</integer>

    <!-- The maximum number of visible recent tasks to be presented to the user through the
         SystemUI. Can be -1 if there is no maximum limit. -->
    <integer name="config_maxNumVisibleRecentTasks_grid">9</integer>

    <!-- The minimum number of visible recent tasks to be presented to the user through the
         SystemUI. Can be -1 if there is no minimum limit. -->
    <integer name="config_minNumVisibleRecentTasks_lowRam">-1</integer>

    <!-- The maximum number of visible recent tasks to be presented to the user through the
         SystemUI. Can be -1 if there is no maximum limit. -->
    <integer name="config_maxNumVisibleRecentTasks_lowRam">9</integer>

    <!-- The minimum number of visible recent tasks to be presented to the user through the
         SystemUI. Can be -1 if there is no minimum limit. -->
    <integer name="config_minNumVisibleRecentTasks">5</integer>

    <!-- The maximum number of visible recent tasks to be presented to the user through the
         SystemUI. Can be -1 if there is no maximum limit. -->
    <integer name="config_maxNumVisibleRecentTasks">-1</integer>

    <!-- The duration in which a recent task is considered in session and should be visible. -->
    <integer name="config_activeTaskDurationHours">12</integer>

    <!-- default window ShowCircularMask property -->
    <bool name="config_windowShowCircularMask">false</bool>

    <!-- default value for whether circular emulators (ro.emulator.circular)
         should show a display overlay on the screen -->
    <bool name="config_windowEnableCircularEmulatorDisplayOverlay">false</bool>

    <!-- Defines the default set of global actions. Actions may still be disabled or hidden based
         on the current state of the device.
         Each item must be one of the following strings:
         "power" = Power off
         "settings" = An action to launch settings
         "airplane" = Airplane mode toggle
         "bugreport" = Take bug report, if available
         "silent" = silent mode
         "users" = list of users
         "restart" = restart device
         "emergency" = Launch emergency dialer
         "lockdown" = Lock down device until the user authenticates
         "logout" =  Logout the current user
         -->
    <string-array translatable="false" name="config_globalActionsList">
        <item>power</item>
        <item>restart</item>
        <item>lockdown</item>
        <item>logout</item>
        <item>bugreport</item>
        <item>screenshot</item>
        <item>screenrecord</item>
    </string-array>

    <!-- Number of milliseconds to hold a wake lock to ensure that drawing is fully
         flushed to the display while dozing.  This value needs to be large enough
         to account for processing and rendering time plus a frame or two of latency
         in the display pipeline plus some slack just to be sure. -->
    <integer name="config_drawLockTimeoutMillis">120</integer>

    <!-- An array of device capabilities defined by GSMA SGP.22 v2.0.
         The first item is the capability name that the device supports. The second item is the
         major version. The minor and revision versions are default to 0s.
         The device capabilities and their definition in the spec are:
             gsm : gsmSupportedRelease
             utran : utranSupportedRelease
             cdma1x : cdma2000onexSupportedRelease
             hrpd : cdma2000hrpdSupportedRelease
             ehrpd : cdma2000ehrpdSupportedRelease
             eutran : eutranSupportedRelease
             nfc : contactlessSupportedRelease
             crl : rspCrlSupportedVersion
    -->
    <string-array translatable="false" name="config_telephonyEuiccDeviceCapabilities">
        <!-- Example:
        <item>"gsm,11"</item>
        <item>"utran,11"</item>
        <item>"cdma1x,1"</item>
        <item>"hrpd,3"</item>
        <item>"ehrpd,12"</item>
        <item>"eutran,11"</item>
        <item>"nfc,1"</item>
        <item>"crl,1"</item>
        -->
    </string-array>

    <!-- default telephony hardware configuration for this platform.
    -->
    <!-- this string array should be overridden by the device to present a list
         telephony hardware resource.  this is used by the telephony device controller
         (TDC) to offer the basic capabilities of the hardware to the telephony
         framework
    -->
    <!-- an array of "[hardware type],[hardware-uuid],[state],[[hardware-type specific]]"
         with, [[hardware-type specific]] in:
            - "[[ril-model],[rat],[max-active-voice],[max-active-data],[max-active-standby]]"
              for 'modem' hardware
            - "[[associated-modem-uuid]]"
              for 'sim' hardware.
         refer to HardwareConfig in com.android.internal.telephony for specific details/values
         those elements can carry.
    -->
    <string-array translatable="false" name="config_telephonyHardware">
        <!-- modem -->
        <item>0,modem,0,0,0,1,1,1</item>
        <!-- sim -->
        <item>1,sim,0,modem</item>
    </string-array>

    <!-- This string array can be overriden to add an additional DRM support for WebView EME. -->
    <!-- Array of "[keySystemName],[UuidOfMediaDrm]" -->
    <string-array name="config_keySystemUuidMapping" translatable="false">
        <!-- Example:
        <item>"x-com.microsoft.playready,9A04F079-9840-4286-AB92-E65BE0885F95"</item>
        -->
    </string-array>

    <!-- Flag indicating which package name can access the persistent data partition -->
    <string name="config_persistentDataPackageName" translatable="false"></string>

    <!-- Flag indicating which package name can access DeviceConfig table -->
    <string name="config_deviceConfiguratorPackageName" translatable="false"></string>

    <!-- Flag indicating apps will skip sending hold request before merge. In this case
        IMS service implementation will do both.i.e.hold followed by merge. -->
    <bool name="skipHoldBeforeMerge">true</bool>

    <!-- Flag indicating whether the IMS service can be turned off. If false then
        the service will not be turned-off completely (the ImsManager.turnOffIms() will
        be disabled) but individual Features can be disabled using ImsConfig.setFeatureValue() -->
    <bool name="imsServiceAllowTurnOff">true</bool>

    <!-- Flag specifying whether VoLTE is available on device -->
    <bool name="config_device_volte_available">false</bool>

    <!-- Flag specifying whether VoLTE should be available for carrier: independent of
         carrier provisioning. If false: hard disabled. If true: then depends on carrier
         provisioning, availability etc -->
    <bool name="config_carrier_volte_available">false</bool>

    <!-- Flag specifying whether VoLTE TTY is supported -->
    <bool name="config_carrier_volte_tty_supported">true</bool>

    <!-- Flag specifying whether VT is available on device -->
    <bool name="config_device_vt_available">false</bool>

    <!-- Flag specifying whether the device will use the "allow_hold_in_ims_call" carrier config
         option.  When false, the device will support holding of IMS calls, regardless of the
         carrier config setting. -->
    <bool name="config_device_respects_hold_carrier_config">true</bool>

    <!-- Flag specifying whether VT should be available for carrier: independent of
         carrier provisioning. If false: hard disabled. If true: then depends on carrier
         provisioning, availability etc -->
    <bool name="config_carrier_vt_available">false</bool>

    <!-- Flag specifying whether WFC over IMS is available on device -->
        <bool name="config_device_wfc_ims_available">false</bool>

    <!-- Flag specifying whether WFC over IMS should be available for carrier: independent of
         carrier provisioning. If false: hard disabled. If true: then depends on carrier
         provisioning, availability etc -->
    <bool name="config_carrier_wfc_ims_available">false</bool>

    <!-- Whether to use voip audio mode for ims call -->
    <bool name="config_use_voip_mode_for_ims">false</bool>

    <!-- ImsService package name to bind to by default. If none is specified in an overlay, an
         empty string is passed in -->
    <string name="config_ims_package"/>

    <!-- String array containing numbers that shouldn't be logged. Country-specific. -->
    <string-array name="unloggable_phone_numbers" />

    <!-- Flag specifying whether or not IMS will use the dynamic ImsResolver -->
    <bool name="config_dynamic_bind_ims">false</bool>

    <!-- Cellular data service package name to bind to by default. If none is specified in an overlay, an
         empty string is passed in -->
    <string name="config_wwan_data_service_package" translatable="false">com.android.phone</string>

    <!-- IWLAN data service package name to bind to by default. If none is specified in an overlay, an
         empty string is passed in -->
    <string name="config_wlan_data_service_package" translatable="false"></string>

    <bool name="config_networkSamplingWakesDevice">true</bool>

    <!--From SmsMessage-->
    <!--Support decoding the user data payload as pack GSM 8-bit (a GSM alphabet
        string that's stored in 8-bit unpacked format) characters.-->
    <bool translatable="false" name="config_sms_decode_gsm_8bit_data">false</bool>

    <!-- If EMS is not supported, framework breaks down EMS into single segment SMS
         and adds page info " x/y". This config is used to set which carrier doesn't
         support EMS and whether page info should be added at the beginning or the end.
         We use tag 'prefix' for position beginning and 'suffix' for position end.
         And use gid to distinguish different carriers which using same mcc and mnc.
         Examples: <item>simOperatorNumber;position;gid(optional)</item>>
    -->
    <string-array translatable="false" name="no_ems_support_sim_operators">
        <!-- VZW -->
        <item>20404;suffix;BAE0000000000000</item>
    </string-array>

    <bool name="config_auto_attach_data_on_creation">true</bool>

    <!-- Sprint need a 70 ms delay for 3way call -->
    <integer name="config_cdma_3waycall_flash_delay">0</integer>

    <!-- If there is no preload VM number in the sim card, carriers such as
         Verizon require to load a default vm number from the configurantion.
         Define config_default_vm_number for this purpose. And there are two
         optional formats for this configuration as below:
         (1)<item>voicemail number</item>
         (2)<item>voicemail number;gid</item>
         The logic to pick up the correct voicemail number:
         (1) If the config_default_vm_number array has no gid special item, the last one will be
         picked
         (2) If the config_default_vm_number array has gid special item and  it matches the current
         sim's gid, it will be picked.
         (3) If the config_default_vm_number array has gid special item but it doesn't match the
         current sim's gid, the last one without gid will be picked -->
    <string-array translatable="false" name="config_default_vm_number" />

    <!--SIM does not save, but the voice mail number to be changed. -->
    <bool name="editable_voicemailnumber">false</bool>

    <!-- service number convert map in roaming network. -->
    <!-- [dialstring],[replacement][,optional gid] -->
    <string-array translatable="false" name="dial_string_replace">
    </string-array>

    <!-- Flag indicating whether radio is to be restarted on the error of
         PDP_FAIL_REGULAR_DEACTIVATION/0x24 -->
    <bool name="config_restart_radio_on_pdp_fail_regular_deactivation">false</bool>

    <!-- networks that don't want data deactivate when shutdown the phone
         note this is dependent on the operator of the network we're on,
         not operator on the SIM -->
    <string-array translatable="false" name="networks_not_clear_data">
        <item>71203</item>
        <item>71606</item>
        <item>71610</item>
        <item>732101</item>
    </string-array>

    <!-- Config determines whether to update phone object when voice registration
         state changes. Voice radio tech change will always trigger an update of
         phone object irrespective of this config -->
    <bool name="config_switch_phone_on_voice_reg_state_change">true</bool>

    <bool name="config_sms_force_7bit_encoding">false</bool>

    <!-- Number of physical SIM slots on the device. This includes both eSIM and pSIM slots, and
         is not necessarily the same as the number of phones/logical modems supported by the device.
         For example, a multi-sim device can have 2 phones/logical modems, but 3 physical slots,
         or a single SIM device can have 1 phones/logical modems, but 2 physical slots (one eSIM
         and one pSIM) -->
    <integer name="config_num_physical_slots">1</integer>

    <!--Thresholds for LTE dbm in status bar-->
    <integer-array translatable="false" name="config_lteDbmThresholds">
        <item>-140</item>    <!-- SIGNAL_STRENGTH_NONE_OR_UNKNOWN -->
        <item>-128</item>    <!-- SIGNAL_STRENGTH_POOR -->
        <item>-118</item>    <!-- SIGNAL_STRENGTH_MODERATE -->
        <item>-108</item>    <!-- SIGNAL_STRENGTH_GOOD -->
        <item>-98</item>     <!-- SIGNAL_STRENGTH_GREAT -->
        <item>-44</item>
    </integer-array>

    <!-- Enabled built-in zen mode condition providers -->
    <string-array translatable="false" name="config_system_condition_providers">
        <item>countdown</item>
        <item>schedule</item>
        <item>event</item>
    </string-array>

    <!-- Priority repeat caller threshold, in minutes -->
    <integer name="config_zen_repeat_callers_threshold">15</integer>

    <!-- Flags enabling default window features. See Window.java -->
    <bool name="config_defaultWindowFeatureOptionsPanel">true</bool>
    <bool name="config_defaultWindowFeatureContextMenu">true</bool>

    <!-- If true, the transition for a RemoteViews is read from a resource instead of using the
         default scale-up transition. -->
    <bool name="config_overrideRemoteViewsActivityTransition">false</bool>

    <!-- The maximum bitmap size that can be written to a MediaMetadata object. This value
         is the max width/height allowed in dips.-->
    <dimen name="config_mediaMetadataBitmapMaxSize">320dp</dimen>

    <string translatable="false" name="prohibit_manual_network_selection_in_gobal_mode">false</string>

    <!-- An array of CDMA roaming indicators which means international roaming -->
    <integer-array translatable="false" name="config_cdma_international_roaming_indicators" />

    <!-- flag to indicate if EF LI/EF PL should be used for system language -->
    <bool name="config_use_sim_language_file">false</bool>

    <!-- Use ERI text for network name on CDMA LTE -->
    <bool name="config_LTE_eri_for_network_name">true</bool>

    <!-- Whether to start in touch mode -->
    <bool name="config_defaultInTouchMode">true</bool>

    <!-- Time adjustment, in milliseconds, applied to the default double tap threshold
         used for gesture detection by the screen magnifier. -->
    <integer name="config_screen_magnification_multi_tap_adjustment">-50</integer>

    <!-- Scale factor threshold used by the screen magnifier to determine when to switch from
         panning to scaling the magnification viewport. -->
    <item name="config_screen_magnification_scaling_threshold" format="float" type="dimen">0.3</item>

    <!-- If true, the display will be shifted around in ambient mode. -->
    <bool name="config_enableBurnInProtection">false</bool>

    <!-- Specifies the maximum burn-in offset displacement from the center. If -1, no maximum value
         will be used. -->
    <integer name="config_burnInProtectionMaxRadius">-1</integer>

    <!-- Specifies the minimum burn-in offset horizontally. -->
    <integer name="config_burnInProtectionMinHorizontalOffset">0</integer>

    <!-- Specifies the maximum burn-in offset horizontally. -->
    <integer name="config_burnInProtectionMaxHorizontalOffset">0</integer>

    <!-- Specifies the minimum burn-in offset vertically. -->
    <integer name="config_burnInProtectionMinVerticalOffset">0</integer>

    <!-- Specifies the maximum burn-in offset vertically. -->
    <integer name="config_burnInProtectionMaxVerticalOffset">0</integer>

    <!-- Keyguard component -->
    <string name="config_keyguardComponent" translatable="false">com.android.systemui/com.android.systemui.keyguard.KeyguardService</string>

    <!-- Limit for the number of face templates per user -->
    <integer name="config_faceMaxTemplatesPerUser">1</integer>

    <!-- For performance and storage reasons, limit the number of fingerprints per user -->
    <integer name="config_fingerprintMaxTemplatesPerUser">5</integer>

    <!-- Specify if the fingerprint hardware support gestures-->
    <bool name="config_fingerprintSupportsGestures">false</bool>

    <!-- This config is used to force VoiceInteractionService to start on certain low ram devices.
         It declares the package name of VoiceInteractionService that should be started. -->
    <string translatable="false" name="config_forceVoiceInteractionServicePackage"></string>

    <!-- This config is ued to determine whether animations are allowed in low power mode. -->
    <bool name="config_allowAnimationsInLowPowerMode">false</bool>

    <!-- Whether device supports double tap to wake -->
    <bool name="config_supportDoubleTapWake">false</bool>

    <!-- The RadioAccessFamilies supported by the device.
         Empty is viewed as "all".  Only used on devices which
         don't support RIL_REQUEST_GET_RADIO_CAPABILITY
         format is UMTS|LTE|... -->
    <string translatable="false" name="config_radio_access_family"></string>

    <!-- Whether the main built-in display is round. This will affect
         Configuration.screenLayout's SCREENLAYOUT_ROUND_MASK flags for Configurations on the
         main built-in display. Change this in device-specific overlays.
         Defaults to the older, deprecated config_windowIsRound already used in
         some existing device-specific resource overlays. -->
    <bool name="config_mainBuiltInDisplayIsRound">@bool/config_windowIsRound</bool>

    <!-- The bounding path of the cutout region of the main built-in display.
         Must either be empty if there is no cutout region, or a string that is parsable by
         {@link android.util.PathParser}.

         The path is assumed to be specified in display coordinates with pixel units and in
         the display's native orientation, with the origin of the coordinate system at the
         center top of the display.

         To facilitate writing device-independent emulation overlays, the marker `@dp` can be
         appended after the path string to interpret coordinates in dp instead of px units.
         Note that a physical cutout should be configured in pixels for the best results.

         Example for a 10px x 10px square top-center cutout:
                <string ...>M -5,0 L -5,10 L 5,10 L 5,0 Z</string>
         Example for a 10dp x 10dp square top-center cutout:
                <string ...>M -5,0 L -5,10 L 5,10 L 5,0 Z @dp</string>

         @see https://www.w3.org/TR/SVG/paths.html#PathData
         -->
    <string translatable="false" name="config_mainBuiltInDisplayCutout"></string>

    <!-- Like config_mainBuiltInDisplayCutout, but this path is used to report the
         one single bounding rect per device edge to the app via
         {@link DisplayCutout#getBoundingRect}. Note that this path should try to match the visual
         appearance of the cutout as much as possible, and may be smaller than
         config_mainBuiltInDisplayCutout
         -->
    <string translatable="false" name="config_mainBuiltInDisplayCutoutRectApproximation">@string/config_mainBuiltInDisplayCutout</string>

    <!-- Whether the display cutout region of the main built-in display should be forced to
         black in software (to avoid aliasing or emulate a cutout that is not physically existent).
         -->
    <bool name="config_fillMainBuiltInDisplayCutout">false</bool>

    <!-- If true, and there is a cutout on the main built in display, the cutout will be masked
         by shrinking the display such that it does not overlap the cutout area. -->
    <bool name="config_maskMainBuiltInDisplayCutout">false</bool>

    <!-- Ultrasound support for Mic/speaker path -->
    <!-- Whether the default microphone audio source supports near-ultrasound frequencies
         (range of 18 - 21 kHz). -->
    <bool name="config_supportMicNearUltrasound">true</bool>
    <!-- Whether the default speaker audio output path supports near-ultrasound frequencies
         (range of 18 - 21 kHz). -->
    <bool name="config_supportSpeakerNearUltrasound">true</bool>

    <!-- Whether the Unprocessed audio source supports the required frequency range and level -->
    <bool name="config_supportAudioSourceUnprocessed">false</bool>

    <!-- Flag indicating device support for EAP SIM, AKA, AKA' -->
    <bool name="config_eap_sim_based_auth_supported">true</bool>

    <!-- How long history of previous vibrations should be kept for the dumpsys. -->
    <integer name="config_previousVibrationsDumpLimit">50</integer>

    <!-- The default vibration strength, must be between 1 and 255 inclusive. -->
    <integer name="config_defaultVibrationAmplitude">255</integer>

    <!-- If the device should still vibrate even in low power mode, for certain priority vibrations
     (e.g. accessibility, alarms). This is mainly for Wear devices that don't have speakers. -->
    <bool name="config_allowPriorityVibrationsInLowPowerMode">false</bool>

    <!-- Number of retries Cell Data should attempt for a given error code before
         restarting the modem.
         Error codes not listed will not lead to modem restarts.
         Array of "code#,retry#"  -->
    <string-array name="config_cell_retries_per_error_code">
    </string-array>

    <!-- Set initial MaxRetry value for operators -->
    <integer name="config_mdc_initial_max_retry">1</integer>

    <!-- The OEM specified sensor type for the gesture to launch the camera app. -->
    <integer name="config_cameraLaunchGestureSensorType">-1</integer>
    <!-- The OEM specified sensor string type for the gesture to launch camera app, this value
         must match the value of config_cameraLaunchGestureSensorType in OEM's HAL -->
    <string translatable="false" name="config_cameraLaunchGestureSensorStringType"></string>

    <!-- Allow the gesture to double tap the power button twice to start the camera while the device
         is non-interactive. -->
    <bool name="config_cameraDoubleTapPowerGestureEnabled">true</bool>

    <!-- Allow the gesture power + volume up to change the ringer mode while the device
         is interactive. -->
    <bool name="config_volumeHushGestureEnabled">true</bool>

    <!-- Name of the component to handle network policy notifications. If present,
         disables NetworkPolicyManagerService's presentation of data-usage notifications. -->
    <string translatable="false" name="config_networkPolicyNotificationComponent"></string>

    <!-- The BT name of the keyboard packaged with the device. If this is defined, SystemUI will
         automatically try to pair with it when the device exits tablet mode. -->
    <string translatable="false" name="config_packagedKeyboardName"></string>

    <!-- The device supports freeform window management. Windows have title bars and can be moved
         and resized. If you set this to true, you also need to add
         PackageManager.FEATURE_FREEFORM_WINDOW_MANAGEMENT feature to your device specification.
         The duplication is necessary, because this information is used before the features are
         available to the system.-->
    <bool name="config_freeformWindowManagement">false</bool>

    <!-- If set, this will force all windows to draw the status bar background, including the apps
         that have not requested doing so (via the WindowManager.FLAG_DRAWS_SYSTEM_BAR_BACKGROUNDS
         flag). -->
    <bool name="config_forceWindowDrawsStatusBarBackground">true</bool>

    <!-- Controls the opacity of the navigation bar depending on the visibility of the
         various workspace stacks.
         0 - Nav bar is always opaque when either the freeform stack or docked stack is visible.
         1 - Nav bar is always translucent when the freeform stack is visible, otherwise always
             opaque.
         2 - Nav bar is never forced opaque.
         -->
    <integer name="config_navBarOpacityMode">0</integer>

    <!-- Controls the navigation bar interaction mode:
         0: 3 button mode (back, home, overview buttons)
         1: 2 button mode (back, home buttons + swipe up for overview)
         2: gestures only for back, home and overview -->
    <integer name="config_navBarInteractionMode">0</integer>

    <!-- Controls whether the nav bar can move from the bottom to the side in landscape.
         Only applies if the device display is not square. -->
    <bool name="config_navBarCanMove">true</bool>

    <!-- Controls whether the navigation bar lets through taps. -->
    <bool name="config_navBarTapThrough">false</bool>

    <!-- Controls whether the side edge gestures can always trigger the transient nav bar to
         show. -->
    <bool name="config_navBarAlwaysShowOnSideEdgeGesture">false</bool>

    <!-- Controls the size of the back gesture inset. -->
    <dimen name="config_backGestureInset">0dp</dimen>

    <!-- Controls whether the navbar needs a scrim with
         {@link Window#setEnsuringNavigationBarContrastWhenTransparent}. -->
    <bool name="config_navBarNeedsScrim">true</bool>

    <!-- Controls whether seamless rotation should be allowed even though the navbar can move
         (which normally prevents seamless rotation). -->
    <bool name="config_allowSeamlessRotationDespiteNavBarMoving">false</bool>

    <!-- Controls whether hints for gestural navigation are shown when the device is setup.
         This should only be set when the device has gestural navigation enabled by default. -->
    <bool name="config_showGesturalNavigationHints">false</bool>

    <!-- Default insets [LEFT/RIGHTxTOP/BOTTOM] from the screen edge for picture-in-picture windows.
         These values are in DPs and will be converted to pixel sizes internally. -->
    <string translatable="false" name="config_defaultPictureInPictureScreenEdgeInsets">16x16</string>

    <!-- The percentage of the screen width to use for the default width or height of
         picture-in-picture windows. Regardless of the percent set here, calculated size will never
         be smaller than @dimen/default_minimal_size_pip_resizable_task. -->
    <item name="config_pictureInPictureDefaultSizePercent" format="float" type="dimen">0.23</item>

    <!-- The default aspect ratio for picture-in-picture windows. -->
    <item name="config_pictureInPictureDefaultAspectRatio" format="float" type="dimen">1.777778</item>

    <!-- This is the limit for the max and min aspect ratio (1 / this value) at which the min size
         will be used instead of an adaptive size based loosely on area. -->
    <item name="config_pictureInPictureAspectRatioLimitForMinSize" format="float" type="dimen">1.777778</item>

    <!-- The default gravity for the picture-in-picture window.
         Currently, this maps to Gravity.BOTTOM | Gravity.RIGHT -->
    <integer name="config_defaultPictureInPictureGravity">0x55</integer>

    <!-- The minimum aspect ratio (width/height) that is supported for picture-in-picture.  Any
         ratio smaller than this is considered too tall and thin to be usable. Currently, this
         is the inverse of the max landscape aspect ratio (1:2.39), but this is an extremely
         skinny aspect ratio that is not expected to be widely used. -->
    <item name="config_pictureInPictureMinAspectRatio" format="float" type="dimen">0.41841004184</item>

    <!-- The maximum aspect ratio (width/height) that is supported for picture-in-picture. Any
         ratio larger than this is considered to wide and short to be usable. Currently 2.39:1. -->
    <item name="config_pictureInPictureMaxAspectRatio" format="float" type="dimen">2.39</item>

    <!-- The snap mode to use for picture-in-picture. These values correspond to constants defined
         in PipSnapAlgorithm and should not be changed independently.
             0 - Snap to the four corners
             1 - Snap to the four corners and the mid-points on the long edge in each orientation
             2 - Snap anywhere along the edge of the screen
             3 - Snap anywhere along the edge of the screen and magnet to corners
             4 - Snap to the long edges in each orientation and magnet to corners
    -->
    <integer name="config_pictureInPictureSnapMode">4</integer>

    <!-- Controls the snap mode for the docked stack divider
             0 - 3 snap targets: left/top has 16:9 ratio, 1:1, and right/bottom has 16:9 ratio
             1 - 3 snap targets: fixed ratio, 1:1, (1 - fixed ratio)
             2 - 1 snap target: 1:1
    -->
    <integer name="config_dockedStackDividerSnapMode">0</integer>

    <!-- The maximum aspect ratio (longerSide/shorterSide) that is treated as close-to-square. The
         orientation requests from apps would be ignored if the display is close-to-square. -->
    <item name="config_closeToSquareDisplayMaxAspectRatio" format="float" type="dimen">1.333</item>

    <!-- List of comma separated package names for which we the system will not show crash, ANR,
         etc. dialogs. -->
    <string translatable="false" name="config_appsNotReportingCrashes"></string>

    <!-- Inactivity threshold (in milliseconds) used in JobScheduler. JobScheduler will consider
         the device to be "idle" after being inactive for this long. -->
    <integer name="config_jobSchedulerInactivityIdleThreshold">4260000</integer>
    <!-- The alarm window (in milliseconds) that JobScheduler uses to enter the idle state -->
    <integer name="config_jobSchedulerIdleWindowSlop">300000</integer>

    <!-- If true, all guest users created on the device will be ephemeral. -->
    <bool name="config_guestUserEphemeral">false</bool>

    <!-- Enforce strong auth on boot. Setting this to false represents a security risk and should
         not be ordinarily done. The only case in which this might be permissible is in a car head
         unit where there are hardware mechanisms to protect the device (physical keys) and not
         much in the way of user data.
    -->
    <bool name="config_strongAuthRequiredOnBoot">true</bool>

    <!-- Wallpaper cropper package. Used as the default cropper if the active launcher doesn't
         handle wallpaper cropping.
    -->
    <string name="config_wallpaperCropperPackage" translatable="false">com.android.wallpapercropper</string>

    <!-- True if the device supports at least one form of multi-window.
         E.g. freeform, split-screen, picture-in-picture. -->
    <bool name="config_supportsMultiWindow">true</bool>

    <!-- True if the device supports split screen as a form of multi-window. -->
    <bool name="config_supportsSplitScreenMultiWindow">true</bool>

    <!-- True if the device supports running activities on secondary displays. -->
    <bool name="config_supportsMultiDisplay">true</bool>

    <!-- True if the device has no home screen. That is a launcher activity
         where the user can launch other applications from.  -->
    <bool name="config_noHomeScreen">false</bool>

    <!-- True if the device supports system decorations on secondary displays. -->
    <bool name="config_supportsSystemDecorsOnSecondaryDisplays">true</bool>

    <!-- True if the device supports insecure lock screen. -->
    <bool name="config_supportsInsecureLockScreen">true</bool>

    <!-- True if the device requires AppWidgetService even if it does not have
         the PackageManager.FEATURE_APP_WIDGETS feature -->
    <bool name="config_enableAppWidgetService">false</bool>

    <!-- True if the device supports Sustained Performance Mode-->
    <bool name="config_sustainedPerformanceModeSupported">false</bool>

    <!-- File used to enable the double touch gesture.
         TODO: move to input HAL once ready. -->
    <string name="config_doubleTouchGestureEnableFile"></string>

    <!-- Controls how we deal with externally connected physical keyboards.
         0 - When using this device, it is not clear for users to recognize when the physical
             keyboard is (should be) connected and when it is (should be) disconnected.  Most of
             phones and tablets with Bluetooth keyboard would fall into this category because the
             connected Bluetooth keyboard may or may not be nearby the host device.
         1 - When using this device, it is clear for users to recognize when the physical
             keyboard is (should be) connected and when it is (should be) disconnected.
             Devices with wired USB keyboard is one clear example.  Some 2-in-1 convertible
             tablets with dedicated keyboards may have the same affordance to wired USB keyboard.
    -->
    <integer name="config_externalHardKeyboardBehavior">0</integer>

    <!-- Package of the unbundled tv remote service which can connect to tv
         remote provider -->
    <string name="config_tvRemoteServicePackage" translatable="false"></string>

    <!-- True if the device supports persisting security logs across reboots.
         This requires the device's kernel to have pstore and pmsg enabled,
         and DRAM to be powered and refreshed through all stages of reboot. -->
    <bool name="config_supportPreRebootSecurityLogs">false</bool>

    <!-- Default files to pin via Pinner Service -->
    <string-array translatable="false" name="config_defaultPinnerServiceFiles">
    </string-array>

    <!-- True if camera app should be pinned via Pinner Service -->
    <bool name="config_pinnerCameraApp">false</bool>

    <!-- True if home app should be pinned via Pinner Service -->
    <bool name="config_pinnerHomeApp">false</bool>

    <!-- List of files pinned by the Pinner Service with the apex boot image b/119800099 -->
    <string-array translatable="false" name="config_apexBootImagePinnerServiceFiles">
    </string-array>

    <!-- Number of days preloaded file cache should be preserved on a device before it can be
         deleted -->
    <integer name="config_keepPreloadsMinDays">7</integer>

    <!-- Flag indicating whether round icons should be parsed from the application manifest. -->
    <bool name="config_useRoundIcon">false</bool>

    <!-- Flag indicating whether the assist disclosure can be disabled using
         ASSIST_DISCLOSURE_ENABLED. -->
    <bool name="config_allowDisablingAssistDisclosure">true</bool>

    <!-- True if the device supports system navigation keys. -->
    <bool name="config_supportSystemNavigationKeys">false</bool>

    <!-- emergency call number for the emergency affordance -->
    <string name="config_emergency_call_number" translatable="false">112</string>

    <!-- Do not translate. Mcc codes whose existence trigger the presence of emergency
         affordances-->
    <integer-array name="config_emergency_mcc_codes" translatable="false">
        <item>404</item>
        <item>405</item>
    </integer-array>

    <!-- Package name for the device provisioning package. -->
    <string name="config_deviceProvisioningPackage"></string>

    <!-- Colon separated list of package names that should be granted DND access -->
    <string name="config_defaultDndAccessPackages" translatable="false">com.android.camera2</string>

    <!-- User restrictions set when the first user is created.
         Note: Also update appropriate overlay files. -->
    <string-array translatable="false" name="config_defaultFirstUserRestrictions">
    </string-array>

    <!-- Specifies whether certain permissions should be individually controlled. -->
    <bool name="config_permissionsIndividuallyControlled">false</bool>

    <!-- Specifies whether the user has to give consent to manage wireless (wifi + bluetooth). -->
    <bool name="config_wirelessConsentRequired">false</bool>

    <!-- Default value for android:focusableInTouchMode for some framework scrolling containers.
         ListView/GridView are notably absent since this is their default anyway.
         Set to true for watch devices. -->
    <bool name="config_focusScrollContainersInTouchMode">false</bool>

    <string name="config_networkOverLimitComponent" translatable="false">com.android.systemui/com.android.systemui.net.NetworkOverLimitActivity</string>
    <string name="config_dataUsageSummaryComponent" translatable="false">com.android.settings/com.android.settings.Settings$DataUsageSummaryActivity</string>

    <!-- Flag specifying whether user-switch operations have custom UI. When false, user-switch
         UI is handled by ActivityManagerService -->
    <bool name="config_customUserSwitchUi">false</bool>

    <!-- A array of regex to treat a SMS as VVM SMS if the message body matches.
         Each item represents an entry, which consists of two parts:
         a comma (,) separated list of MCCMNC the regex applies to, followed by a semicolon (;), and
         then the regex itself. -->
    <string-array translatable="false" name="config_vvmSmsFilterRegexes">
        <!-- Verizon requires any SMS that starts with //VZWVVM to be treated as a VVM SMS-->
        <item>310004,310010,310012,310013,310590,310890,310910,311110,311270,311271,311272,311273,311274,311275,311276,311277,311278,311279,311280,311281,311282,311283,311284,311285,311286,311287,311288,311289,311390,311480,311481,311482,311483,311484,311485,311486,311487,311488,311489;^//VZWVVM.*</item>
    </string-array>

    <!-- This config is holding calling number conversion map - expected to convert to emergency
         number. Formats for this config as below:
         <item>[dialstring1],[dialstring2],[dialstring3]:[replacement]</item>

         E.g. for Taiwan Type Approval, 110 and 119 should be converted to 112.
         <item>110,119:112</item>
    -->
    <string-array translatable="false" name="config_convert_to_emergency_number_map" />

    <!-- An array of packages for which notifications cannot be blocked.
         Should only be used for core device functionality that must not be
         rendered inoperative for safety reasons, like the phone dialer and
         SMS handler. -->
    <string-array translatable="false" name="config_nonBlockableNotificationPackages">
        <item>com.android.dialer</item>
        <item>com.android.messaging</item>
    </string-array>

    <!-- An array of packages that can make sound on the ringer stream in priority-only DND
     mode -->
    <string-array translatable="false" name="config_priorityOnlyDndExemptPackages">
        <item>com.android.dialer</item>
    </string-array>

    <!-- An array of packages which can listen for notifications on low ram devices. -->
    <string-array translatable="false" name="config_allowedManagedServicesOnLowRamDevices" />

    <!-- The default value for transition animation scale found in developer settings.
         1.0 corresponds to 1x animator scale, 0 means that there will be no transition
         animations. Note that this is only a default and will be overridden by a
         user-set value if toggled by settings so the "Transition animation scale" setting
         should also be hidden if intended to be permanent. -->
    <item name="config_appTransitionAnimationDurationScaleDefault" format="float" type="dimen">1.0</item>

    <!-- Flag indicates that whether non-system apps can be installed on internal storage. -->
    <bool name="config_allow3rdPartyAppOnInternal">true</bool>

    <!-- Package names of the default cell broadcast receivers -->
    <string-array name="config_defaultCellBroadcastReceiverPkgs" translatable="false">
        <item>com.android.cellbroadcastreceiver</item>
    </string-array>

    <!-- Specifies the path that is used by AdaptiveIconDrawable class to crop launcher icons. -->
    <string name="config_icon_mask" translatable="false">"M50,0L92,0C96.42,0 100,4.58 100 8L100,92C100, 96.42 96.42 100 92 100L8 100C4.58, 100 0 96.42 0 92L0 8 C 0 4.42 4.42 0 8 0L50 0Z"</string>

    <!-- The component name, flattened to a string, for the default accessibility service to be
         enabled by the accessibility shortcut. This service must be trusted, as it can be activated
         without explicit consent of the user. If no accessibility service with the specified name
         exists on the device, the accessibility shortcut will be disabled by default. -->
    <string name="config_defaultAccessibilityService" translatable="false"></string>

    <!-- Flag indicates that whether escrow token API is enabled for TrustAgent -->
    <!-- Warning: This API can be dangerous when not implemented properly. In particular,
         escrow token must NOT be retrievable from device storage. In other words, either
         escrow token is not stored on device or its ciphertext is stored on device while
         the decryption key is not. Before enabling this feature, please ensure you've read
         and followed the pertinent sections of the escrow tokens section of the CDD <link>-->
    <!-- TODO(b/35230407) complete the link field -->
    <bool name="config_allowEscrowTokenForTrustAgent">false</bool>

    <!-- A flattened ComponentName which corresponds to the only trust agent that should be enabled
         by default. If the default value is used, or set to an empty string, the restriction will
         not be applied. -->
    <string name="config_defaultTrustAgent" translatable="false"></string>

    <!-- Colon separated list of package names that should be granted Notification Listener access -->
    <string name="config_defaultListenerAccessPackages" translatable="false"></string>

    <!-- Maximum size, specified in pixels, to restrain the display space width to. Height and
         density will be scaled accordingly to maintain aspect ratio. A value of 0 indicates no
         constraint will be enforced. -->
    <integer name="config_maxUiWidth">0</integer>

    <!-- Whether the device supports quick settings and its associated APIs -->
    <bool name="config_quickSettingsSupported">true</bool>

    <!-- The component name, flattened to a string, for the default autofill service
         to  enabled for an user. This service must be trusted, as it can be activated
         without explicit consent of the user. If no autofill service with the
          specified name exists on the device, autofill will be disabled by default.
    -->
    <string name="config_defaultAutofillService" translatable="false"></string>

    <!-- The package name for the default system textclassifier service.
         This service must be trusted, as it can be activated without explicit consent of the user.
         Example: "com.android.textclassifier"
         If no textclassifier service with the specified name exists on the device (or if this is
         set to empty string), a default textclassifier will be loaded in the calling app's process.
         See android.view.textclassifier.TextClassificationManager.
    -->
    <string name="config_defaultTextClassifierPackage" translatable="false"></string>

    <!-- The package name for the default wellbeing app.
         This package must be trusted, as it has the permissions to control other applications
         on the device.
         Example: "com.android.wellbeing"
     -->
    <string name="config_defaultWellbeingPackage" translatable="false">com.google.android.apps.wellbeing</string>

    <!-- The component name for the default system attention service.
         This service must be trusted, as it can be activated without explicit consent of the user.
         See android.attention.AttentionManagerService.
    -->
    <string name="config_defaultAttentionService" translatable="false"></string>

    <!-- The component name for the system-wide captions service.
         This service must be trusted, as it controls part of the UI of the volume bar.
         Example: "com.android.captions/.SystemCaptionsService"
    -->
    <string name="config_defaultSystemCaptionsService" translatable="false"></string>

    <!-- The component name for the system-wide captions manager service.
         This service must be trusted, as the system binds to it and keeps it running.
         Example: "com.android.captions/.SystemCaptionsManagerService"
    -->
    <string name="config_defaultSystemCaptionsManagerService" translatable="false"></string>

    <!-- The package name for the incident report approver app.
        This app is usually PermissionController or an app that replaces it.  When
        a bugreport or incident report with EXPLICT-level sharing flags is going to be
        shared, this app will be sent the PENDING_INCIDENT_REPORTS_CHANGED broadcast.
    -->
    <string name="config_incidentReportApproverPackage" translatable="false">com.android.permissioncontroller</string>

    <!-- The package name for the system's content capture service.
         This service must be trusted, as it can be activated without explicit consent of the user.
         If no service with the specified name exists on the device, content capture will be
         disabled.
         Example: "com.android.contentcapture/.ContentcaptureService"
    -->
    <string name="config_defaultContentCaptureService" translatable="false"></string>

    <!-- The package name for the system's augmented autofill service.
         This service must be trusted, as it can be activated without explicit consent of the user.
         If no service with the specified name exists on the device, augmented autofill wil be
         disabled.
         Example: "com.android.augmentedautofill/.AugmentedAutofillService"
    -->
    <string name="config_defaultAugmentedAutofillService" translatable="false"></string>

    <!-- The package name for the system's app prediction service.
         This service must be trusted, as it can be activated without explicit consent of the user.
         Example: "com.android.intelligence/.AppPredictionService"
    -->
    <string name="config_defaultAppPredictionService" translatable="false"></string>

    <!-- The package name for the system's content suggestions service.
         Provides suggestions for text and image selection regions in snapshots of apps and should
         be able to classify the type of entities in those selections.

         This service must be trusted, as it can be activated without explicit consent of the user.
         If no service with the specified name exists on the device, content suggestions wil be
         disabled.
         Example: "com.android.contentsuggestions/.ContentSuggestionsService"
    -->
    <string name="config_defaultContentSuggestionsService" translatable="false"></string>

    <!-- Whether the device uses the default focus highlight when focus state isn't specified. -->
    <bool name="config_useDefaultFocusHighlight">true</bool>

    <!-- Flag indicating that the entire notification header can be clicked to expand the
         notification. If false, then the expand icon has to be clicked in order for the expand
         to occur. The expand button will have increased touch boundaries to accomodate this. -->
    <bool name="config_notificationHeaderClickableForExpand">false</bool>

    <!-- Default data warning level in mb -->
    <integer name="default_data_warning_level_mb">2048</integer>

    <!-- When true, indicates that the vendor's IMS implementation requires a workaround when
     sending a request to enable or disable the camera while the video session is also
     paused. -->
    <bool name="config_useVideoPauseWorkaround">false</bool>

    <!-- Whether to send a custom package name with the PSD.-->
    <bool name="config_sendPackageName">false</bool>

    <!-- Name for the set of keys associating package names -->
    <string name="config_helpPackageNameKey" translatable="false"></string>

    <!-- Name for the set of values of package names -->
    <string name="config_helpPackageNameValue" translatable="false"></string>

    <!-- Intent key for the package name keys -->
    <string name="config_helpIntentExtraKey" translatable="false"></string>

    <!-- Intent key for package name values -->
    <string name="config_helpIntentNameKey" translatable="false"></string>

    <!-- Intent key for the package name keys -->
    <string name="config_feedbackIntentExtraKey" translatable="false"></string>

    <!-- Intent key for package name values -->
    <string name="config_feedbackIntentNameKey" translatable="false"></string>

    <!-- The apps that need to be hidden when they are disabled -->
    <string-array name="config_hideWhenDisabled_packageNames"></string-array>

    <!-- Additional non-platform defined global settings exposed to Instant Apps -->
    <string-array name="config_allowedGlobalInstantAppSettings"></string-array>

    <!-- Additional non-platform defined system settings exposed to Instant Apps -->
    <string-array name="config_allowedSystemInstantAppSettings"></string-array>

    <!-- Additional non-platform defined secure settings exposed to Instant Apps -->
    <string-array name="config_allowedSecureInstantAppSettings"></string-array>

    <!-- Handle volume keys directly in Window Manager without passing them to the foreground app -->
    <bool name="config_handleVolumeKeysInWindowManager">false</bool>

    <!-- Volume level of in-call notification tone playback [0..1] -->
    <item name="config_inCallNotificationVolume" format="float" type="dimen">.10</item>

    <!-- URI for in call notification sound -->
    <string translatable="false" name="config_inCallNotificationSound">/product/media/audio/ui/InCallNotification.ogg</string>

    <!-- Default number of notifications from the same app before they are automatically grouped by the OS -->
    <integer translatable="false" name="config_autoGroupAtCount">4</integer>

    <!-- The OEM specified sensor type for the lift trigger to launch the camera app. -->
    <integer name="config_cameraLiftTriggerSensorType">-1</integer>
    <!-- The OEM specified sensor string type for the gesture to launch camera app, this value
        must match the value of config_cameraLiftTriggerSensorType in OEM's HAL -->
    <string translatable="false" name="config_cameraLiftTriggerSensorStringType"></string>

    <!-- Default number of days to retain for the automatic storage manager. -->
    <integer translatable="false" name="config_storageManagerDaystoRetainDefault">90</integer>

    <!-- Name of a font family to use for headlines. If empty, falls back to platform default -->
    <string name="config_headlineFontFamily" translatable="false"></string>
    <!-- Allows setting custom fontFeatureSettings on specific text. -->
    <string name="config_headlineFontFeatureSettings" translatable="false"></string>

    <!-- An array of packages that need to be treated as type system in battery settings -->
    <string-array translatable="false" name="config_batteryPackageTypeSystem">
        <item>com.android.providers.calendar</item>
        <item>com.android.providers.media</item>
        <item>com.android.systemui</item>
    </string-array>

    <!-- An array of packages that need to be treated as type service in battery settings -->
    <string-array translatable="false" name="config_batteryPackageTypeService"/>

    <!-- Flag indicating whether or not to enable night mode detection. -->
    <bool name="config_enableNightMode">true</bool>

    <!-- Flag indicating that the actions buttons for a notification should be tinted with by the
         color supplied by the Notification.Builder if present. -->
    <bool name="config_tintNotificationActionButtons">true</bool>

    <!-- Show area update info settings in CellBroadcastReceiver and information in SIM status in Settings app -->
    <bool name="config_showAreaUpdateInfoSettings">false</bool>

    <!-- Enable the RingtonePickerActivity in 'com.android.providers.media'. -->
    <bool name="config_defaultRingtonePickerEnabled">true</bool>

    <!-- Allow SystemUI to show the shutdown dialog -->
    <bool name="config_showSysuiShutdown">true</bool>

    <!-- The stable device width and height in pixels. If these aren't set to a positive number
         then the device will use the width and height of the default display the first time it's
         booted.  -->
    <integer name="config_stableDeviceDisplayWidth">-1</integer>
    <integer name="config_stableDeviceDisplayHeight">-1</integer>

    <!-- List of countries in which we display 'No service' on status bar
         instead of 'Emergency calls only' when SIM is unready. -->
    <string-array translatable="false" name="config_display_no_service_when_sim_unready">
        <item>"DE"</item>
    </string-array>

    <!-- Class names of device specific services inheriting com.android.server.SystemService. The
         classes are instantiated in the order of the array. -->
    <string-array translatable="false" name="config_deviceSpecificSystemServices"></string-array>

    <!-- Class name of the device specific implementation to replace the DevicePolicyManagerService
         or empty if the default should be used. -->
    <string translatable="false" name="config_deviceSpecificDevicePolicyManagerService"></string>

    <!-- Class name of the device specific implementation to replace the AudioService
         or empty if the default should be used. -->
    <string translatable="false" name="config_deviceSpecificAudioService"></string>

    <!-- Component name of media projection permission dialog -->
    <string name="config_mediaProjectionPermissionDialogComponent" translatable="false">com.android.systemui/com.android.systemui.media.MediaProjectionPermissionActivity</string>

    <!-- Corner radius of system dialogs -->
    <dimen name="config_dialogCornerRadius">@dimen/dialog_corner_radius</dimen>
    <!-- Corner radius of system buttons -->
    <dimen name="config_buttonCornerRadius">@dimen/control_corner_material</dimen>
    <!-- Corner radius for bottom sheet system dialogs -->
    <dimen name="config_bottomDialogCornerRadius">@dimen/config_dialogCornerRadius</dimen>
    <!-- Corner radius of system progress bars -->
    <dimen name="config_progressBarCornerRadius">@dimen/progress_bar_corner_material</dimen>
    <!-- Controls whether system buttons use all caps for text -->
    <bool name="config_buttonTextAllCaps">true</bool>
    <!-- Name of the font family used for system surfaces where the font should use medium weight -->
    <string name="config_headlineFontFamilyMedium" translateable="false">@string/font_family_button_material</string>
    <!-- Name of a font family to use for body text. -->
    <string name="config_bodyFontFamily" translatable="false">sans-serif</string>
    <!-- Name of a font family to use for medium body text. -->
    <string name="config_bodyFontFamilyMedium" translatable="false">sans-serif-medium</string>

    <!-- Size of icon shown beside a preference locked by admin -->
    <dimen name="config_restrictedIconSize">@dimen/restricted_icon_size_material</dimen>

    <string translatable="false" name="config_batterySaverDeviceSpecificConfig"></string>

    <!-- Component name that should be granted Notification Assistant access -->
    <string name="config_defaultAssistantAccessComponent" translatable="false">android.ext.services/android.ext.services.notification.Assistant</string>

    <bool name="config_supportBluetoothPersistedState">true</bool>

    <bool name="config_keepRestrictedProfilesInBackground">true</bool>

    <!-- Cellular network service package name to bind to by default. -->
    <string name="config_wwan_network_service_package" translatable="false">com.android.phone</string>

    <!-- IWLAN network service package name to bind to by default. If none is specified in an overlay, an
         empty string is passed in -->
    <string name="config_wlan_network_service_package" translatable="false"></string>

    <!-- Telephony qualified networks service package name to bind to by default. -->
    <string name="config_qualified_networks_service_package" translatable="false"></string>

    <!-- Wear devices: Controls the radios affected by Activity Mode. -->
    <string-array name="config_wearActivityModeRadios">
        <item>"wifi"</item>
    </string-array>

    <!-- Default hyphenation frequency setting (0=NONE, 1=NORMAL, 2=FULL). -->
    <item name="config_preferredHyphenationFrequency" format="integer" type="dimen">0</item>

    <!-- Package name for ManagedProvisioning which is responsible for provisioning work profiles. -->
    <string name="config_managed_provisioning_package" translatable="false">com.android.managedprovisioning</string>

    <!-- Whether or not swipe up gesture's opt-in setting is available on this device -->
    <bool name="config_swipe_up_gesture_setting_available">false</bool>

    <!-- Applications which are disabled unless matching a particular sku -->
    <string-array name="config_disableApksUnlessMatchedSku_apk_list" translatable="false" />
    <string-array name="config_disableApkUnlessMatchedSku_skus_list" translatable="false" />

    <!-- Whether or not we should show the option to show battery percentage -->
    <bool name="config_battery_percentage_setting_available">true</bool>

    <!-- Whether or not battery saver should be "sticky" when manually enabled. -->
    <bool name="config_batterySaverStickyBehaviourDisabled">false</bool>

    <!-- Config flag to track default disable threshold for Dynamic power savings enabled battery saver. -->
    <integer name="config_dynamicPowerSavingsDefaultDisableThreshold">80</integer>

    <!-- Model of potentially misprovisioned devices. If none is specified in an overlay, an
         empty string is passed in. -->
    <string name="config_misprovisionedDeviceModel" translatable="false"></string>

    <!-- Brand value for attestation of misprovisioned device. -->
    <string name="config_misprovisionedBrandValue" translatable="false"></string>

    <!-- Pre-scale volume at volume step 1 for Absolute Volume -->
    <fraction name="config_prescaleAbsoluteVolume_index1">50%</fraction>

    <!-- Pre-scale volume at volume step 2 for Absolute Volume -->
    <fraction name="config_prescaleAbsoluteVolume_index2">70%</fraction>

    <!-- Pre-scale volume at volume step 3 for Absolute Volume -->
    <fraction name="config_prescaleAbsoluteVolume_index3">85%</fraction>

    <!-- Whether or not the "SMS app service" feature is enabled -->
    <bool name="config_useSmsAppService">true</bool>

    <!-- Class name for the InputEvent compatibility processor override.
         Empty string means use the default compatibility processor
         (android.view.InputEventCompatProcessor). -->
    <string name="config_inputEventCompatProcessorOverrideClassName" translatable="false"></string>

    <!-- Component name for the default module metadata provider on this device -->
    <string name="config_defaultModuleMetadataProvider" translatable="false">com.android.modulemetadata</string>

    <!-- This is the default launcher component to use on secondary displays that support system
         decorations.
         This launcher activity must support multiple instances and have corresponding launch mode
         set in AndroidManifest.
         {@see android.view.Display#FLAG_SHOULD_SHOW_SYSTEM_DECORATIONS} -->
    <string name="config_secondaryHomeComponent" translatable="false">com.android.launcher3/com.android.launcher3.SecondaryDisplayLauncher</string>

    <!-- Force secondary home launcher specified in config_secondaryHomeComponent always. If this is
         not set, secondary home launcher can be replaced by user. -->
    <bool name ="config_useSystemProvidedLauncherForSecondary">false</bool>

    <!-- If device supports corner radius on windows.
         This should be turned off on low-end devices to improve animation performance. -->
    <bool name="config_supportsRoundedCornersOnWindows">true</bool>

    <!-- If the sensor that skips media is available or not. -->
    <bool name="config_skipSensorAvailable">false</bool>

    <!-- If the sensor that silences alerts is available or not. -->
    <bool name="config_silenceSensorAvailable">false</bool>

    <!-- Enable Zram writeback feature to allow unused pages in zram be written to flash. -->
    <bool name="config_zramWriteback">false</bool>

    <!-- Whether cbrs is supported on the device or not -->
    <bool translatable="false" name="config_cbrs_supported">false</bool>

    <!-- Whether or not aware is enabled by default -->
    <bool name="config_awareSettingAvailable">false</bool>

    <!-- Display White-Balance -->

    <!-- See AmbientSensor.AmbientBrightnessSensor.
         The ambient brightness sensor rate (in milliseconds). Must be positive. -->
    <integer name="config_displayWhiteBalanceBrightnessSensorRate">250</integer>

    <!-- See AmbientFilter.
         How long ambient brightness changes are kept and taken into consideration
         (in milliseconds). Must be positive. -->
    <integer name="config_displayWhiteBalanceBrightnessFilterHorizon">10000</integer>

    <!-- See AmbientFilter.WeightedMovingAverageAmbientFilter.
         Recent changes are prioritised by integrating their duration over y = x + intercept
         (the higher it is, the less prioritised recent changes are). Must be a non-negative
         number, or NaN to avoid this implementation. -->
    <item name="config_displayWhiteBalanceBrightnessFilterIntercept" format="float" type="dimen">10.0</item>

    <!-- See AmbientSensor.AmbientColorTemperatureSensor.
         The ambient color temperature sensor name. -->
    <string name="config_displayWhiteBalanceColorTemperatureSensorName">com.google.sensor.color</string>

    <!-- See AmbientSensor.AmbientColorTemperatureSensor.
         The ambient color temperature sensor rate (in milliseconds). Must be positive. -->
    <integer name="config_displayWhiteBalanceColorTemperatureSensorRate">250</integer>

    <!-- See AmbientFilter.
         How long ambient color temperature changes are kept and taken into consideration
         (in milliseconds). Must be positive. -->
    <integer name="config_displayWhiteBalanceColorTemperatureFilterHorizon">10000</integer>

    <!-- See AmbientFilter.WeightedMovingAverageAmbientFilter.
         Recent changes are prioritised by integrating their duration over y = x + intercept
         (the higher it is, the less prioritised recent changes are). Must be a non-negative
         number, or NaN to avoid this implementation. -->
    <item name="config_displayWhiteBalanceColorTemperatureFilterIntercept" format="float"
            type="dimen">10.0</item>

    <!-- See DisplayWhiteBalanceThrottler.
         The debounce time (in milliseconds) for increasing the screen color temperature, throttled
         if time > lastTime + debounce. Must be non-negative. -->
    <integer name="config_displayWhiteBalanceIncreaseDebounce">5000</integer>

    <!-- See DisplayWhiteBalanceThrottler.
         The debounce time (in milliseconds) for decreasing the screen color tempearture, throttled
         if time < lastTime - debounce. Must be non-negative. -->
    <integer name="config_displayWhiteBalanceDecreaseDebounce">5000</integer>

    <!-- See DisplayWhiteBalanceThrottler.
         The ambient color temperature values used to determine the threshold as the corresponding
         value in config_displayWhiteBalance{Increase,Decrease}Threholds. Must be non-empty, the
         same length as config_displayWhiteBalance{Increase,Decrease}Thresholds, and contain
         non-negative, strictly increasing numbers.

         For example, if:

         - baseThresolds = [0, 100, 1000];
         - increaseThresholds = [0.1, 0.15, 0.2];
         - decreaseThresholds = [0.1, 0.05, 0.0];

         Then, given the ambient color temperature INCREASED from X to Y (so X < Y):
         - If 0 <= Y < 100, we require Y > (1 + 0.1) * X = 1.1X;
         - If 100 <= Y < 1000, we require Y > (1 + 0.15) * X = 1.15X;
         - If 1000 <= Y, we require Y > (1 + 0.2) * X = 1.2X.

         Or, if the ambient color temperature DECREASED from X to Y (so X > Y):
         - If 0 <= Y < 100, we require Y < (1 - 0.1) * X = 0.9X;
         - If 100 <= Y < 1000, we require Y < (1 - 0.05) * X = 0.95X;
         - If 1000 <= Y, we require Y < (1 - 0) * X = X.

         NOTE: the numbers in this example are made up, and don't represent how actual base,
               increase or decrease thresholds would look like. -->
    <array name="config_displayWhiteBalanceBaseThresholds">
        <item>0.0</item>
    </array>

    <!-- See DisplayWhiteBalanceThrottler.
         The increase threshold values, throttled if value < value * (1 + threshold). Must be
         non-empty, the same length as config_displayWhiteBalanceBaseThresholds, and contain
         non-negative numbers. -->
    <array name="config_displayWhiteBalanceIncreaseThresholds">
        <item>0.1</item>
    </array>

    <!-- See DisplayWhiteBalanceThrottler.
         The decrease threshold values, throttled if value > value * (1 - threshold). Must be
         non-empty, the same length as config_displayWhiteBalanceBaseThresholds, and contain
         non-negative numbers. -->
    <array name="config_displayWhiteBalanceDecreaseThresholds">
        <item>0.1</item>
    </array>

    <!-- See DisplayWhiteBalanceController.
         A float array containing a list of ambient brightnesses, in Lux. This array,
         together with config_displayWhiteBalanceLowLightAmbientBiases, is used to generate a
         lookup table used in DisplayWhiteBalanceController. This lookup table is used to map
         ambient brightness readings to a bias, where the bias is used to linearly interpolate
         between ambient color temperature and
         config_displayWhiteBalanceLowLightAmbientColorTemperature.
         This table is optional. If used, this array must,
         1) Contain at least two entries
         2) Be the same length as config_displayWhiteBalanceLowLightAmbientBiases. -->
    <array name ="config_displayWhiteBalanceLowLightAmbientBrightnesses">
        <item>10.0</item>
        <item>10.0</item>
    </array>

    <!-- See DisplayWhiteBalanceController.
         An array containing a list of biases. See
         config_displayWhiteBalanceLowLightAmbientBrightnesses for additional details.
         This array must be in the range of [0.0, 1.0]. -->
    <array name ="config_displayWhiteBalanceLowLightAmbientBiases">
        <item>0.0</item>
        <item>1.0</item>
    </array>

    <!-- See DisplayWhiteBalanceController.
         The ambient color temperature (in cct) to which we interpolate towards using the
         the look up table generated by config_displayWhiteBalanceLowLightAmbientBrightnesses
         and config_displayWhiteBalanceLowLightAmbientBiases. -->
    <item name="config_displayWhiteBalanceLowLightAmbientColorTemperature" format="float" type="dimen">6500.0</item>

    <!-- See DisplayWhiteBalanceController.
         A float array containing a list of ambient brightnesses, in Lux. This array,
         together with config_displayWhiteBalanceHighLightAmbientBiases, is used to generate a
         lookup table used in DisplayWhiteBalanceController. This lookup table is used to map
         ambient brightness readings to a bias, where the bias is used to linearly interpolate
         between ambient color temperature and
         config_displayWhiteBalanceHighLightAmbientColorTemperature.
         This table is optional. If used, this array must,
         1) Contain at least two entries
         2) Be the same length as config_displayWhiteBalanceHighLightAmbientBiases. -->
    <array name ="config_displayWhiteBalanceHighLightAmbientBrightnesses">
    </array>

    <!-- See DisplayWhiteBalanceController.
         An array containing a list of biases. See
         config_displayWhiteBalanceHighLightAmbientBrightnesses for additional details.
         This array must be in the range of [0.0, 1.0]. -->
    <array name ="config_displayWhiteBalanceHighLightAmbientBiases">
    </array>

    <!-- See DisplayWhiteBalanceController.
         The ambient color temperature (in cct) to which we interpolate towards using the
         the look up table generated by config_displayWhiteBalanceHighLightAmbientBrightnesses
         and config_displayWhiteBalanceHighLightAmbientBiases. -->
    <item name="config_displayWhiteBalanceHighLightAmbientColorTemperature" format="float" type="dimen">8000.0</item>

    <!-- See DisplayWhiteBalanceController.
         A float array containing a list of ambient color temperatures, in Kelvin. This array,
         together with config_displayWhiteBalanceDisplayColorTemperatures, is used to generate a
         lookup table used in DisplayWhiteBalanceController. This lookup table is used to map
         ambient color temperature readings to a target color temperature for the display.
         This table is optional. If used, this array must,
         1) Contain at least two entries
         2) Be the same length as config_displayWhiteBalanceDisplayColorTemperatures. -->
    <array name="config_displayWhiteBalanceAmbientColorTemperatures">
    </array>

    <!-- See DisplayWhiteBalanceController.
         An array containing a list of display color temperatures, in Kelvin. See
         config_displayWhiteBalanceAmbientColorTemperatures for additional details.
         The same restrictions apply to this array. -->
    <array name="config_displayWhiteBalanceDisplayColorTemperatures">
    </array>

    <!-- All of the paths defined for the batterymeter are defined on a 12x20 canvas, and must
     be parsable by android.utill.PathParser -->
    <string name="config_batterymeterPerimeterPath" translatable="false">
		M3.5,2 v0 H1.33 C0.6,2 0,2.6 0,3.33 V13v5.67 C0,19.4 0.6,20 1.33,20 h9.33 C11.4,20 12,19.4 12,18.67 V13V3.33 C12,2.6 11.4,2 10.67,2 H8.5 V0 H3.5 z M2,18v-7V4h8v9v5H2L2,18z
    </string>
    <string name="config_batterymeterErrorPerimeterPath" translatable="false">@string/config_batterymeterPerimeterPath</string>
    <string name="config_batterymeterFillMask" translatable="false">
        M2,18 v-14 h8 v14 z
    </string>
    <string name="config_batterymeterBoltPath" translatable="false">
        M5,17.5 V12 H3 L7,4.5 V10 h2 L5,17.5 z
    </string>
    <string name="config_batterymeterPowersavePath" translatable="false">
        M9,10l-2,0l0,-2l-2,0l0,2l-2,0l0,2l2,0l0,2l2,0l0,-2l2,0z
    </string>

    <!-- X path for SignalDrawable as defined on a 24x24 canvas. -->
    <string name="config_signalXPath" translatable="false">
        M22,16.41L20.59,15l-2.09,2.09L16.41,15L15,16.41l2.09,2.09L15,20.59L16.41,22l2.09-2.08L20.59,22L22,20.59l-2.08-2.09   L22,16.41z
    </string>
    <!-- config_signalCutout{Height,Width}Fraction define fraction of the 24x24 canvas that
         should be cut out to display config_signalXPath.-->
    <item name="config_signalCutoutWidthFraction" format="float" type="dimen">11</item>
    <item name="config_signalCutoutHeightFraction" format="float" type="dimen">11</item>

    <!-- A dual tone battery meter draws the perimeter path twice - once to define the shape
     and a second time clipped to the fill level to indicate charge -->
    <bool name="config_batterymeterDualTone">false</bool>

    <!-- The default peak refresh rate for a given device. Change this value if you want to allow
         for higher refresh rates to be automatically used out of the box -->
    <integer name="config_defaultPeakRefreshRate">60</integer>

    <!-- The display uses different gamma curves for different refresh rates. It's hard for panel
         vendor to tune the curves to have exact same brightness for different refresh rate. So
         flicker could be observed at switch time. The issue is worse at the gamma lower end.
         In addition, human eyes are more sensitive to the flicker at darker environment.
         To prevent flicker, we only support higher refresh rates if the display brightness is above
         a threshold. And the darker environment could have higher threshold.
         For example, no higher refresh rate if
             display brightness <= disp0 && ambient brightness <= amb0
             || display brightness <= disp1 && ambient brightness <= amb1 -->
    <integer-array translatable="false" name="config_brightnessThresholdsOfPeakRefreshRate">
         <!--
           <item>disp0</item>
           <item>disp1</item>
        -->
    </integer-array>
    <integer-array translatable="false" name="config_ambientThresholdsOfPeakRefreshRate">
         <!--
           <item>amb0</item>
           <item>amb1</item>
        -->
    </integer-array>

    <!-- Default refresh rate in the zone defined by brightness and ambient thresholds.
         If non-positive, then the refresh rate is unchanged even if thresholds are configured. -->
    <integer name="config_defaultRefreshRateInZone">0</integer>

    <!-- The type of the light sensor to be used by the display framework for things like
         auto-brightness. If unset, then it just gets the default sensor of type TYPE_LIGHT. -->
    <string name="config_displayLightSensorType" translatable="false" />

    <!-- Whether or not to enable automatic heap dumps for the system server on debuggable builds. -->
    <bool name="config_debugEnableAutomaticSystemServerHeapDumps">false</bool>

    <!-- Trigger a heap dump if the system server pss usage exceeds this threshold. 400 MB -->
    <integer name="config_debugSystemServerPssThresholdBytes">419430400</integer>

    <!-- See DropBoxManagerService.
         The minimum period in milliseconds between broadcasts for entries with low priority
         dropbox tags. -->
    <integer name="config_dropboxLowPriorityBroadcastRateLimitPeriod">2000</integer>

    <!-- See DropBoxManagerService.
         An array of dropbox entry tags to marked as low priority. Low priority broadcasts will be
         rated limited to a period defined by config_dropboxLowPriorityBroadcastRateLimitPeriod
         (high frequency broadcasts for the tag will be dropped) -->
    <string-array name="config_dropboxLowPriorityTags" translatable="false">
        <item>data_app_strictmode</item>
        <item>data_app_wtf</item>
        <item>keymaster</item>
        <item>netstats</item>
        <item>system_app_strictmode</item>
        <item>system_app_wtf</item>
        <item>system_server_strictmode</item>
        <item>system_server_wtf</item>
    </string-array>

    <!-- Which binder services to include in incident reports containing restricted images. -->
    <string-array name="config_restrictedImagesServices" translatable="false"/>

    <!-- Messages that should not be shown to the user during face auth enrollment. This should be
         used to hide messages that may be too chatty or messages that the user can't do much about.
         Entries are defined in android.hardware.biometrics.face@1.0 types.hal -->
    <integer-array name="config_face_acquire_enroll_ignorelist" translatable="false" >
    </integer-array>
    <!-- Same as the above, but are defined by vendorCodes -->
    <integer-array name="config_face_acquire_vendor_enroll_ignorelist" translatable="false" >
    </integer-array>

    <!-- Messages that should not be shown to the user during face authentication, on keyguard.
         This includes both lockscreen and bouncer. This should be used to hide messages that may be
         too chatty or messages that the user can't do much about. Entries are defined in
         android.hardware.biometrics.face@1.0 types.hal -->
    <integer-array name="config_face_acquire_keyguard_ignorelist" translatable="false" >
    </integer-array>
    <!-- Same as the above, but are defined by vendorCodes -->
    <integer-array name="config_face_acquire_vendor_keyguard_ignorelist" translatable="false" >
    </integer-array>

    <!-- Messages that should not be shown to the user during face authentication, on
     BiometricPrompt. This should be used to hide messages that may be too chatty or messages that
     the user can't do much about. Entries are defined in
     android.hardware.biometrics.face@1.0 types.hal -->
    <integer-array name="config_face_acquire_biometricprompt_ignorelist" translatable="false" >
    </integer-array>
    <!-- Same as the above, but are defined by vendorCodes -->
    <integer-array name="config_face_acquire_vendor_biometricprompt_ignorelist" translatable="false" >
    </integer-array>

    <!-- If face auth sends the user directly to home/last open app, or stays on keyguard -->
    <bool name="config_faceAuthDismissesKeyguard">true</bool>

    <!-- The component name for the default profile supervisor, which can be set as a profile owner
    even after user setup is complete. The defined component should be used for supervision purposes
    only. The component must be part of a system app. -->
    <string name="config_defaultSupervisionProfileOwnerComponent" translatable="false"></string>

    <!-- Whether to artificially interpret all signal strengths as
         one bar higher than they actually are -->
    <bool name="config_inflateSignalStrength">false</bool>

    <!-- Contains a blacklist of apps that should not get pre-installed carrier app permission
         grants, even if the UICC claims that the app should be privileged. See b/138150105 -->
    <string-array name="config_restrictedPreinstalledCarrierApps" translatable="false"/>

    <!-- Sharesheet: define a max number of targets per application for new shortcuts-based direct share introduced in Q -->
    <integer name="config_maxShortcutTargetsPerApp">3</integer>

    <!-- The list of packages to automatically opt out of refresh rates higher than 60hz because
         of known compatibility issues. -->
    <string-array name="config_highRefreshRateBlacklist"></string-array>

<<<<<<< HEAD
    <!-- pdp data retry for cause 29, 33 and 55-->
    <bool name="config_pdp_retry_for_29_33_55_enabled">false</bool>
    <!--pdp data reject retry delay can be configured here -->
    <integer name="data_retry_delay">-1</integer>
    <!-- pdp data reject idle timeout delay-->
    <integer name="data_retry_idle_delay">-1</integer>
    <!-- pdp data reject dialog string for cause 29, 33 and 55-->
    <string name="data_conn_status_title"></string>
    <string name="user_authentication_failed"></string>
    <string name="service_not_subscribed"></string>
    <string name="multi_conn_to_same_pdn_not_allowed"></string>
=======
    <!-- Whether or not to hide the navigation bar when the soft keyboard is visible in order to
         create additional screen real estate outside beyond the keyboard. Note that the user needs
         to have a confirmed way to dismiss the keyboard when desired. -->
    <bool name="config_automotiveHideNavBarForKeyboard">false</bool>
>>>>>>> 0d7e17eb
</resources><|MERGE_RESOLUTION|>--- conflicted
+++ resolved
@@ -4262,7 +4262,6 @@
          of known compatibility issues. -->
     <string-array name="config_highRefreshRateBlacklist"></string-array>
 
-<<<<<<< HEAD
     <!-- pdp data retry for cause 29, 33 and 55-->
     <bool name="config_pdp_retry_for_29_33_55_enabled">false</bool>
     <!--pdp data reject retry delay can be configured here -->
@@ -4274,10 +4273,9 @@
     <string name="user_authentication_failed"></string>
     <string name="service_not_subscribed"></string>
     <string name="multi_conn_to_same_pdn_not_allowed"></string>
-=======
+
     <!-- Whether or not to hide the navigation bar when the soft keyboard is visible in order to
          create additional screen real estate outside beyond the keyboard. Note that the user needs
          to have a confirmed way to dismiss the keyboard when desired. -->
     <bool name="config_automotiveHideNavBarForKeyboard">false</bool>
->>>>>>> 0d7e17eb
 </resources>