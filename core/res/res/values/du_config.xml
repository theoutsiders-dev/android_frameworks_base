--- conflicted
+++ resolved
@@ -268,11 +268,9 @@
     <!-- Full screen aspect ratio -->
     <bool name="config_haveHigherAspectRatioScreen">false</bool>
     <item name="config_screenAspectRatio" format="float" type="dimen">2.1</item>
-<<<<<<< HEAD
-=======
 
     <!-- Defines the sysfs attribute path used by pocket bridge
          to communicate pocket state to the pocket judge kernel driver. -->
     <string name="config_pocketBridgeSysfsInpocket"></string>
->>>>>>> 31efc37b
+
 </resources>