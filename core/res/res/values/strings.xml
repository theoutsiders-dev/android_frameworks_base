<?xml version="1.0" encoding="utf-8"?>
<!--
/* //device/apps/common/assets/res/any/strings.xml
**
** Copyright 2006, The Android Open Source Project
**
** Licensed under the Apache License, Version 2.0 (the "License");
** you may not use this file except in compliance with the License.
** You may obtain a copy of the License at
**
**     http://www.apache.org/licenses/LICENSE-2.0
**
** Unless required by applicable law or agreed to in writing, software
** distributed under the License is distributed on an "AS IS" BASIS,
** WITHOUT WARRANTIES OR CONDITIONS OF ANY KIND, either express or implied.
** See the License for the specific language governing permissions and
** limitations under the License.
*/
-->
<resources xmlns:xliff="urn:oasis:names:tc:xliff:document:1.2">
    <!-- Suffix added to a number to signify size in bytes. -->
    <string name="byteShort">B</string>
    <!-- Suffix added to a number to signify size in kilobytes. -->
    <string name="kilobyteShort">KB</string>
    <!-- Suffix added to a number to signify size in megabytes. -->
    <string name="megabyteShort">MB</string>
    <!-- Suffix added to a number to signify size in gigabytes. -->
    <string name="gigabyteShort">GB</string>
    <!-- Suffix added to a number to signify size in terabytes. -->
    <string name="terabyteShort">TB</string>
    <!-- Suffix added to a number to signify size in petabytes. -->
    <string name="petabyteShort">PB</string>
    <!-- Format string used to add a suffix like "KB" or "MB" to a number
         to display a size in kilobytes, megabytes, or other size units.
         Some languages (like French) will want to add a space between
         the placeholders. -->
    <string name="fileSizeSuffix"><xliff:g id="number" example="123">%1$s</xliff:g><xliff:g id="unit" example="KB">%2$s</xliff:g></string>

    <!-- [CHAR_LIMIT=10] Suffix added to signify duration in days -->
    <string name="durationDays"><xliff:g id="days">%1$d</xliff:g> days</string>

    <!-- [CHAR_LIMIT=10] Suffix added to signify duration of one day with hours -->
    <string name="durationDayHours"><xliff:g id="days">%1$d</xliff:g> day
            <xliff:g id="hours">%2$d</xliff:g> hrs</string>

    <!-- [CHAR_LIMIT=10] Suffix added to signify duration of one day with one hours -->
    <string name="durationDayHour"><xliff:g id="days">%1$d</xliff:g> day
            <xliff:g id="hours">%2$d</xliff:g> hr</string>

    <!-- [CHAR_LIMIT=10] Suffix added to signify duration in hours -->
    <string name="durationHours"><xliff:g id="hours">%1$d</xliff:g> hrs</string>

    <!-- [CHAR_LIMIT=10] Suffix added to signify duration of one hour with minutes -->
    <string name="durationHourMinutes"><xliff:g id="hours">%1$d</xliff:g> hr
            <xliff:g id="minutes">%2$d</xliff:g> mins</string>

    <!-- [CHAR_LIMIT=10] Suffix added to signify duration of one hour with one minute -->
    <string name="durationHourMinute"><xliff:g id="hours">%1$d</xliff:g> hr
            <xliff:g id="minutes">%2$d</xliff:g> min</string>

    <!-- [CHAR_LIMIT=10] Suffix added to signify duration in minutes -->
    <string name="durationMinutes"><xliff:g id="minutes">%1$d</xliff:g> mins</string>

    <!-- [CHAR_LIMIT=10] Suffix added to signify duration of one minute -->
    <string name="durationMinute"><xliff:g id="minutes">%1$d</xliff:g> min</string>

    <!-- [CHAR_LIMIT=10] Suffix added to signify duration of one minute with seconds -->
    <string name="durationMinuteSeconds"><xliff:g id="minutes">%1$d</xliff:g> min
            <xliff:g id="seconds">%2$d</xliff:g> secs</string>

    <!-- [CHAR_LIMIT=10] Suffix added to signify duration of one minute with one second -->
    <string name="durationMinuteSecond"><xliff:g id="minutes">%1$d</xliff:g> min
            <xliff:g id="seconds">%2$d</xliff:g> sec</string>

    <!-- [CHAR_LIMIT=10] Suffix added to signify duration in seconds -->
    <string name="durationSeconds"><xliff:g id="seconds">%1$d</xliff:g> secs</string>

    <!-- [CHAR_LIMIT=10] Suffix added to signify duration of one second -->
    <string name="durationSecond"><xliff:g id="seconds">%1$d</xliff:g> sec</string>

    <!-- Used in Contacts for a field that has no label and in Note Pad
         for a note with no name. -->
    <string name="untitled">&lt;Untitled&gt;</string>

    <!-- How to display the lack of a phone number -->
    <string name="emptyPhoneNumber">(No phone number)</string>

    <!-- How to display the lack of a name -->
    <string name="unknownName">Unknown</string>

    <!-- What the UI should display for "voice mail" unless overridden by the SIM-->
    <string name="defaultVoiceMailAlphaTag">Voicemail</string>

    <!-- What the UI should display for "Msisdn" unless overridden by the SIM-->
    <string name="defaultMsisdnAlphaTag">MSISDN1</string>

    <!-- For GsmMmiCode.java --> <skip />
    <!-- Displayed when the user dialed an MMI code whose function
         could not be performed. This will be displayed in a toast. -->
    <string name="mmiError">Connection problem or invalid MMI code.</string>
    <!-- Displayed when the user dialed an MMI code whose function
         could not be performed because FDN is enabled. This will be displayed in a toast. -->
    <string name="mmiFdnError">Operation is restricted to fixed dialing numbers only.</string>

    <!-- Displayed when a phone feature such as call barring was activated. -->
    <string name="serviceEnabled">Service was enabled.</string>
    <!-- Displayed in front of the list of a set of service classes
         (voice, data, fax, etc.) that were enabled. -->
    <string name="serviceEnabledFor">Service was enabled for:</string>
    <!-- Displayed when a phone feature such as call forwarding was deactivated. -->
    <string name="serviceDisabled">Service has been disabled.</string>
    <!-- Displayed when a phone property such as a SIM password was registered. -->
    <string name="serviceRegistered">Registration was successful.</string>
    <!-- Displayed when a phone property such as a SIM password was erased. -->
    <string name="serviceErased">Erasure was successful.</string>
    <!-- Displayed when a SIM password was entered incorrectly. -->
    <string name="passwordIncorrect">Incorrect password.</string>
    <!-- Displayed when a phone feature triggered by an MMI code is complete. -->
    <string name="mmiComplete">MMI complete.</string>
    <!-- Displayed when a SIM PIN password is entered incorrectly. -->
    <string name="badPin">The old PIN you typed isn\'t correct.</string>
    <!-- Displayed when a SIM PUK password is entered incorrectly. -->
    <string name="badPuk">The PUK you typed isn\'t correct.</string>
    <!-- Displayed when SIM PIN passwords are entered inconsistently. -->
    <string name="mismatchPin">The PINs you typed don\'t match.</string>
    <!-- Displayed when a SIM PIN password is too long or too short. -->
    <string name="invalidPin">Type a PIN that is 4 to 8 numbers.</string>
    <!-- Displayed when a SIM PUK password is too short. -->
    <string name="invalidPuk">Type a PUK that is 8 numbers or longer.</string>
    <!-- Displayed to prompt the user to type the PUK password to unlock
         the SIM card. -->
    <string name="needPuk">Your SIM card is PUK-locked. Type the PUK code to unlock it.</string>
    <string name="needPuk2">Type PUK2 to unblock SIM card.</string>
    <!-- Displayed when user attempts to change SIM PIN1 without enabling PIN1. -->
    <string name="enablePin">Unsuccessful, enable SIM/RUIM Lock.</string>
    <!-- Displayed when a SIM PIN/PUK is entered incorrectly. -->
    <plurals name="pinpuk_attempts">
        <item quantity="one">You have <xliff:g id="number">%d</xliff:g> remaining attempt before SIM is locked.</item>
        <item quantity="other">You have <xliff:g id="number">%d</xliff:g> remaining attempts before SIM is locked.</item>
    </plurals>
    <!-- Title for the dialog used to display the user's IMEI number [CHAR LIMIT=10] -->
    <string name="imei">IMEI</string>

    <!-- Title for the dialog used to display the user's MEID number on CDMA network
         [CHAR LIMIT=10] -->
    <string name="meid">MEID</string>

    <!-- Displayed as the title for a success/failure report enabling/disabling caller ID. -->
    <string name="ClipMmi">Incoming Caller ID</string>
    <!-- Displayed as the title for a success/failure report enabling/disabling caller ID. -->
    <string name="ClirMmi">Outgoing Caller ID</string>
    <!-- Displayed as the title for a success/failure report enabling/disabling connected line ID. -->
    <string name="ColpMmi">Connected Line ID</string>
    <!-- Displayed as the title for a success/failure report enabling/disabling connected line ID restriction. -->
    <string name="ColrMmi">Connected Line ID Restriction</string>
    <!-- Displayed as the title for a success/failure report enabling/disabling call forwarding. -->
    <string name="CfMmi">Call forwarding</string>
    <!-- Displayed as the title for a success/failure report enabling/disabling call waiting. -->
    <string name="CwMmi">Call waiting</string>
    <!-- Displayed as the title for a success/failure report enabling/disabling call barring. -->
    <string name="BaMmi">Call barring</string>
    <!-- Displayed as the title for a success/failure report changing the SIM password. -->
    <string name="PwdMmi">Password change</string>
    <!-- Displayed as the title for a success/failure report changing the SIM PIN. -->
    <string name="PinMmi">PIN change</string>
    <string name="CnipMmi">Calling number present</string>
    <string name="CnirMmi">Calling number restricted</string>
    <string name="ThreeWCMmi">Three way calling</string>
    <string name="RuacMmi">Rejection of undesired annoying calls</string>
    <string name="CndMmi">Calling number delivery</string>
    <string name="DndMmi">Do not disturb</string>

    <!-- Displayed to confirm to the user that caller ID will be restricted on the next call as usual. -->
    <string name="CLIRDefaultOnNextCallOn">Caller ID defaults to restricted. Next call: Restricted</string>
    <!-- Displayed to confirm to the user that caller ID will be not restricted on the next call even though it usually is. -->
    <string name="CLIRDefaultOnNextCallOff">Caller ID defaults to restricted. Next call: Not restricted</string>
    <!-- Displayed to confirm to the user that caller ID will not be restricted on the next call but usually is. -->
    <string name="CLIRDefaultOffNextCallOn">Caller ID defaults to not restricted. Next call: Restricted</string>
    <!-- Displayed to confirm to the user that caller ID will not be restricted on the next call or in general. -->
    <string name="CLIRDefaultOffNextCallOff">Caller ID defaults to not restricted. Next call: Not restricted</string>


    <!-- Displayed to tell the user that caller ID is not provisioned for their SIM. -->
    <string name="serviceNotProvisioned">Service not provisioned.</string>
    <!-- Displayed to tell the user that they cannot change the caller ID setting. -->
    <string name="CLIRPermanent">You can\'t change the caller ID setting.</string>

    <!-- Notification title to tell the user that restricted state is changed by access control. -->
    <string name="RestrictedChangedTitle">Restricted access changed</string>
    <!-- Displayed to tell the user that data service is blocked by access control. -->
    <string name="RestrictedOnData">Data service is blocked.</string>
    <!-- Displayed to tell the user that emergency service is blocked by access control. -->
    <string name="RestrictedOnEmergency">Emergency service is blocked.</string>
    <!-- Displayed to tell the user that normal service is blocked by access control. -->
    <string name="RestrictedOnNormal">Voice service is blocked.</string>
    <!-- Displayed to tell the user that all emergency and normal voice services are blocked by access control. -->
    <string name="RestrictedOnAllVoice">All voice services are blocked.</string>
    <!-- Displayed to tell the user that sms service is blocked by access control. -->
    <string name="RestrictedOnSms">SMS service is blocked.</string>
    <!-- Displayed to tell the user that voice/data service is blocked by access control. -->
    <string name="RestrictedOnVoiceData">Voice/data services are blocked.</string>
    <!-- Displayed to tell the user that voice and sms service are blocked by access control. -->
    <string name="RestrictedOnVoiceSms">Voice/SMS services are blocked.</string>
    <!-- Displayed to tell the user that all service is blocked by access control. -->
    <string name="RestrictedOnAll">All voice/data/SMS services are blocked.</string>

    <!-- Displayed to tell the user that peer changed TTY mode -->
    <string name="peerTtyModeFull">Peer requested TTY Mode FULL</string>
    <string name="peerTtyModeHco">Peer requested TTY Mode HCO</string>
    <string name="peerTtyModeVco">Peer requested TTY Mode VCO</string>
    <string name="peerTtyModeOff">Peer requested TTY Mode OFF</string>

    <!-- Mappings between TS 27.007 +CFCC/+CLCK "service classes" and human-readable strings--> <skip />
    <!-- Example: Service was enabled for: Voice, Data -->
    <string name="serviceClassVoice">Voice</string>
    <!-- Example: Service was enabled for: Voice, Data -->
    <string name="serviceClassData">Data</string>
    <!-- Example: Service was enabled for: Voice, FAX -->
    <string name="serviceClassFAX">FAX</string>
    <!-- Example: Service was enabled for: Voice, SMS -->
    <string name="serviceClassSMS">SMS</string>
    <!-- Meaning: asynchronous data.  Example: Service was enabled for: Voice, Async -->
    <string name="serviceClassDataAsync">Async</string>
    <!-- Meaning: synchronous data.  Example: Service was enabled for: Voice, Async -->
    <string name="serviceClassDataSync">Sync</string>
    <!-- Meaning: packet data.  Example: Service was enabled for: Voice, Packet -->
    <string name="serviceClassPacket">Packet</string>
    <!-- Meaning: unknown.  Example: Service was enabled for: Voice, PAD -->
    <string name="serviceClassPAD">PAD</string>

    <!-- CDMA Roaming Indicator Strings (non ERI)--> <skip />
    <!-- Default roaming indicator text -->
    <string name="roamingText0">Roaming Indicator On</string>
    <string name="roamingText1">Roaming Indicator Off</string>
    <string name="roamingText2">Roaming Indicator Flashing</string>
    <string name="roamingText3">Out of Neighborhood</string>
    <string name="roamingText4">Out of Building</string>
    <string name="roamingText5">Roaming - Preferred System</string>
    <string name="roamingText6">Roaming - Available System</string>
    <string name="roamingText7">Roaming - Alliance Partner</string>
    <string name="roamingText8">Roaming - Premium Partner</string>
    <string name="roamingText9">Roaming - Full Service Functionality</string>
    <string name="roamingText10">Roaming - Partial Service Functionality</string>
    <string name="roamingText11">Roaming Banner On</string>
    <string name="roamingText12">Roaming Banner Off</string>
    <string name="roamingTextSearching">Searching for Service</string>

    <!-- Displayed when WFC registration fails -->
    <string name="wfcRegErrorTitle">Wi-Fi Calling</string>
    <!-- WFC Operator Error Codes -->
    <string-array name="wfcOperatorErrorCodes" translatable="false" />
    <!-- WFC Operator Error Messages -->
    <string-array name="wfcOperatorErrorMessages" />
<<<<<<< HEAD
=======
    <!-- Template for showing cellular network operator name while WFC is active -->
    <string name="wfcSpnFormat">%s</string>
>>>>>>> d35f8862

    <!--
        {0} is one of "bearerServiceCode*"
        {1} is dialing number
        {2} is time in seconds

        cfTemplateRegistered and cfTemplateRegisteredTime mean that a phone number
        has been set but forwarding is not on.
    --> <skip />
    <!-- Displayed when the call forwarding query was not able to be forwarded. -->
    <string name="cfTemplateNotForwarded"><xliff:g id="bearer_service_code">{0}</xliff:g>: Not forwarded</string>
    <!-- Displayed when the call forwarding query was forwarded. -->
    <string name="cfTemplateForwarded"><xliff:g id="bearer_service_code">{0}</xliff:g>: <xliff:g id="dialing_number">{1}</xliff:g></string>
    <!-- Displayed when the call forwarding query will be forwarded after some time. -->
    <string name="cfTemplateForwardedTime"><xliff:g id="bearer_service_code">{0}</xliff:g>: <xliff:g id="dialing_number">{1}</xliff:g> after <xliff:g id="time_delay">{2}</xliff:g> seconds</string>
    <!-- Displayed when the call forwarding query was set but forwarding is not enabled. -->
    <string name="cfTemplateRegistered"><xliff:g id="bearer_service_code">{0}</xliff:g>: Not forwarded</string>
    <!-- Displayed when the call forwarding query was set but forwarding is not enabled. -->
    <string name="cfTemplateRegisteredTime"><xliff:g id="bearer_service_code">{0}</xliff:g>: Not forwarded</string>

    <!-- android.net.http Error strings --> <skip />
    <!-- Displayed when a feature code (non-phone number) is dialed and completes successfully. -->
    <string name="fcComplete">Feature code complete.</string>
    <!-- Displayed when a feature code (non-phone number) is dialed and completes unsuccessfully. -->
    <string name="fcError">Connection problem or invalid feature code.</string>
    <!-- android.net.http Error strings --> <skip />
    <!-- Displayed when a web request was successful. -->
    <string name="httpErrorOk">OK</string>
    <!-- Displayed when a web request failed with a generic network error. -->
    <string name="httpError">There was a network error.</string>
    <!-- Displayed when a web request failed because the URL could not be found. -->
    <string name="httpErrorLookup">Couldn\'t find the URL.</string>
    <!-- Displayed when a web request failed because the site's authentication scheme is not supported by us. -->
    <string name="httpErrorUnsupportedAuthScheme">The site authentication scheme isn\'t supported.</string>
    <!-- Displayed when a web request failed because the authentication failed. -->
    <string name="httpErrorAuth">Couldn\'t authenticate.</string>
    <!-- Displayed when a web request failed because the authentication with the proxy failed. -->
    <string name="httpErrorProxyAuth">Authentication via the proxy server was unsuccessful.</string>
    <!-- Displayed when a web request failed because there was a connection error. -->
    <string name="httpErrorConnect">Couldn\'t connect to the server.</string>
    <!-- Displayed when a web request failed because there was an input or output error. -->
    <string name="httpErrorIO">Couldn\'t communicate with the server. Try again later.</string>
    <!-- Displayed when a web request failed because the request timed out -->
    <string name="httpErrorTimeout">The connection to the server timed out.</string>
    <!-- Displayed when a web request failed because the site tried to redirect us one too many times -->
    <string name="httpErrorRedirectLoop">The page contains too many server redirects.</string>
    <!-- Displayed when a web request failed because the protocol of the server is not supported. -->
    <string name="httpErrorUnsupportedScheme">The protocol isn\'t supported.</string>
    <!-- Displayed when a web request failed because the a secure connection couldn't be made to the server.-->
    <string name="httpErrorFailedSslHandshake">Couldn\'t establish a secure connection.</string>
    <!-- Displayed when a web request failed because the URL isn't in a valid form. -->
    <string name="httpErrorBadUrl">Couldn\'t open the page because the URL is invalid.</string>
    <!-- Displayed when a request failed because we failed to open the file. -->
    <string name="httpErrorFile">Couldn\'t access the file.</string>
    <!-- Displayed when a request failed because the file wasn't found. -->
    <string name="httpErrorFileNotFound">Couldn\'t find the requested file.</string>
    <!-- Displayed when a request failed because there are too many requests right now. -->
    <string name="httpErrorTooManyRequests">Too many requests are being processed. Try again later.</string>

    <!-- Account notifications --> <skip />
    <!-- A notification is shown when the AccountManager is unable to
    supply an auth token without prompting the user to re-enter the
    password.  This is the text that will scroll through the
    notification bar (will be seen by the user as he uses another application). -->
    <string name="notification_title">Signin error for <xliff:g id="account" example="foo@gmail.com">%1$s</xliff:g></string>

    <!-- Sync notifications --> <skip />
    <!-- A notification is shown when there is a sync error.  This is the text that will scroll through the notification bar (will be seen by the user as he uses another application). -->
    <string name="contentServiceSync">Sync</string>
    <!-- A notification is shown when there is a sync error.  This is the title of the notification.  It will be seen in the pull-down notification tray. -->
    <string name="contentServiceSyncNotificationTitle">Sync</string>
    <!-- A notification is shown when there is a sync error.  This is the message of the notification.  It describes the error, in this case is there were too many deletes. The argument is the type of content, for example Gmail or Calendar. It will be seen in the pull-down notification tray. -->
    <string name="contentServiceTooManyDeletesNotificationDesc">Too many <xliff:g id="content_type">%s</xliff:g> deletes.</string>

    <!-- If MMS discovers there isn't much space left on the device, it will show a toast with this message. -->
    <string name="low_memory" product="tablet">Tablet storage is full. Delete some files to free space.</string>
    <!-- If MMS discovers there isn't much space left on the device, it will show a toast with this message. -->
    <string name="low_memory" product="watch">Watch storage is full. Delete some files to free space.</string>
    <!-- If MMS discovers there isn't much space left on the device, it will show a toast with this message. -->
    <string name="low_memory" product="tv">TV storage is full. Delete some files to free space.</string>
    <!-- If MMS discovers there isn't much space left on the device, it will show a toast with this message. -->
    <string name="low_memory" product="default">Phone storage is full. Delete some files to free space.</string>

    <!-- SSL CA cert notification --> <skip />
    <!-- Shows up when there is a user SSL CA Cert installed on the
         device.  Indicates to the user that SSL traffic can be intercepted.  [CHAR LIMIT=NONE] -->
    <string name="ssl_ca_cert_warning">Network may be monitored</string>
    <!-- Content text for a notification. The Title of the notification is "ssl_ca_cert_warning",
         i.e. "Network may be monitored". This says that an unknown party is doing the monitoring.
         [CHAR LIMIT=100]-->
    <string name="ssl_ca_cert_noti_by_unknown">By an unknown third party</string>
    <!-- Content text for a notification. The Title of the notification is "ssl_ca_cert_warning",
        i.e. "Network may be monitored". This indicates that an unspecified administrator is doing
        the monitoring. [CHAR LIMIT=100]-->
    <string name="ssl_ca_cert_noti_by_administrator">By your work profile administrator</string>
    <!-- Content text for a notification. The Title of the notification is "ssl_ca_cert_warning",
         i.e. "Network may be monitored". This indicates who is doing the monitoring.
         [CHAR LIMIT=100]-->
    <string name="ssl_ca_cert_noti_managed">By <xliff:g id="managing_domain">%s</xliff:g></string>

    <!-- Work profile deleted notification--> <skip />
    <!-- Shows up in the notification's title when the system deletes the work profile. [CHAR LIMIT=NONE] -->
    <string name="work_profile_deleted">Work profile deleted</string>
    <!-- Content text for a notification. The Title of the notification is "work_profile_deleted",
         i.e. "Work profile deleted". This says that the profile is deleted by the system as a result of
         the current profile owner gone missing. [CHAR LIMIT=100]-->
    <string name="work_profile_deleted_description">Work profile deleted due to missing admin app.</string>
    <!-- Content text for an expanded notification. The Title of the notification is "work_profile_deleted",
         i.e. "Work profile deleted". This further explains that the profile is deleted by the system
         as a result of the current profile admin gone missing. [CHAR LIMIT=NONE]-->
    <string name="work_profile_deleted_details">The work profile admin app is either missing or corrupted.
         As a result, your work profile and related data have been deleted. Contact your administrator for assistance.</string>

    <!-- Factory reset warning dialog strings--> <skip />
    <!-- Shows up in the dialog's title to warn about an impeding factory reset. [CHAR LIMIT=NONE] -->
    <string name="factory_reset_warning">Your device will be erased</string>
    <!-- Text message in the factory reset warning dialog. This says that the the device admin app
         is missing or corrupted. As a result the device will be erased. [CHAR LIMIT=NONE]-->
    <string name="factory_reset_message">The admin app is missing components or corrupted, and can\'t be used.
         Your device will now be erased. Contact your administrator for assistance.</string>

    <!-- Display name for any time a piece of data refers to the owner of the phone. For example, this could be used in place of the phone's phone number. -->
    <string name="me">Me</string>

    <!-- Power Dialog --> <skip />
    <!-- Title for the Phone Options dialog to lock the screen, turn off the phone etc. -->
    <string name="power_dialog" product="tablet">Tablet options</string>
    <!-- Title for the Phone Options dialog to lock the screen, turn off the phone etc. -->
    <string name="power_dialog" product="tv">TV options</string>
    <!-- Title for the Phone Options dialog to lock the screen, turn off the phone etc. -->
    <string name="power_dialog" product="default">Phone options</string>
    <!-- Button to turn on silent mode, within the Phone Options dialog -->
    <string name="silent_mode">Silent mode</string>
    <!-- Button to turn on the radio, within the Phone Options dialog -->
    <string name="turn_on_radio">Turn on wireless</string>
    <!-- Button to turn off the radio, within the Phone Options dialog -->
    <string name="turn_off_radio">Turn off wireless</string>
    <!-- Button to lock the screen, within the Phone Options dialog -->
    <string name="screen_lock">Screen lock</string>
    <!-- Button to turn off the phone, within the Phone Options dialog -->
    <string name="power_off">Power off</string>
    <!-- Spoken description for ringer silent option. [CHAR LIMIT=NONE] -->
    <string name="silent_mode_silent">Ringer off</string>
    <!-- Spoken description for ringer vibrate option. [CHAR LIMIT=NONE] -->
    <string name="silent_mode_vibrate">Ringer vibrate</string>
    <!-- Spoken description for ringer normal option. [CHAR LIMIT=NONE] -->
    <string name="silent_mode_ring">Ringer on</string>

    <!-- Shutdown Progress Dialog. This is shown if the user chooses to power off the phone. -->
    <string name="shutdown_progress">Shutting down\u2026</string>

    <!-- Shutdown Confirmation Dialog.  When the user chooses to power off the phone, there will
         be a confirmation dialog.  This is the message. -->
    <string name="shutdown_confirm" product="tablet">Your tablet will shut down.</string>
    <!-- Shutdown Confirmation Dialog.  When the user chooses to power off the TV, there will
         be a confirmation dialog.  This is the message. -->
    <string name="shutdown_confirm" product="tv">Your TV will shut down.</string>
    <!-- Shutdown Confirmation Dialog.  When the user chooses to power off the watch, there will
         be a confirmation dialog.  This is the message. -->
    <string name="shutdown_confirm" product="watch">Your watch will shut down.</string>
    <!-- Shutdown Confirmation Dialog.  When the user chooses to power off the phone, there will
         be a confirmation dialog.  This is the message. -->
    <string name="shutdown_confirm" product="default">Your phone will shut down.</string>

    <!-- Shutdown Confirmation Dialog.  When the user chooses to power off the phone, it asks
         the user if they'd like to shut down.  This is the message.  This is used instead of
         shutdown_confirm when the system is configured to use long press to go directly to the
         power off dialog instead of the global actions menu. -->
    <string name="shutdown_confirm_question">Do you want to shut down?</string>

    <!-- Title of dialog to confirm rebooting into safe mode. [CHAR LIMIT=50] -->
    <string name="reboot_safemode_title">Reboot to safe mode</string>

    <!-- Shutdown Confirmation Dialog.  Message in the confirmation dialog
         when the user asks to reboot into safe mode. [CHAR LIMIT=NONE] -->
    <string name="reboot_safemode_confirm">Do you want to reboot into safe mode?
         This will disable all third party applications you have installed.
         They will be restored when you reboot again.</string>

    <!-- Recent Tasks dialog: title
     TODO: this should move to SystemUI.apk, but the code for the old
            recent dialog is still in the framework
     -->
    <string name="recent_tasks_title">Recent</string>
    <!-- Recent Tasks dialog: message when there are no recent applications
     TODO: this should move to SystemUI.apk, but the code for the old
            recent dialog is still in the framework
     -->
    <string name="no_recent_tasks">No recent apps.</string>

    <!-- Title of the Global Actions Dialog -->
    <string name="global_actions" product="tablet">Tablet options</string>
    <!-- Title of the Global Actions Dialog -->
    <string name="global_actions" product="tv">TV options</string>
    <!-- Title of the Global Actions Dialog -->
    <string name="global_actions" product="default">Phone options</string>

    <!-- label for item that locks the phone in the phone options dialog -->
    <string name="global_action_lock">Screen lock</string>

    <!-- label for item that turns off power in phone options dialog -->
    <string name="global_action_power_off">Power off</string>

    <!-- label for item that generates a bug report in the phone options dialog -->
    <string name="global_action_bug_report">Bug report</string>

    <!-- Take bug report menu title [CHAR LIMIT=NONE] -->
    <string name="bugreport_title">Take bug report</string>
    <!-- Message in bugreport dialog describing what it does [CHAR LIMIT=NONE] -->
    <string name="bugreport_message">This will collect information about your
        current device state, to send as an e-mail message.  It will take a little
        time from starting the bug report until it is ready to be sent; please be
        patient.</string>
    <!-- Format for build summary info [CHAR LIMIT=NONE] -->
    <string name="bugreport_status" translatable="false">%s (%s)</string>

    <!-- label for item that enables silent mode in phone options dialog -->
    <string name="global_action_toggle_silent_mode">Silent mode</string>

    <!-- status message in phone options dialog for when silent mode is enabled -->
    <string name="global_action_silent_mode_on_status">Sound is OFF</string>

    <!-- status message in phone options dialog for when silent mode is disabled -->
    <string name="global_action_silent_mode_off_status">Sound is ON</string>

    <!-- label for item that toggles airplane mode -->
    <string name="global_actions_toggle_airplane_mode">Airplane mode</string>

    <!-- status message in phone options dialog for when airplane mode is on -->
    <string name="global_actions_airplane_mode_on_status">Airplane mode is ON</string>

    <!-- status message in phone options dialog for when airplane mode is off -->
    <string name="global_actions_airplane_mode_off_status">Airplane mode is OFF</string>

    <!-- label for item that launches settings in phone options dialog [CHAR LIMIT=15]-->
    <string name="global_action_settings">Settings</string>

    <!-- label for item that launches assist in phone options dialog [CHAR LIMIT=15]-->
    <string name="global_action_assist">Assist</string>

    <!-- label for item that launches voice assist in phone options dialog [CHAR LIMIT=15]-->
    <string name="global_action_voice_assist">Voice Assist</string>

    <!-- label for item that locks the phone and enforces that it can't be unlocked without entering a credential. [CHAR LIMIT=15] -->
    <string name="global_action_lockdown">Lock now</string>

    <!-- Text to use when the number in a notification info is too large
         (greater than status_bar_notification_info_maxnum, defined in
         values/config.xml) and must be truncated. May need to be localized
         for most appropriate textual indicator of "more than X".
         [CHAR LIMIT=4] -->
    <string name="status_bar_notification_info_overflow">999+</string>

    <!-- Displayed to the user to tell them that they have started up the phone in "safe mode" -->
    <string name="safeMode">Safe mode</string>

    <!-- Label for the Android system components when they are shown to the user. -->
    <string name="android_system_label">Android System</string>

    <!-- Label for the user owner in the intent forwarding app. -->
    <string name="user_owner_label">Personal apps</string>

    <!-- Label for a corporate profile in the intent forwarding app. -->
    <string name="managed_profile_label">Work</string>

    <!-- Title of a category of application permissions, listed so the user can choose whether they want to allow the application to do this. -->
    <string name="permgrouplab_costMoney">Services that cost you money</string>
    <!-- Description of a category of application permissions, listed so the user can choose whether they want to allow the application to do this. -->
    <string name="permgroupdesc_costMoney">Do things that can cost you money.</string>

    <!-- Title of a category of application permissions, listed so the user can choose whether they want to allow the application to do this. -->
    <string name="permgrouplab_messages">Your messages</string>
    <!-- Description of a category of application permissions, listed so the user can choose whether they want to allow the application to do this. -->
    <string name="permgroupdesc_messages">Read and write your SMS, email, and other messages.</string>

    <!-- Title of a category of application permissions, listed so the user can choose whether they want to allow the application to do this. -->
    <string name="permgrouplab_personalInfo">Your personal information</string>
    <!-- Description of a category of application permissions, listed so the user can choose whether they want to allow the application to do this. -->
    <string name="permgroupdesc_personalInfo">Direct access to information about you, stored in on your contact card.</string>

    <!-- Title of a category of application permissions, listed so the user can choose whether they want to allow the application to do this. -->
    <string name="permgrouplab_socialInfo">Your social information</string>
    <!-- Description of a category of application permissions, listed so the user can choose whether they want to allow the application to do this. -->
    <string name="permgroupdesc_socialInfo">Direct access to information about your contacts and social connections.</string>

    <!-- Title of a category of application permissions, listed so the user can choose whether they want to allow the application to do this. -->
    <string name="permgrouplab_location">Your location</string>
    <!-- Description of a category of application permissions, listed so the user can choose whether they want to allow the application to do this. -->
    <string name="permgroupdesc_location">Monitor your physical location.</string>

    <!-- Title of a category of application permissions, listed so the user can choose whether they want to allow the application to do this. -->
    <string name="permgrouplab_network">Network communication</string>
    <!-- Description of a category of application permissions, listed so the user can choose whether they want to allow the application to do this. -->
    <string name="permgroupdesc_network">Access various network features.</string>

    <!-- Title of a category of application permissions, listed so the user can choose whether they want to allow the application to do this. -->
    <string name="permgrouplab_bluetoothNetwork">Bluetooth</string>
    <!-- Description of a category of application permissions, listed so the user can choose whether they want to allow the application to do this. -->
    <string name="permgroupdesc_bluetoothNetwork">Access devices and networks through Bluetooth.</string>

    <!-- Title of a category of application permissions, listed so the user can choose whether they want to allow the application to do this. -->
    <string name="permgrouplab_audioSettings">Audio Settings</string>
    <!-- Description of a category of application permissions, listed so the user can choose whether they want to allow the application to do this. -->
    <string name="permgroupdesc_audioSettings">Change audio settings.</string>

    <!-- Title of a category of application permissions, listed so the user can choose whether they want to allow the application to do this. -->
    <string name="permgrouplab_affectsBattery">Affects Battery</string>
    <!-- Description of a category of application permissions, listed so the user can choose whether they want to allow the application to do this. -->
    <string name="permgroupdesc_affectsBattery">Use features that can quickly drain battery.</string>

    <!-- Title of a category of application permissions, listed so the user can choose whether they want to allow the application to do this. -->
    <string name="permgrouplab_calendar">Calendar</string>
    <!-- Description of a category of application permissions, listed so the user can choose whether they want to allow the application to do this. -->
    <string name="permgroupdesc_calendar">Direct access to calendar and events.</string>

    <!-- Title of a category of application permissions, listed so the user can choose whether they want to allow the application to do this. -->
    <string name="permgrouplab_dictionary">Read User Dictionary</string>
    <!-- Description of a category of application permissions, listed so the user can choose whether they want to allow the application to do this. -->
    <string name="permgroupdesc_dictionary">Read words in user dictionary.</string>

    <!-- Title of a category of application permissions, listed so the user can choose whether they want to allow the application to do this. -->
    <string name="permgrouplab_writeDictionary">Write User Dictionary</string>
    <!-- Description of a category of application permissions, listed so the user can choose whether they want to allow the application to do this. -->
    <string name="permgroupdesc_writeDictionary">Add words to the user dictionary.</string>

    <!-- Title of a category of application permissions, listed so the user can choose whether they want to allow the application to do this. -->
    <string name="permgrouplab_bookmarks">Bookmarks and History</string>
    <!-- Description of a category of application permissions, listed so the user can choose whether they want to allow the application to do this. -->
    <string name="permgroupdesc_bookmarks">Direct access to bookmarks and browser history.</string>

    <!-- Title of a category of application permissions, listed so the user can choose whether they want to allow the application to do this. -->
    <string name="permgrouplab_deviceAlarms">Alarm</string>
    <!-- Description of a category of application permissions, listed so the user can choose whether they want to allow the application to do this. -->
    <string name="permgroupdesc_deviceAlarms">Set the alarm clock.</string>

    <!-- Title of a category of application permissions, listed so the user can choose whether they want to allow the application to do this. -->
    <string name="permgrouplab_voicemail">Voicemail</string>
    <!-- Description of a category of application permissions, listed so the user can choose whether they want to allow the application to do this. -->
    <string name="permgroupdesc_voicemail">Direct access to voicemail.</string>

    <!-- Title of a category of application permissions, listed so the user can choose whether they want to allow the application to do this. -->
    <string name="permgrouplab_microphone">Microphone</string>
    <!-- Description of a category of application permissions, listed so the user can choose whether they want to allow the application to do this. -->
    <string name="permgroupdesc_microphone">Direct access to the microphone to record audio.</string>

    <!-- Title of a category of application permissions, listed so the user can choose whether they want to allow the application to do this. -->
    <string name="permgrouplab_camera">Camera</string>
    <!-- Description of a category of application permissions, listed so the user can choose whether they want to allow the application to do this. -->
    <string name="permgroupdesc_camera">Direct access to camera for image or video capture.</string>

    <!-- Title of a category of application permissions, listed so the user can choose whether they want to allow the application to do this. -->
    <string name="permgrouplab_screenlock">Lock screen</string>
    <!-- Description of a category of application permissions, listed so the user can choose whether they want to allow the application to do this. -->
    <string name="permgroupdesc_screenlock">Ability to affect behavior of the lock screen on your device.</string>

    <!-- Title of a category of application permissions, listed so the user can choose whether they want to allow the application to do this. -->
    <string name="permgrouplab_appInfo">Your applications information</string>
    <!-- Description of a category of application permissions, listed so the user can choose whether they want to allow the application to do this. -->
    <string name="permgroupdesc_appInfo">Ability to affect behavior of other applications on your device.</string>

    <!-- Title of a category of application permissions, listed so the user can choose whether they want to allow the application to do this. -->
    <string name="permgrouplab_wallpaper">Wallpaper</string>
    <!-- Description of a category of application permissions, listed so the user can choose whether they want to allow the application to do this. -->
    <string name="permgroupdesc_wallpaper">Change the device wallpaper settings.</string>

    <!-- Title of a category of application permissions, listed so the user can choose whether they want to allow the application to do this. -->
    <string name="permgrouplab_systemClock">Clock</string>
    <!-- Description of a category of application permissions, listed so the user can choose whether they want to allow the application to do this. -->
    <string name="permgroupdesc_systemClock">Change the device time or timezone.</string>

    <!-- Title of a category of application permissions, listed so the user can choose whether they want to allow the application to do this. -->
    <string name="permgrouplab_statusBar">Status Bar</string>
    <!-- Description of a category of application permissions, listed so the user can choose whether they want to allow the application to do this. -->
    <string name="permgroupdesc_statusBar">Change the device status bar settings.</string>

    <!-- Title of a category of application permissions, listed so the user can choose whether they want to allow the application to do this. -->
    <string name="permgrouplab_syncSettings">Sync Settings</string>
    <!-- Description of a category of application permissions, listed so the user can choose whether they want to allow the application to do this. -->
    <string name="permgroupdesc_syncSettings">Access to the sync settings.</string>

    <!-- Title of a category of application permissions, listed so the user can choose whether they want to allow the application to do this. -->
    <string name="permgrouplab_accounts">Your accounts</string>
    <!-- Description of a category of application permissions, listed so the user can choose whether they want to allow the application to do this. -->
    <string name="permgroupdesc_accounts">Access the available accounts.</string>

    <!-- Title of a category of application permissions, listed so the user can choose whether they want to allow the application to do this. -->
    <string name="permgrouplab_hardwareControls">Hardware controls</string>
    <!-- Description of a category of application permissions, listed so the user can choose whether they want to allow the application to do this. -->
    <string name="permgroupdesc_hardwareControls">Direct access to hardware on the handset.</string>

    <!-- Title of a category of application permissions, listed so the user can choose whether they want to allow the application to do this. -->
    <string name="permgrouplab_phoneCalls">Phone calls</string>
    <!-- Description of a category of application permissions, listed so the user can choose whether they want to allow the application to do this. -->
    <string name="permgroupdesc_phoneCalls">Monitor, record, and process phone calls.</string>

    <!-- Title of a category of application permissions, listed so the user can choose whether they want to allow the application to do this. -->
    <string name="permgrouplab_systemTools">System tools</string>
    <!-- Description of a category of application permissions, listed so the user can choose whether they want to allow the application to do this. -->
    <string name="permgroupdesc_systemTools">Lower-level access and control of the system.</string>

    <!-- Title of a category of application permissions, listed so the user can choose whether they want to allow the application to do this. -->
    <string name="permgrouplab_developmentTools">Development tools</string>
    <!-- Description of a category of application permissions, listed so the user can choose whether they want to allow the application to do this. -->
    <string name="permgroupdesc_developmentTools">Features only needed for app developers.</string>

    <!-- Title of a category of application permissions, listed so the user can choose whether they want to allow the application to do this. -->
    <string name="permgrouplab_display">Other Application UI</string>
    <!-- Description of a category of application permissions, listed so the user can choose whether they want to allow the application to do this. -->
    <string name="permgroupdesc_display">Effect the UI of other applications.</string>

    <!-- Title of a category of application permissions, listed so the user can choose whether they want to allow the application to do this. -->
    <string name="permgrouplab_storage">Storage</string>
    <!-- Description of a category of application permissions, listed so the user can choose whether they want to allow the application to do this.   [CHAR LIMIT=30] -->
    <string name="permgroupdesc_storage" product="nosdcard">Access the USB storage.</string>
    <!-- Description of a category of application permissions, listed so the user can choose whether they want to allow the application to do this. -->
    <string name="permgroupdesc_storage" product="default">Access the SD card.</string>

    <!-- Title of a category of application permissions, listed so the user can choose whether they want to allow the application to do this. -->
    <string name="permgrouplab_accessibilityFeatures">Accessibility features</string>
    <!-- Description of a category of application permissions, listed so the user can choose whether they want to allow the application to do this. -->
    <string name="permgroupdesc_accessibilityFeatures">Features that assistive technology can request.</string>

    <!-- Title for the capability of an accessibility service to retrieve window content. -->
    <string name="capability_title_canRetrieveWindowContent">Retrieve window content</string>
    <!-- Description for the capability of an accessibility service to retrieve window content. -->
    <string name="capability_desc_canRetrieveWindowContent">Inspect the content of a window you\'re
        interacting with.</string>

    <!-- Title for the capability of an accessibility service to request touch exploration. -->
    <string name="capability_title_canRequestTouchExploration">Turn on Explore by Touch</string>
    <!-- Description for the capability of an accessibility service to request touch exploration. -->
    <string name="capability_desc_canRequestTouchExploration">Touched items will be spoken aloud
        and the screen can be explored using gestures.</string>

    <!-- Title for the capability of an accessibility service to request enhanced web accessibility. -->
    <string name="capability_title_canRequestEnhancedWebAccessibility">Turn on enhanced web
        accessibility</string>
    <!-- Description for the capability of an accessibility service to request enhanced web accessibility. -->
    <string name="capability_desc_canRequestEnhancedWebAccessibility">Scripts may be installed to
        make app content more accessible.</string>

    <!-- Title for the capability of an accessibility service to request to filter key events. -->
    <string name="capability_title_canRequestFilterKeyEvents">Observe text you type</string>
    <!-- Description for the capability of an accessibility service to request to filter key events. -->
    <string name="capability_desc_canRequestFilterKeyEvents">Includes personal data such as credit
        card numbers and passwords.</string>

    <!--  Permissions -->

    <!-- Title of an application permission, listed so the user can choose whether they want to allow the application to do this. -->
    <string name="permlab_statusBar">disable or modify status bar</string>
    <!-- Description of an application permission, listed so the user can choose whether they want to allow the application to do this. -->
    <string name="permdesc_statusBar">Allows the app to disable the status bar or add and remove system icons.</string>

    <!-- Title of an application permission, listed so the user can choose whether they want to allow the application to do this. -->
    <string name="permlab_statusBarService">status bar</string>
    <!-- Description of an application permission, listed so the user can choose whether they want to allow the application to do this. -->
    <string name="permdesc_statusBarService">Allows the app to be the status bar.</string>

    <!-- Title of an application permission, listed so the user can choose whether they want to allow the application to do this. -->
    <string name="permlab_expandStatusBar">expand/collapse status bar</string>
    <!-- Description of an application permission, listed so the user can choose whether they want to allow the application to do this. -->
    <string name="permdesc_expandStatusBar">Allows the app to expand or collapse the status bar.</string>

    <!-- Title of an application permission, listed so the user can install application shortcuts
    in their Launcher -->
    <string name="permlab_install_shortcut">install shortcuts</string>
    <!-- Description of an application permission, listed so the user can install application shortcuts
    in their Launcher -->
    <string name="permdesc_install_shortcut">Allows an application to add
        Homescreen shortcuts without user intervention.</string>

    <!-- Title of an application permission, listed so the user can uninstall application shortcuts
    in their Launcher -->
    <string name="permlab_uninstall_shortcut">uninstall shortcuts</string>
    <!-- Description of an application permission, listed so the user can install application shortcuts
    in their Launcher -->
    <string name="permdesc_uninstall_shortcut">Allows the application to remove
        Homescreen shortcuts without user intervention.</string>

    <!-- Title of an application permission, listed so the user can choose whether they want to allow the application to do this. -->
    <string name="permlab_processOutgoingCalls">reroute outgoing calls</string>
    <!-- Description of an application permission, listed so the user can choose whether they want to allow the application to do this. -->
    <string name="permdesc_processOutgoingCalls">Allows the app to see the
        number being dialed during an outgoing call with the option to redirect
        the call to a different number or abort the call altogether.</string>

    <!-- Title of an application permission, listed so the user can choose whether they want to allow the application to do this. -->
    <string name="permlab_receiveSms">receive text messages (SMS)</string>
    <!-- Description of an application permission, listed so the user can choose whether they want to allow the application to do this. -->
    <string name="permdesc_receiveSms">Allows the app to receive and process SMS
      messages. This means the app could monitor or delete messages sent to your
      device without showing them to you.</string>

    <!-- Title of an application permission, listed so the user can choose whether they want to allow the application to do this. -->
    <string name="permlab_receiveMms">receive text messages (MMS)</string>
    <!-- Description of an application permission, listed so the user can choose whether they want to allow the application to do this. -->
    <string name="permdesc_receiveMms">Allows the app to receive and process MMS
      messages. This means the app could monitor or delete messages sent to your
      device without showing them to you.</string>

    <!-- Title of an application permission, listed so the user can choose whether they want to allow the application to do this. -->
    <string name="permlab_receiveEmergencyBroadcast">receive emergency broadcasts</string>
    <!-- Description of an application permission, listed so the user can choose whether they want to allow the application to do this. -->
    <string name="permdesc_receiveEmergencyBroadcast">Allows the app to receive
      and process emergency broadcast messages. This permission is only available
      to system apps.</string>

    <!-- Title of an application permission, listed so the user can choose whether they want to allow the application to do this. -->
    <string name="permlab_readCellBroadcasts">read cell broadcast messages</string>
    <!-- Description of an application permission, listed so the user can choose whether they want to allow the application to do this. -->
    <string name="permdesc_readCellBroadcasts">Allows the app to read
      cell broadcast messages received by your device. Cell broadcast alerts
      are delivered in some locations to warn you of emergency situations.
      Malicious apps may interfere with the performance or operation of your
      device when an emergency cell broadcast is received.</string>

     <!-- Title of an application permission, listed so the user can choose whether they want to allow the application to do this. -->
    <string name="permlab_sendSms">send SMS messages</string>
    <!-- Description of an application permission, listed so the user can choose whether they want to allow the application to do this. -->
    <string name="permdesc_sendSms">Allows the app to send SMS messages.
     This may result in unexpected charges. Malicious apps may cost you money by
     sending messages without your confirmation.</string>

     <!-- Title of an application permission, listed so the user can choose whether they want to allow the application to do this. [CHAR LIMIT=NONE] -->
    <string name="permlab_sendRespondViaMessageRequest">send respond-via-message events</string>
    <!-- Description of an application permission, listed so the user can choose whether they want to allow the application to do this. [CHAR LIMIT=NONE] -->
    <string name="permdesc_sendRespondViaMessageRequest">Allows the app to send
      requests to other messaging apps to handle respond-via-message events for incoming
      calls.</string>

    <!-- Title of an application permission, listed so the user can choose whether they want to allow the application to do this. -->
    <string name="permlab_readSms">read your text messages (SMS or MMS)</string>
    <!-- Description of an application permission, listed so the user can choose whether they want to allow the application to do this. -->
    <string name="permdesc_readSms" product="tablet">Allows the app to read SMS
      messages stored on your tablet or SIM card. This allows the app to read all
      SMS messages, regardless of content or confidentiality.</string>
    <!-- Description of an application permission, listed so the user can choose whether they want to allow the application to do this. -->
    <string name="permdesc_readSms" product="tv">Allows the app to read SMS
      messages stored on your TV or SIM card. This allows the app to read all
      SMS messages, regardless of content or confidentiality.</string>
    <!-- Description of an application permission, listed so the user can choose whether they want to allow the application to do this. -->
    <string name="permdesc_readSms" product="default">Allows the app to read SMS
      messages stored on your phone or SIM card. This allows the app to read all
      SMS messages, regardless of content or confidentiality.</string>

    <!-- Title of an application permission, listed so the user can choose whether they want to allow the application to do this. -->
    <string name="permlab_writeSms">edit your text messages (SMS or MMS)</string>
    <!-- Description of an application permission, listed so the user can choose whether they want to allow the application to do this. -->
    <string name="permdesc_writeSms" product="tablet">Allows the app to write
      to SMS messages stored on your tablet or SIM card. Malicious apps
      may delete your messages.</string>
    <!-- Description of an application permission, listed so the user can choose whether they want to allow the application to do this. -->
    <string name="permdesc_writeSms" product="tv">Allows the app to write
      to SMS messages stored on your TV or SIM card. Malicious apps
      may delete your messages.</string>
    <!-- Description of an application permission, listed so the user can choose whether they want to allow the application to do this. -->
    <string name="permdesc_writeSms" product="default">Allows the app to write
      to SMS messages stored on your phone or SIM card. Malicious apps
      may delete your messages.</string>

    <!-- Title of an application permission, listed so the user can choose whether they want to allow the application to do this. -->
    <string name="permlab_receiveWapPush">receive text messages (WAP)</string>
    <!-- Description of an application permission, listed so the user can choose whether they want to allow the application to do this. -->
    <string name="permdesc_receiveWapPush">Allows the app to receive and process
     WAP messages.  This permission includes the ability to monitor or delete
     messages sent to you without showing them to you.</string>

    <!-- Title of an application permission, listed so the user can choose whether they want to allow the application to do this. -->
    <string name="permlab_receiveBluetoothMap">receive Bluetooth messages (MAP)</string>
    <!-- Description of an application permission, listed so the user can choose whether they want to allow the application to do this. -->
    <string name="permdesc_receiveBluetoothMap">Allows the app to receive and process Bluetooth MAP
      messages. This means the app could monitor or delete messages sent to your
      device without showing them to you.</string>

    <!-- Title of an application permission, listed so the user can choose whether they want to allow the application to do this. -->
    <string name="permlab_getTasks">retrieve running apps</string>
    <!-- Description of an application permission, listed so the user can choose whether they want to allow the application to do this. -->
    <string name="permdesc_getTasks">Allows the app to retrieve information
       about currently and recently running tasks.  This may allow the app to
       discover information about which applications are used on the device.</string>

    <!-- Title of an application permission, listed so the user can choose whether they want to allow the application to do this. -->
    <string name="permlab_startTasksFromRecents">start a task from recents</string>
    <!-- Description of an application permission, listed so the user can choose whether they want to allow the application to do this. -->
    <string name="permdesc_startTasksFromRecents">Allows the app to use an ActivityManager.RecentTaskInfo
        object to launch a defunct task that was returned from ActivityManager.getRecentTaskList().</string>

    <!-- Title of an application permission, listed so the user can choose whether they want to allow the application to do this. [CHAR LIMIT=NONE] -->
    <string name="permlab_interactAcrossUsers">interact across users</string>
    <!-- Description of an application permission, listed so the user can choose whether they want to allow the application to do this. [CHAR LIMIT=NONE] -->
    <string name="permdesc_interactAcrossUsers">Allows the app to perform actions
        across different users on the device.  Malicious apps may use this to violate
        the protection between users.</string>

    <!-- Title of an application permission, listed so the user can choose whether they want to allow the application to do this. [CHAR LIMIT=NONE] -->
    <string name="permlab_interactAcrossUsersFull">full license to interact across users</string>
    <!-- Description of an application permission, listed so the user can choose whether they want to allow the application to do this. [CHAR LIMIT=NONE] -->
    <string name="permdesc_interactAcrossUsersFull">Allows all possible interactions across
        users.</string>

    <!--  Title of an application permission, listed so the user can choose whether they want to allow the application to create/remove/query users. [CHAR LIMIT=none] -->
    <string name="permlab_manageUsers">manage users</string>
    <!-- Description of an application permission, listed so the user can choose whether they want to allow the application to create/remove/query users. [CHAR LIMIT=NONE] -->
    <string name="permdesc_manageUsers">Allows apps to manage users on the device, including query, creation and deletion.</string>

    <!-- Title of an application permission, listed so the user can choose whether they want to allow the application to do this. [CHAR LIMIT=50] -->
    <string name="permlab_getDetailedTasks">retrieve details of running apps</string>
    <!-- Description of an application permission, listed so the user can choose whether they want to allow the application to do this. [CHAR LIMIT=NONE] -->
    <string name="permdesc_getDetailedTasks">Allows the app to retrieve
        detailed information about currently and recently running tasks. Malicious apps may
        discover private information about other apps.</string>

    <!-- Title of an application permission, listed so the user can choose whether they want to allow the application to do this. -->
    <string name="permlab_reorderTasks">reorder running apps</string>
    <!-- Description of an application permission, listed so the user can choose whether they want to allow the application to do this. -->
    <string name="permdesc_reorderTasks">Allows the app to move tasks to the
      foreground and background.  The app may do this without your input.</string>

    <!-- Title of an application permission, allowing an application to remove/kill tasks -->
    <string name="permlab_removeTasks">stop running apps</string>
    <!-- Description of an application permission, allowing an application to remove/kill tasks -->
    <string name="permdesc_removeTasks">Allows the app to remove
        tasks and kill their apps. Malicious apps may disrupt
        the behavior of other apps.</string>

    <!-- [CHAR LIMIT=NONE] Title of an application permission, allowing an application to create,
         change, remove activity stacks. -->
    <string name="permlab_manageActivityStacks">manage activity stacks</string>
    <!-- [CHAR LIMIT=NONE] Description of an application permission, allowing an application to create,
             change, remove activity stacks. -->
    <string name="permdesc_manageActivityStacks">Allows the app to add, remove, and
        modify the activity stacks in which other apps run.  Malicious apps may disrupt
        the behavior of other apps.</string>

    <!-- Title of an application permission, allowing an application to start any activity, regardless of permission protection or exported state. -->
    <string name="permlab_startAnyActivity">start any activity</string>
    <!-- Description of an application permission, allowing an application to start any activity, regardless of permission protection or exported state. -->
    <string name="permdesc_startAnyActivity">Allows the app to start any activity, regardless of permission protection or exported state.</string>

    <!-- Title of an application permission, allowing control of app screen compatibility mode -->
    <string name="permlab_setScreenCompatibility">set screen compatibility</string>
    <!-- Description of an application permission, allowing control of app screen compatibility mode -->
    <string name="permdesc_setScreenCompatibility">Allows the app to control the
        screen compatibility mode of other applications.  Malicious applications may
        break the behavior of other applications.</string>

    <!-- Title of an application permission, listed so the user can choose whether they want to allow the application to do this. -->
    <string name="permlab_setDebugApp">enable app debugging</string>
    <!-- Description of an application permission, listed so the user can choose whether they want to allow the application to do this. -->
    <string name="permdesc_setDebugApp">Allows the app to turn
        on debugging for another app. Malicious apps may use this
        to kill other apps.</string>

    <!-- Title of an application permission, listed so the user can choose whether they want to allow the application to do this. -->
    <string name="permlab_changeConfiguration">change system display settings</string>
    <!-- Description of an application permission, listed so the user can choose whether they want to allow the application to do this. -->
    <string name="permdesc_changeConfiguration">Allows the app to
        change the current configuration, such as the locale or overall font
        size.</string>

    <!-- Title of an application permission, listed so the user can choose whether they want to allow the application to do this. -->
    <string name="permlab_enableCarMode">enable car mode</string>
    <!-- Description of an application permission, listed so the user can choose whether they want to allow the application to do this. -->
    <string name="permdesc_enableCarMode">Allows the app to
        enable the car mode.</string>

    <!-- Title of an application permission, listed so the user can choose whether they want to allow the application to do this. -->
    <string name="permlab_killBackgroundProcesses">close other apps</string>
    <!-- Description of an application permission, listed so the user can choose whether they want to allow the application to do this. -->
    <string name="permdesc_killBackgroundProcesses">Allows the app to end
      background processes of other apps.  This may cause other apps to stop
      running.</string>

    <!-- Title of an application permission, listed so the user can choose whether they want to allow the application to do this. -->
    <string name="permlab_forceStopPackages">force stop other apps</string>
    <!-- Description of an application permission, listed so the user can choose whether they want to allow the application to do this. -->
    <string name="permdesc_forceStopPackages">Allows the app to forcibly stop other apps.</string>

    <!-- Title of an application permission, listed so the user can choose whether they want to allow the application to do this. -->
    <string name="permlab_forceBack">force app to close</string>
    <!-- Description of an application permission, listed so the user can choose whether they want to allow the application to do this. -->
    <string name="permdesc_forceBack">Allows the app to force any
        activity that is in the foreground to close and go back.
        Should never be needed for normal apps.</string>

    <!-- Title of an application permission, listed so the user can choose whether they want to allow the application to do this. -->
    <string name="permlab_dump">retrieve system internal state</string>
    <!-- Description of an application permission, listed so the user can choose whether they want to allow the application to do this. -->
    <string name="permdesc_dump">Allows the app to retrieve
        internal state of the system. Malicious apps may retrieve
        a wide variety of private and secure information that they should
        never normally need.</string>

    <!-- Title of an application permission, listed so the user can choose whether they want to allow the application to do this. -->
    <string name="permlab_retrieve_window_content">retrieve screen content</string>
    <!-- Description of an application permission, listed so the user can choose whether they want to allow the application to do this. -->
    <string name="permdesc_retrieve_window_content">Allows the app to retrieve
        the content of the active window. Malicious apps may retrieve
        the entire window content and examine all its text except passwords.</string>

    <!-- Title of an application permission, listed so the user can choose whether they want to allow the application to do this. -->
    <string name="permlab_temporary_enable_accessibility">temporary enable accessibility</string>
    <!-- Description of an application permission, listed so the user can choose whether they want to allow the application to do this. -->
    <string name="permdesc_temporary_enable_accessibility">Allows an application to temporarily
         enable accessibility on the device. Malicious apps may enable accessibility without
         user consent.</string>

    <!-- Title of an application permission, listed so the user can choose whether they want to allow the application to do this. -->
    <string name="permlab_retrieveWindowToken">retrieve window token</string>
    <!-- Description of an application permission, listed so the user can choose whether they want to allow the application to do this. -->
    <string name="permdesc_retrieveWindowToken">Allows an application to retrieve
        the window token. Malicious apps may perfrom unauthorized interaction with
        the application window impersonating the system.</string>

    <!-- Title of an application permission, listed so the user can choose whether they want to allow the application to do this. -->
    <string name="permlab_frameStats">retrieve frame statistics</string>
    <!-- Description of an application permission, listed so the user can choose whether they want to allow the application to do this. -->
    <string name="permdesc_frameStats">Allows an application to collect
        frame statistics. Malicious apps may observe the frame statistics
        of windows from other apps.</string>

    <!-- Title of an application permission, listed so the user can choose whether they want to allow the application to do this. -->
    <string name="permlab_filter_events">filter events</string>
    <!-- Description of an application permission, listed so the user can choose whether they want to allow the application to do this. -->
    <string name="permdesc_filter_events">Allows an application to register an input filter
            which filters the stream of all user events before they are dispatched. Malicious app
            may control the system UI whtout user intervention.</string>

    <!-- Title of an application permission, listed so the user can choose whether they want to allow the application to do this. -->
    <string name="permlab_shutdown">partial shutdown</string>
    <!-- Description of an application permission, listed so the user can choose whether they want to allow the application to do this. -->
    <string name="permdesc_shutdown">Puts the activity manager into a shutdown
        state.  Does not perform a complete shutdown.</string>

    <!-- Title of an application permission, listed so the user can choose whether they want to allow the application to do this. -->
    <string name="permlab_stopAppSwitches">prevent app switches</string>
    <!-- Description of an application permission, listed so the user can choose whether they want to allow the application to do this. -->
    <string name="permdesc_stopAppSwitches">Prevents the user from switching to
        another app.</string>

    <!-- Title of an application permission, listed so the user can choose whether they want to allow the application to do this. -->
    <string name="permlab_getTopActivityInfo">get current app info</string>
    <!-- Description of an application permission, listed so the user can choose whether they want to allow the application to do this. -->
    <string name="permdesc_getTopActivityInfo">Allows the holder to retrieve private information
        about the current application in the foreground of the screen.</string>

    <!-- Title of an application permission, listed so the user can choose whether they want to allow the application to do this. -->
    <string name="permlab_runSetActivityWatcher">monitor and control all app launching</string>
    <!-- Description of an application permission, listed so the user can choose whether they want to allow the application to do this. -->
    <string name="permdesc_runSetActivityWatcher">Allows the app to
        monitor and control how the system launches activities.
        Malicious apps may completely compromise the system. This
        permission is only needed for development, never for normal
        use.</string>

    <!-- Title of an application permission, listed so the user can choose whether they want to allow the application to do this. -->
    <string name="permlab_broadcastPackageRemoved">send package removed broadcast</string>
    <!-- Description of an application permission, listed so the user can choose whether they want to allow the application to do this. -->
    <string name="permdesc_broadcastPackageRemoved">Allows the app to
        broadcast a notification that an app package has been removed.
        Malicious apps may use this to kill any other running
        app.</string>

    <!-- Title of an application permission, listed so the user can choose whether they want to allow the application to do this. -->
    <string name="permlab_broadcastSmsReceived">send SMS-received broadcast</string>
    <!-- Description of an application permission, listed so the user can choose whether they want to allow the application to do this. -->
    <string name="permdesc_broadcastSmsReceived">Allows the app to
        broadcast a notification that an SMS message has been received.
        Malicious apps may use this to forge incoming SMS messages.</string>

    <!-- Title of an application permission, listed so the user can choose whether they want to allow the application to do this. -->
    <string name="permlab_broadcastWapPush">send WAP-PUSH-received broadcast</string>
    <!-- Description of an application permission, listed so the user can choose whether they want to allow the application to do this. -->
    <string name="permdesc_broadcastWapPush">Allows the app to
        broadcast a notification that a WAP PUSH message has been received.
        Malicious apps may use this to forge MMS message receipt or to
        silently replace the content of any webpage with malicious variants.</string>

    <!-- TODO: Mark these as translatable when API is finalized. -->
    <!-- Title of an application permission, listed so the user can choose whether they want to allow the application to do this. -->
    <string name="permlab_broadcastNetworkPrivileged" translatable="false">send privileged network broadcasts</string>
    <!-- Description of an application permission, listed so the user can choose whether they want to allow the application to do this. -->
    <string name="permdesc_broadcastNetworkPrivileged" translatable="false">Allows the app
        to send privileged network broadcasts.
        Never needed for normal apps.
    </string>

    <!-- Title of an application permission, listed so the user can choose whether they want to allow the application to do this. -->
    <string name="permlab_setProcessLimit">limit number of running processes</string>
    <!-- Description of an application permission, listed so the user can choose whether they want to allow the application to do this. -->
    <string name="permdesc_setProcessLimit">Allows the app
        to control the maximum number of processes that will run. Never
        needed for normal apps.</string>

    <!-- Title of an application permission, listed so the user can choose whether they want to allow the application to do this. -->
    <string name="permlab_setAlwaysFinish">force background apps to close</string>
    <!-- Description of an application permission, listed so the user can choose whether they want to allow the application to do this. -->
    <string name="permdesc_setAlwaysFinish">Allows the app
        to control whether activities are always finished as soon as they
        go to the background. Never needed for normal apps.</string>

    <!-- [CHAR LIMIT=NONE] Title of an application permission, listed so the user can choose whether they want to allow the application to do this. -->
    <string name="permlab_batteryStats">read battery statistics</string>
    <!-- [CHAR LIMIT=NONE] Description of an application permission, listed so the user can choose whether they want to allow the application to do this. -->
    <string name="permdesc_batteryStats">Allows an application to read the current low-level
        battery use data.  May allow the application to find out detailed information about
        which apps you use.</string>

    <!-- [CHAR LIMIT=NONE] Title of an application permission, listed so the user can choose whether they want to allow the application to do this. -->
    <string name="permlab_updateBatteryStats">modify battery statistics</string>
    <!-- [CHAR LIMIT=NONE] Description of an application permission, listed so the user can choose whether they want to allow the application to do this. -->
    <string name="permdesc_updateBatteryStats">Allows the app to modify
        collected battery statistics. Not for use by normal apps.</string>

    <!-- [CHAR LIMIT=NONE] Title of an application permission, listed so the user can choose whether they want to allow the application to do this. -->
    <string name="permlab_getAppOpsStats">retrieve app ops statistics</string>
    <!-- [CHAR LIMIT=NONE] Description of an application permission, listed so the user can choose whether they want to allow the application to do this. -->
    <string name="permdesc_getAppOpsStats">Allows the app to retrieve
        collected application operation statistics. Not for use by normal apps.</string>

    <!-- [CHAR LIMIT=NONE] Title of an application permission, listed so the user can choose whether they want to allow the application to do this. -->
    <string name="permlab_updateAppOpsStats">modify app ops statistics</string>
    <!-- [CHAR LIMIT=NONE] Description of an application permission, listed so the user can choose whether they want to allow the application to do this. -->
    <string name="permdesc_updateAppOpsStats">Allows the app to modify
        collected application operation statistics. Not for use by normal apps.</string>

    <!-- Title of an application permission, listed so the user can choose whether they want to allow the application to do this. -->
    <string name="permlab_backup">control system backup and restore</string>
    <!-- Description of an application permission, listed so the user can choose whether they want to allow the application to do this. -->
    <string name="permdesc_backup">Allows the app to control the system\'s backup and restore mechanism.  Not for use by normal apps.</string>

    <!-- Title of an application permission, listed so the user can choose whether they want to allow the application to do this. -->
    <string name="permlab_confirm_full_backup">confirm a full backup or restore operation</string>
    <!-- Description of an application permission, listed so the user can choose whether they want to allow the application to do this. -->
    <string name="permdesc_confirm_full_backup">Allows the app to launch the full backup confirmation UI.  Not to be used by any app.</string>

    <!-- Title of an application permission, listed so the user can choose whether they want to allow the application to do this. -->
    <string name="permlab_internalSystemWindow">display unauthorized windows</string>
    <!-- Description of an application permission, listed so the user can choose whether they want to allow the application to do this. -->
    <string name="permdesc_internalSystemWindow">Allows the app to create
        windows that are intended to be used by the internal system
        user interface. Not for use by normal apps.</string>

    <!-- Title of an application permission, listed so the user can choose whether they want to allow the application to do this. -->
    <string name="permlab_systemAlertWindow">draw over other apps</string>
    <!-- Description of an application permission, listed so the user can choose whether they want to allow the application to do this. -->
    <string name="permdesc_systemAlertWindow">Allows the app to draw on top of other
        applications or parts of the user interface.  They may interfere with your
        use of the interface in any application, or change what you think you are
        seeing in other applications.</string>

    <!-- Title of an application permission, listed so the user can choose whether they want to allow the application to do this. -->
    <string name="permlab_setAnimationScale">modify global animation speed</string>
    <!-- Description of an application permission, listed so the user can choose whether they want to allow the application to do this. -->
    <string name="permdesc_setAnimationScale">Allows the app to change
        the global animation speed (faster or slower animations) at any time.</string>

    <!-- Title of an application permission, listed so the user can choose whether they want to allow the application to do this. -->
    <string name="permlab_manageAppTokens">manage app tokens</string>
    <!-- Description of an application permission, listed so the user can choose whether they want to allow the application to do this. -->
    <string name="permdesc_manageAppTokens">Allows the app to
        create and manage their own tokens, bypassing their normal
        Z-ordering. Should never be needed for normal apps.</string>

    <!-- [CHAR LIMIT=NONE] Title of an application permission, listed so the user can choose whether they want to allow the application to do this. -->
    <string name="permlab_freezeScreen">freeze screen</string>
    <!-- [CHAR LIMIT=NONE] Description of an application permission, listed so the user can choose whether they want to allow the application to do this. -->
    <string name="permdesc_freezeScreen">Allows the application to temporarily freeze
        the screen for a full-screen transition.</string>

    <!-- Title of an application permission, listed so the user can choose whether they want to allow the application to do this. -->
    <string name="permlab_injectEvents">press keys and control buttons</string>
    <!-- Description of an application permission, listed so the user can choose whether they want to allow the application to do this. -->
    <string name="permdesc_injectEvents" product="tablet">Allows the app to deliver
        its own input events (key presses, etc.) to other apps. Malicious
        apps may use this to take over the tablet.</string>
    <!-- Description of an application permission, listed so the user can choose whether they want to allow the application to do this. -->
    <string name="permdesc_injectEvents" product="tv">Allows the app to deliver
        its own input events (key presses, etc.) to other apps. Malicious
        apps may use this to take over the TV.</string>
    <!-- Description of an application permission, listed so the user can choose whether they want to allow the application to do this. -->
    <string name="permdesc_injectEvents" product="default">Allows the app to deliver
        its own input events (key presses, etc.) to other apps. Malicious
        apps may use this to take over the phone.</string>

    <!-- Title of an application permission, listed so the user can choose whether they want to allow the application to do this. -->
    <string name="permlab_readInputState">record what you type and actions you take</string>
    <!-- Description of an application permission, listed so the user can choose whether they want to allow the application to do this. -->
    <string name="permdesc_readInputState">Allows the app to watch the
        keys you press even when interacting with another app (such
        as typing a password). Should never be needed for normal apps.</string>

    <!-- Title of an application permission, listed so the user can choose whether they want to allow the application to do this. -->
    <string name="permlab_bindInputMethod">bind to an input method</string>
    <!-- Description of an application permission, listed so the user can choose whether they want to allow the application to do this. -->
    <string name="permdesc_bindInputMethod">Allows the holder to bind to the top-level
        interface of an input method. Should never be needed for normal apps.</string>

    <!-- Title of an application permission, listed so the user can choose whether they want to allow the application to do this. -->
    <string name="permlab_bindAccessibilityService">bind to an accessibility service</string>
    <!-- Description of an application permission, listed so the user can choose whether they want to allow the application to do this. -->
    <string name="permdesc_bindAccessibilityService">Allows the holder to bind to the top-level
        interface of an accessibility service. Should never be needed for normal apps.</string>

    <!-- Title of an application permission, listed so the user can choose whether they want to allow the application to do this. -->
    <string name="permlab_bindPrintService">bind to a print service</string>
    <!-- Description of an application permission, listed so the user can choose whether they want to allow the application to do this. -->
    <string name="permdesc_bindPrintService">Allows the holder to bind to the top-level
        interface of a print service. Should never be needed for normal apps.</string>

    <!-- Title of an application permission, listed so the user can choose
         whether they want to allow the application to do this. -->
    <string name="permlab_bindPrintSpoolerService">bind to a print spooler service</string>
    <!-- Description of an application permission, listed so the user can
         choose whether they want to allow the application to do this. -->
    <string name="permdesc_bindPrintSpoolerService">Allows the holder to bind to the top-level
        interface of a print spooler service. Should never be needed for normal apps.</string>

    <!-- Title of an application permission, listed so the user can choose whether they want to allow the application to do this. -->
    <string name="permlab_bindNfcService">bind to NFC service</string>
    <!-- Description of an application permission, listed so the user can choose whether they want to allow the application to do this. -->
    <string name="permdesc_bindNfcService">Allows the holder to bind to applications
        that are emulating NFC cards. Should never be needed for normal apps.</string>

    <!-- Title of an application permission, listed so the user can choose whether they want to allow the application to do this. -->
    <string name="permlab_bindTextService">bind to a text service</string>
    <!-- Description of an application permission, listed so the user can choose whether they want to allow the application to do this. -->
    <string name="permdesc_bindTextService">Allows the holder to bind to the top-level
        interface of a text service(e.g. SpellCheckerService). Should never be needed for normal apps.</string>

    <!-- Title of an application permission, listed so the user can choose whether they want to allow the application to do this. -->
    <string name="permlab_bindVpnService">bind to a VPN service</string>
    <!-- Description of an application permission, listed so the user can choose whether they want to allow the application to do this. -->
    <string name="permdesc_bindVpnService">Allows the holder to bind to the top-level
        interface of a Vpn service. Should never be needed for normal apps.</string>

    <!-- Title of an application permission, listed so the user can choose whether they want to allow the application to do this. -->
    <string name="permlab_bindWallpaper">bind to a wallpaper</string>
    <!-- Description of an application permission, listed so the user can choose whether they want to allow the application to do this. -->
    <string name="permdesc_bindWallpaper">Allows the holder to bind to the top-level
        interface of a wallpaper. Should never be needed for normal apps.</string>

    <!-- Title of an application permission, listed so the user can choose whether they want to allow the application to do this. -->
    <string name="permlab_bindVoiceInteraction">bind to a voice interactor</string>
    <!-- Description of an application permission, listed so the user can choose whether they want to allow the application to do this. -->
    <string name="permdesc_bindVoiceInteraction">Allows the holder to bind to the top-level
        interface of a voice interaction service. Should never be needed for normal apps.</string>

    <!-- Title of an application permission, listed so the user can choose whether they want to allow the application to do this. -->
    <string name="permlab_manageVoiceKeyphrases">manage voice keyphrases</string>
    <!-- Description of an application permission, listed so the user can choose whether they want to allow the application to do this. -->
    <string name="permdesc_manageVoiceKeyphrases">Allows the holder to manage the keyphrases for voice hotword detection.
        Should never be needed for normal apps.</string>

    <!-- Title of an application permission, listed so the user can choose whether they want to allow the application to do this. -->
    <string name="permlab_bindRemoteDisplay">bind to a remote display</string>
    <!-- Description of an application permission, listed so the user can choose whether they want to allow the application to do this. -->
    <string name="permdesc_bindRemoteDisplay">Allows the holder to bind to the top-level
        interface of a remote display. Should never be needed for normal apps.</string>

    <!-- Title of an application permission, listed so the user can choose whether they want to allow the application to do this. -->
    <string name="permlab_bindRemoteViews">bind to a widget service</string>
    <!-- Description of an application permission, listed so the user can choose whether they want to allow the application to do this. -->
    <string name="permdesc_bindRemoteViews">Allows the holder to bind to the top-level
        interface of a widget service. Should never be needed for normal apps.</string>

    <!-- Title of an application permission, listed so the user can choose whether they want to allow the application to do this. -->
    <string name="permlab_bindRouteProvider">bind to a route provider service</string>
    <!-- Description of an application permission, listed so the user can choose whether they want to allow the application to do this. -->
    <string name="permdesc_bindRouteProvider">Allows the holder to bind to any registered
        route providers. Should never be needed for normal apps.</string>

    <!-- Title of an application permission, listed so the user can choose whether they want to allow the application to do this. -->
    <string name="permlab_bindDeviceAdmin">interact with a device admin</string>
    <!-- Description of an application permission, listed so the user can choose whether they want to allow the application to do this. -->
    <string name="permdesc_bindDeviceAdmin">Allows the holder to send intents to
        a device administrator. Should never be needed for normal apps.</string>

    <!-- Title of an application permission, listed so the user can choose whether they want to allow the application to do this. -->
    <string name="permlab_bindTvInput">bind to a TV input</string>
    <!-- Description of an application permission, listed so the user can choose whether they want to allow the application to do this. -->
    <string name="permdesc_bindTvInput">Allows the holder to bind to the top-level
        interface of a TV input. Should never be needed for normal apps.</string>

    <!-- Title of an application permission, listed so the user can choose whether they want to allow the application to do this. -->
    <string name="permlab_modifyParentalControls">modify parental controls</string>
    <!-- Description of an application permission, listed so the user can choose whether they want to allow the application to do this. -->
    <string name="permdesc_modifyParentalControls">Allows the holder to modify the system\'s
        parental controls data. Should never be needed for normal apps.</string>

    <!-- Title of an application permission, listed so the user can choose whether they want to allow the application to do this. -->
    <string name="permlab_manageDeviceAdmins">add or remove a device admin</string>
    <!-- Description of an application permission, listed so the user can choose whether they want to allow the application to do this. -->
    <string name="permdesc_manageDeviceAdmins">Allows the holder to add or remove active device
        administrators. Should never be needed for normal apps.</string>

    <!-- Title of an application permission, listed so the user can choose whether they want to allow the application to do this. -->
    <string name="permlab_setOrientation">change screen orientation</string>
    <!-- Description of an application permission, listed so the user can choose whether they want to allow the application to do this. -->
    <string name="permdesc_setOrientation">Allows the app to change
        the rotation of the screen at any time. Should never be needed for
        normal apps.</string>

    <!-- Title of an application permission, listed so the user can choose whether they want to allow the application to do this. [CHAR LIMIT=30] -->
    <string name="permlab_setPointerSpeed">change pointer speed</string>
    <!-- Description of an application permission, listed so the user can choose whether they want to allow the application to do this. [CHAR LIMIT=NONE] -->
    <string name="permdesc_setPointerSpeed">Allows the app to change
        the mouse or trackpad pointer speed at any time. Should never be needed for
        normal apps.</string>

    <!-- Title of an application permission, listed so the user can choose whether they want to allow the application to do this. [CHAR LIMIT=30] -->
    <string name="permlab_setKeyboardLayout">change keyboard layout</string>
    <!-- Description of an application permission, listed so the user can choose whether they want to allow the application to do this. [CHAR LIMIT=NONE] -->
    <string name="permdesc_setKeyboardLayout">Allows the app to change
        the keyboard layout. Should never be needed for normal apps.</string>

    <!-- Title of an application permission, listed so the user can choose whether they want to allow the application to do this. -->
    <string name="permlab_signalPersistentProcesses">send Linux signals to apps</string>
    <!-- Description of an application permission, listed so the user can choose whether they want to allow the application to do this. -->
    <string name="permdesc_signalPersistentProcesses">Allows the app to request that the
        supplied signal be sent to all persistent processes.</string>

    <!-- Title of an application permission, listed so the user can choose whether they want to allow the application to do this. -->
    <string name="permlab_persistentActivity">make app always run</string>
    <!-- Description of an application permission, listed so the user can choose whether they want to allow the application to do this. -->
    <string name="permdesc_persistentActivity" product="tablet">Allows the app to make parts of itself persistent in memory.  This can limit memory available to other apps slowing down the tablet.</string>
    <!-- Description of an application permission, listed so the user can choose whether they want to allow the application to do this. -->
    <string name="permdesc_persistentActivity" product="tv">Allows the app to make parts of itself persistent in memory.  This can limit memory available to other apps slowing down the TV.</string>
    <string name="permdesc_persistentActivity" product="default">Allows the app to make parts of itself persistent in memory.  This can limit memory available to other apps slowing down the phone.</string>

    <!-- Title of an application permission, listed so the user can choose whether they want to allow the application to do this. -->
    <string name="permlab_deletePackages">delete apps</string>
    <!-- Description of an application permission, listed so the user can choose whether they want to allow the application to do this. -->
    <string name="permdesc_deletePackages">Allows the app to delete
        Android packages. Malicious apps may use this to delete important apps.</string>

    <!-- Title of an application permission, listed so the user can choose whether they want to allow the application to do this. -->
    <string name="permlab_clearAppUserData">delete other apps\' data</string>
    <!-- Description of an application permission, listed so the user can choose whether they want to allow the application to do this. -->
    <string name="permdesc_clearAppUserData">Allows the app to clear user data.</string>
    <!-- Title of an application permission, listed so the user can choose whether they want to allow the application to do this. -->
    <string name="permlab_deleteCacheFiles">delete other apps\' caches</string>
    <!-- Description of an application permission, listed so the user can choose whether they want to allow the application to do this. -->
    <string name="permdesc_deleteCacheFiles">Allows the app to delete
        cache files.</string>

    <!-- Title of an application permission, listed so the user can choose whether they want to allow the application to do this. -->
    <string name="permlab_getPackageSize">measure app storage space</string>
    <!-- Description of an application permission, listed so the user can choose whether they want to allow the application to do this. -->
    <string name="permdesc_getPackageSize">Allows the app to retrieve its code, data, and cache sizes</string>

    <!-- Title of an application permission, listed so the user can choose whether they want to allow the application to do this. -->
    <string name="permlab_installPackages">directly install apps</string>
    <!-- Description of an application permission, listed so the user can choose whether they want to allow the application to do this. -->
    <string name="permdesc_installPackages">Allows the app to install new or updated
        Android packages. Malicious apps may use this to add new apps with arbitrarily
        powerful permissions.</string>

    <!-- Title of an application permission, listed so the user can choose whether they want to allow the application to do this. -->
    <string name="permlab_clearAppCache">delete all app cache data</string>
    <!-- Description of an application permission, listed so the user can choose whether they want to allow the application to do this. -->
    <string name="permdesc_clearAppCache" product="tablet">Allows the app to free tablet storage
        by deleting files in the cache directories of other applications.  This may cause other
        applications to start up more slowly as they need to re-retrieve their data.</string>
    <!-- Description of an application permission, listed so the user can choose whether they want to allow the application to do this. -->
    <string name="permdesc_clearAppCache" product="tv">Allows the app to free TV storage
        by deleting files in the cache directories of other applications.  This may cause other
        applications to start up more slowly as they need to re-retrieve their data.</string>
    <!-- Description of an application permission, listed so the user can choose whether they want to allow the application to do this. -->
    <string name="permdesc_clearAppCache" product="default">Allows the app to free phone storage
        by deleting files in the cache directories of other applications.  This may cause other
        applications to start up more slowly as they need to re-retrieve their data.</string>

    <!-- Title of an application permission, listed so the user can choose whether they want to allow the application to do this. -->
    <string name="permlab_movePackage">move app resources</string>
    <!-- Description of an application permission, listed so the user can choose whether they want to allow the application to do this. -->
    <string name="permdesc_movePackage">Allows the app to move app resources from internal to external media and vice versa.</string>

    <!-- Title of an application permission, listed so the user can choose whether they want to allow the application to do this. -->
    <string name="permlab_readLogs">read sensitive log data</string>
    <!-- Description of an application permission, listed so the user can choose whether they want to allow the application to do this. -->
    <string name="permdesc_readLogs" product="tablet">Allows the app to read from the
        system\'s various log files.  This allows it to discover general
        information about what you are doing with the tablet, potentially
        including personal or private information.</string>
    <!-- Description of an application permission, listed so the user can choose whether they want to allow the application to do this. -->
    <string name="permdesc_readLogs" product="tv">Allows the app to read from the
        system\'s various log files.  This allows it to discover general
        information about what you are doing with the TV, potentially
        including personal or private information.</string>
    <!-- Description of an application permission, listed so the user can choose whether they want to allow the application to do this. -->
    <string name="permdesc_readLogs" product="default">Allows the app to read from the
        system\'s various log files.  This allows it to discover general
        information about what you are doing with the phone, potentially
        including personal or private information.</string>

    <!-- Title of an application permission, listed so the user can choose whether they want to allow the application to do this. -->
    <string name="permlab_anyCodecForPlayback">use any media decoder for playback</string>
    <!-- Description of an application permission, listed so the user can choose whether they want to allow the application to do this. -->
    <string name="permdesc_anyCodecForPlayback">Allows the app to use any installed
        media decoder to decode for playback.</string>

    <!-- Title of an application permission, listed so the user can choose whether they want to allow the application to do this. This permission allows the app to install or uninstall trusted credentials, a.k.a. CA certificates. [CHAR LIMIT=NONE] -->
    <string name="permlab_manageCaCertificates">manage trusted credentials</string>
    <!-- Description of an application permission, listed so the user can choose whether they want to allow the application to do this. [CHAR LIMIT=NONE]-->
    <string name="permdesc_manageCaCertificates">Allows the app to install and uninstall CA certificates as trusted credentials.</string>

    <!-- Title of a permission that is never presented to the user.  This is not a
         permission that an application must be granted by the user.  Instead, it
         is part of a mechanism that applications use to indicate to the system
         that they want to do scheduled background work.  -->
    <string name="permlab_bindJobService">run the application\'s scheduled background work</string>
    <!-- Description of an application permission, so that the user can understand
         what is being done if they are curious. -->
    <string name="permdesc_bindJobService">This permission allows the Android system to run the application in the background when requested.</string>

    <!-- Title of an application permission, listed so the user can choose whether they want to allow the application to do this. -->
    <string name="permlab_diagnostic">read/write to resources owned by diag</string>
    <!-- Description of an application permission, listed so the user can choose whether they want to allow the application to do this. -->
    <string name="permdesc_diagnostic">Allows the app to read and write to
    any resource owned by the diag group; for example, files in /dev. This could
    potentially affect system stability and security. This should be ONLY be used
    for hardware-specific diagnostics by the manufacturer or operator.</string>

    <!-- Title of an application permission, listed so the user can choose whether they want to allow the application to do this. -->
    <string name="permlab_changeComponentState">enable or disable app components</string>
    <!-- Description of an application permission, listed so the user can choose whether they want to allow the application to do this. -->
    <string name="permdesc_changeComponentState" product="tablet">Allows the app to change whether a
        component of another app is enabled or not. Malicious apps may use this
        to disable important tablet capabilities. Care must be used with this permission, as it is
        possible to get app components into an unusable, inconsistent, or unstable state.
    </string>
    <!-- Description of an application permission, listed so the user can choose whether they want to allow the application to do this. -->
    <string name="permdesc_changeComponentState" product="tv">Allows the app to change whether a
        component of another app is enabled or not. Malicious apps may use this
        to disable important TV capabilities. Care must be used with this permission, as it is
        possible to get app components into an unusable, inconsistent, or unstable state.
    </string>
    <!-- Description of an application permission, listed so the user can choose whether they want to allow the application to do this. -->
    <string name="permdesc_changeComponentState" product="default">Allows the app to change whether a
        component of another app is enabled or not. Malicious apps may use this
        to disable important phone capabilities. Care must be used with this permission, as it is
        possible to get app components into an unusable, inconsistent, or unstable state.
    </string>

    <!-- Title of an application permission for granting or revoking other permissions [CHAR LIMIT=NONE] -->
    <string name="permlab_grantRevokePermissions">grant or revoke permissions</string>
    <!-- Description of an application permission for granting or revoking other permissions [CHAR LIMIT=NONE] -->
    <string name="permdesc_grantRevokePermissions">Allows an application to grant or revoke
        specific permissions for it or other applications.  Malicious applications may use this
        to access features you have not granted them.
    </string>

    <!-- Title of an application permission, listed so the user can choose whether they want to allow the application to do this. -->
    <string name="permlab_setPreferredApplications">set preferred apps</string>
    <!-- Description of an application permission, listed so the user can choose whether they want to allow the application to do this. -->
    <string name="permdesc_setPreferredApplications">Allows the app to
        modify your preferred apps. Malicious apps may
        silently change the apps that are run, spoofing your
        existing apps to collect private data from you.</string>

    <!-- Title of an application permission, listed so the user can choose whether they want to allow the application to do this. -->
    <string name="permlab_writeSettings">modify system settings</string>
    <!-- Description of an application permission, listed so the user can choose whether they want to allow the application to do this. -->
    <string name="permdesc_writeSettings">Allows the app to modify the
        system\'s settings data. Malicious apps may corrupt your system\'s
        configuration.</string>

    <string name="permlab_writeSecureSettings">modify secure system settings</string>
    <string name="permdesc_writeSecureSettings">Allows the app to modify the
        system\'s secure settings data. Not for use by normal apps.</string>

    <!-- Title of an application permission, listed so the user can choose whether they want to allow the application to do this. -->
    <string name="permlab_writeGservices">modify the Google services map</string>
    <!-- Description of an application permission, listed so the user can choose whether they want to allow the application to do this. -->
    <string name="permdesc_writeGservices">Allows the app to modify the
        Google services map.  Not for use by normal apps.</string>

    <!-- Title of an application permission, listed so the user can choose whether they want to allow the application to do this. -->
    <string name="permlab_receiveBootCompleted">run at startup</string>
    <!-- Description of an application permission, listed so the user can choose whether they want to allow the application to do this. -->
    <string name="permdesc_receiveBootCompleted" product="tablet">Allows the app to
        have itself started as soon as the system has finished booting.
        This can make it take longer to start the tablet and allow the
        app to slow down the overall tablet by always running.</string>
    <!-- Description of an application permission, listed so the user can choose whether they want to allow the application to do this. -->
    <string name="permdesc_receiveBootCompleted" product="tv">Allows the app to
        have itself started as soon as the system has finished booting.
        This can make it take longer to start the TV and allow the
        app to slow down the overall tablet by always running.</string>
    <!-- Description of an application permission, listed so the user can choose whether they want to allow the application to do this. -->
    <string name="permdesc_receiveBootCompleted" product="default">Allows the app to
        have itself started as soon as the system has finished booting.
        This can make it take longer to start the phone and allow the
        app to slow down the overall phone by always running.</string>

    <!-- Title of an application permission, listed so the user can choose whether they want to allow the application to do this. -->
    <string name="permlab_broadcastSticky">send sticky broadcast</string>
    <!-- Description of an application permission, listed so the user can choose whether they want to allow the application to do this. -->
    <string name="permdesc_broadcastSticky" product="tablet">Allows the app to
    send sticky broadcasts, which remain after the broadcast ends. Excessive use
    may make the tablet slow or unstable by causing it to use too much memory.
    </string>
    <!-- Description of an application permission, listed so the user can choose whether they want to allow the application to do this. -->
    <string name="permdesc_broadcastSticky" product="tv">Allows the app to
    send sticky broadcasts, which remain after the broadcast ends. Excessive use
    may make the TV slow or unstable by causing it to use too much memory.
    </string>
    <!-- Description of an application permission, listed so the user can choose whether they want to allow the application to do this. -->
    <string name="permdesc_broadcastSticky" product="default">Allows the app to
    send sticky broadcasts, which remain after the broadcast ends. Excessive
    use may make the phone slow or unstable by causing it to use too
    much memory.</string>

    <!-- Title of an application permission, listed so the user can choose whether they want to allow the application to do this. -->
    <string name="permlab_readContacts">read your contacts</string>
    <!-- Description of an application permission, listed so the user can choose whether they want to allow the application to do this. -->
    <string name="permdesc_readContacts" product="tablet">Allows the app to read
      data about your contacts stored on your tablet, including the frequency
      with which you\'ve called, emailed, or communicated in other ways with
      specific individuals. This permission allows apps to save your contact
      data, and malicious apps may share contact data without your
      knowledge.</string>
    <!-- Description of an application permission, listed so the user can choose whether they want to allow the application to do this. -->
    <string name="permdesc_readContacts" product="tv">Allows the app to read
      data about your contacts stored on your TV, including the frequency
      with which you\'ve called, emailed, or communicated in other ways with
      specific individuals. This permission allows apps to save your contact
      data, and malicious apps may share contact data without your
      knowledge.</string>
    <!-- Description of an application permission, listed so the user can choose whether they want to allow the application to do this. -->
    <string name="permdesc_readContacts" product="default">Allows the app to
      read data about your contacts stored on your phone, including the
      frequency with which you\'ve called, emailed, or communicated in other ways
      with specific individuals. This permission allows apps to save your
      contact data, and malicious apps may share contact data without your
      knowledge.</string>

    <!-- Title of an application permission, listed so the user can choose whether they want to allow the application to do this. -->
    <string name="permlab_writeContacts">modify your contacts</string>
    <!-- Description of an application permission, listed so the user can choose whether they want to allow the application to do this. -->
    <string name="permdesc_writeContacts" product="tablet">Allows the app to
      modify the data about your contacts stored on your tablet, including the
      frequency with which you\'ve called, emailed, or communicated in other ways
      with specific contacts. This permission allows apps to delete contact
      data.</string>
    <!-- Description of an application permission, listed so the user can choose whether they want to allow the application to do this. -->
    <string name="permdesc_writeContacts" product="tv">Allows the app to
      modify the data about your contacts stored on your TV, including the
      frequency with which you\'ve called, emailed, or communicated in other ways
      with specific contacts. This permission allows apps to delete contact
      data.</string>
    <!-- Description of an application permission, listed so the user can choose whether they want to allow the application to do this. -->
    <string name="permdesc_writeContacts" product="default">Allows the app to
    modify the data about your contacts stored on your phone, including the
    frequency with which you\'ve called, emailed, or communicated in other ways
    with specific contacts. This permission allows apps to delete contact
    data.</string>

    <!-- Title of an application permission, listed so the user can choose whether they want to allow the application to do this. -->
    <string name="permlab_readCallLog">read call log</string>
    <!-- Description of an application permission, listed so the user can choose whether they want to allow the application to do this. -->
    <string name="permdesc_readCallLog" product="tablet">Allows the app to read
     your tablet\'s call log, including data about incoming and outgoing calls.
     This permission allows apps to save your call log data, and malicious apps
     may share call log data without your knowledge.</string>
    <!-- Description of an application permission, listed so the user can choose whether they want to allow the application to do this. -->
    <string name="permdesc_readCallLog" product="tv">Allows the app to read
     your TV\'s call log, including data about incoming and outgoing calls.
     This permission allows apps to save your call log data, and malicious apps
     may share call log data without your knowledge.</string>
    <!-- Description of an application permission, listed so the user can choose whether they want to allow the application to do this. -->
    <string name="permdesc_readCallLog" product="default">Allows the app to read
      your phone\'s call log, including data about incoming and outgoing calls.
      This permission allows apps to save your call log data, and malicious apps
      may share call log data without your knowledge.</string>

    <!-- Title of an application permission, listed so the user can choose whether they want to allow the application to do this. -->
    <string name="permlab_writeCallLog">write call log</string>
    <!-- Description of an application permission, listed so the user can choose whether they want to allow the application to do this. -->
    <string name="permdesc_writeCallLog" product="tablet">Allows the app to modify your tablet\'s call log, including data about incoming and outgoing calls.
        Malicious apps may use this to erase or modify your call log.</string>
    <!-- Description of an application permission, listed so the user can choose whether they want to allow the application to do this. -->
    <string name="permdesc_writeCallLog" product="tv">Allows the app to modify your TV\'s call log, including data about incoming and outgoing calls.
        Malicious apps may use this to erase or modify your call log.</string>
    <!-- Description of an application permission, listed so the user can choose whether they want to allow the application to do this. -->
    <string name="permdesc_writeCallLog" product="default">Allows the app to modify your phone\'s call log, including data about incoming and outgoing calls.
        Malicious apps may use this to erase or modify your call log.</string>


    <!-- Title of the read profile permission, listed so the user can decide whether to allow the application to read the user's personal profile data. [CHAR LIMIT=30] -->
    <string name="permlab_readProfile">read your own contact card</string>
    <!-- Description of the read profile permission, listed so the user can decide whether to allow the application to read the user's personal profile data. [CHAR LIMIT=NONE] -->
    <string name="permdesc_readProfile" product="default">Allows the app to read
     personal profile information stored on your device, such as your name and
     contact information. This means the app can identify you and may send your
     profile information to others.</string>

    <!-- Title of the write profile permission, listed so the user can decide whether to allow the application to write to the user's personal profile data. [CHAR LIMIT=30] -->
    <string name="permlab_writeProfile">modify your own contact card</string>
    <!-- Description of the write profile permission, listed so the user can decide whether to allow the application to write to the user's personal profile data. [CHAR LIMIT=NONE] -->
    <string name="permdesc_writeProfile" product="default">Allows the app to
      change or add to personal profile information stored on your device, such
      as your name and contact information.  This means the app can identify you
      and may send your profile information to others.</string>

    <!-- Title of the body sensors permission, listed so the user can decide whether to allow the application to access body sensor data. [CHAR LIMIT=30] -->
    <string name="permlab_bodySensors">body sensors (like heart rate monitors)
    </string>
    <!-- Description of the body sensors permission, listed so the user can decide whether to allow the application to access data from body sensors. [CHAR LIMIT=NONE] -->
    <string name="permdesc_bodySensors" product="default">Allows the app to access data from sensors
    that monitor your physical condition, such as your heart rate.</string>

    <!-- Title of the read social stream permission, listed so the user can decide whether to allow the application to read information from the user's social stream. [CHAR LIMIT=30] -->
    <string name="permlab_readSocialStream" product="default">read your social stream</string>
    <string name="permdesc_readSocialStream" product="default">Allows the app
      to access and sync social updates from you and your friends. Be careful
      when sharing information -- this allows the app to read communications
      between you and your friends on social networks, regardless of
      confidentiality. Note: this permission may not be enforced on all social
      networks.</string>

    <!-- Title of the write social stream permission, listed so the user can decide whether to allow the application to write information to the user's social stream. [CHAR LIMIT=30] -->
    <string name="permlab_writeSocialStream" product="default">write to your social stream</string>
    <string name="permdesc_writeSocialStream" product="default">Allows the app to
     display social updates from your friends.  Be careful when sharing
     information -- this allows the app to produce messages that may appear to
     come from a friend. Note: this permission may not be enforced on all social
     networks.</string>

    <!-- Title of an application permission, listed so the user can choose whether they want to allow the application to do this. -->
    <string name="permlab_readCalendar">read calendar events plus confidential information</string>
    <!-- Description of an application permission, listed so the user can choose whether they want to allow the application to do this. -->
    <string name="permdesc_readCalendar" product="tablet">Allows the app to read
       all calendar events stored on your tablet, including those of friends or
       co-workers. This may allow the app to share or save your calendar data,
       regardless of confidentiality or sensitivity.</string>
    <!-- Description of an application permission, listed so the user can choose whether they want to allow the application to do this. -->
    <string name="permdesc_readCalendar" product="tv">Allows the app to read
       all calendar events stored on your TV, including those of friends or
       co-workers. This may allow the app to share or save your calendar data,
       regardless of confidentiality or sensitivity.</string>
    <!-- Description of an application permission, listed so the user can choose whether they want to allow the application to do this. -->
    <string name="permdesc_readCalendar" product="default">Allows the app to
       read all calendar events stored on your phone, including those of friends
       or co-workers. This may allow the app to share or save your calendar data,
       regardless of confidentiality or sensitivity.</string>

    <!-- Title of an application permission, listed so the user can choose whether they want to allow the application to do this. -->
    <string name="permlab_writeCalendar">add or modify calendar events and send email to guests without owners\' knowledge</string>
    <!-- Description of an application permission, listed so the user can choose whether they want to allow the application to do this. -->
    <string name="permdesc_writeCalendar" product="tablet">Allows the app to
        add, remove, change events that you can modify on your tablet, including
        those of friends or co-workers. This may allow the app to send messages
        that appear to come from calendar owners, or modify events without the
        owners\' knowledge.</string>
    <!-- Description of an application permission, listed so the user can choose whether they want to allow the application to do this. -->
    <string name="permdesc_writeCalendar" product="tv">Allows the app to
        add, remove, change events that you can modify on your TV, including
        those of friends or co-workers. This may allow the app to send messages
        that appear to come from calendar owners, or modify events without the
        owners\' knowledge.</string>
    <!-- Description of an application permission, listed so the user can choose whether they want to allow the application to do this. -->
    <string name="permdesc_writeCalendar" product="default">Allows the app to
        add, remove, change events that you can modify on your phone, including
        those of friends or co-workers. This may allow the app to send messages
        that appear to come from calendar owners, or modify events without the
        owners\' knowledge.</string>


    <!-- Title of an application permission, listed so the user can choose whether they want to allow the application to do this. -->
    <string name="permlab_accessMockLocation">mock location sources for testing</string>
    <!-- Description of an application permission, listed so the user can choose whether they want to allow the application to do this. -->
    <string name="permdesc_accessMockLocation">Create mock location sources for
      testing or install a new location provider.  This allows the app to
      override the location and/or status returned by other location sources
      such as GPS or location providers.</string>

    <!-- Title of an application permission, listed so the user can choose whether they want to allow the application to do this. -->
    <string name="permlab_accessLocationExtraCommands">access extra location provider commands</string>
    <!-- Description of an application permission, listed so the user can choose whether they want to allow the application to do this. -->
    <string name="permdesc_accessLocationExtraCommands">Allows the app to access
      extra location provider commands.  This may allow the app to interfere
      with the operation of the GPS or other location sources.</string>

    <!-- Title of an application permission, listed so the user can choose whether they want to allow the application to do this. -->
    <string name="permlab_installLocationProvider">permission to install a location provider</string>
    <!-- Description of an application permission, listed so the user can choose whether they want to allow the application to do this. -->
    <string name="permdesc_installLocationProvider">Create mock location sources
      for testing or install a new location provider.  This allows the app to
      override the location and/or status returned by other location sources
      such as GPS or location providers.</string>

    <!-- Title of an application permission, listed so the user can choose whether they want to allow the application to do this. -->
    <string name="permlab_accessFineLocation">precise location (GPS and
      network-based)</string>
    <!-- Description of an application permission, listed so the user can choose whether they want to allow the application to do this. -->
    <string name="permdesc_accessFineLocation">Allows the app to get your
      precise location using the Global Positioning System (GPS) or network
      location sources such as cell towers and Wi-Fi. These location services
      must be turned on and available to your device for the app to use them.
      Apps may use this to determine where you are, and may consume additional
      battery power.</string>

    <!-- Title of an application permission, listed so the user can choose whether they want to allow the application to do this. -->
    <string name="permlab_accessCoarseLocation">approximate location
      (network-based)</string>
    <!-- Description of an application permission, listed so the user can choose whether they want to allow the application to do this. -->
    <string name="permdesc_accessCoarseLocation">Allows the app to get your
      approximate location. This location is derived by location services using
      network location sources such as cell towers and Wi-Fi. These location
      services must be turned on and available to your device for the app to
      use them. Apps may use this to determine approximately where you
      are.</string>

    <!-- Title of an application permission, listed so the user can choose whether they want to allow the application to do this. -->
    <string name="permlab_accessSurfaceFlinger">access SurfaceFlinger</string>
    <!-- Description of an application permission, listed so the user can choose whether they want to allow the application to do this. -->
    <string name="permdesc_accessSurfaceFlinger">Allows the app to use SurfaceFlinger low-level features.</string>

    <!-- Title of an application permission, listed so the user can choose whether they want to allow the application to do this. -->
    <string name="permlab_readFrameBuffer">read frame buffer</string>
    <!-- Description of an application permission, listed so the user can choose whether they want to allow the application to do this. -->
    <string name="permdesc_readFrameBuffer">Allows the app to read the content of the frame buffer.</string>

    <!-- Title of an application permission, listed so the user can choose whether they want to allow the application to do this. -->
    <string name="permlab_accessInputFlinger">access InputFlinger</string>
    <!-- Description of an application permission, listed so the user can choose whether they want to allow the application to do this. -->
    <string name="permdesc_accessInputFlinger">Allows the app to use InputFlinger low-level features.</string>

    <!-- Title of an application permission, listed so the user can choose whether they want to allow the application to do this. -->
    <string name="permlab_configureWifiDisplay">configure Wifi displays</string>
    <!-- Description of an application permission, listed so the user can choose whether they want to allow the application to do this. -->
    <string name="permdesc_configureWifiDisplay">Allows the app to configure and connect to Wifi displays.</string>

    <!-- Title of an application permission, listed so the user can choose whether they want to allow the application to do this. -->
    <string name="permlab_controlWifiDisplay">control Wifi displays</string>
    <!-- Description of an application permission, listed so the user can choose whether they want to allow the application to do this. -->
    <string name="permdesc_controlWifiDisplay">Allows the app to control low-level features of Wifi displays.</string>

    <!-- Title of an application permission, listed so the user can choose whether they want to allow the application to do this. -->
    <string name="permlab_controlVpn">control Virtual Private Networks</string>
    <!-- Description of an application permission, listed so the user can choose whether they want to allow the application to do this. -->
    <string name="permdesc_controlVpn">Allows the app to control low-level features of Virtual Private Networks.</string>

    <!-- Title of an application permission, listed so the user can choose whether they want to allow the application to do this. -->
    <string name="permlab_captureAudioOutput">capture audio output</string>
    <!-- Description of an application permission, listed so the user can choose whether they want to allow the application to do this. -->
    <string name="permdesc_captureAudioOutput">Allows the app to capture and redirect audio output.</string>

    <!-- Title of an application permission, listed so the user can choose whether they want to allow the application to do this. -->
    <string name="permlab_captureAudioHotword">Hotword detection</string>
    <!-- Description of an application permission, listed so the user can choose whether they want to allow the application to do this. -->
    <string name="permdesc_captureAudioHotword">Allows the app to capture audio for Hotword detection. The capture can
      happen in the background but does not prevent other audio capture (e.g. Camcorder).</string>

    <!-- Title of an application permission, listed so the user can choose whether they want to allow the application to do this. -->
    <string name="permlab_modifyAudioRouting">Audio Routing</string>
    <!-- Description of an application permission, listed so the user can choose whether they want to allow the application to do this. -->
    <string name="permdesc_modifyAudioRouting">Allows the app to directly control audio routing and
      override audio policy decisions.</string>

    <!-- Title of an application permission, listed so the user can choose whether they want to allow the application to do this. -->
    <string name="permlab_captureVideoOutput">capture video output</string>
    <!-- Description of an application permission, listed so the user can choose whether they want to allow the application to do this. -->
    <string name="permdesc_captureVideoOutput">Allows the app to capture and redirect video output.</string>

    <!-- Title of an application permission, listed so the user can choose whether they want to allow the application to do this. -->
    <string name="permlab_captureSecureVideoOutput">capture secure video output</string>
    <!-- Description of an application permission, listed so the user can choose whether they want to allow the application to do this. -->
    <string name="permdesc_captureSecureVideoOutput">Allows the app to capture and redirect secure video output.</string>

    <!-- Title of an application permission, listed so the user can choose whether they want to allow the application to do this. -->
    <string name="permlab_mediaContentControl">control media playback and metadata access</string>
    <!-- Description of an application permission, listed so the user can choose whether they want to allow the application to do this. -->
    <string name="permdesc_mediaContentControl">Allows the app to control media playback and access the media information (title, author...).</string>

    <!-- Title of an application permission, listed so the user can choose whether they want to allow the application to do this. -->
    <string name="permlab_modifyAudioSettings">change your audio settings</string>
    <!-- Description of an application permission, listed so the user can choose whether they want to allow the application to do this. -->
    <string name="permdesc_modifyAudioSettings">Allows the app to modify global audio settings such as volume and which speaker is used for output.</string>

    <!-- Title of an application permission, listed so the user can choose whether they want to allow the application to do this. -->
    <string name="permlab_recordAudio">record audio</string>
    <!-- Description of an application permission, listed so the user can choose whether they want to allow the application to do this. -->
    <string name="permdesc_recordAudio">Allows the app to record audio with the
      microphone.  This permission allows the app to record audio at any time
      without your confirmation.</string>

    <!-- Title of an application permission, listed so the user can choose whether they want to allow the application to do this. -->
    <string name="permlab_sim_communication">sim communication</string>
    <!-- Description of an application permission, listed so the user can choose whether they want to allow the application to do this. -->
    <string name="permdesc_sim_communication">Allows the app to send commands to the SIM. This is very dangerous.</string>

    <!-- Title of an application permission, listed so the user can choose whether they want to allow the application to do this. -->
    <string name="permlab_camera">take pictures and videos</string>
    <!-- Description of an application permission, listed so the user can choose whether they want to allow the application to do this. -->
    <string name="permdesc_camera">Allows the app to take pictures and videos
      with the camera.  This permission allows the app to use the camera at any
      time without your confirmation.</string>
    <!-- Title of a camera app permission, listed so the user can choose whether or not they want to allow it to disable the may-transmit light indicator. -->
    <string name="permlab_cameraDisableTransmitLed">disable transmit indicator LED when camera is in use</string>
    <!-- Description of a camera app permission, listed so the user can choose whether or not they want to allow it to disable the may-transmit light indicator. -->
    <string name="permdesc_cameraDisableTransmitLed">Allows a pre-installed system application to disable the camera use indicator LED.</string>

    <!-- Title of an application permission, listed so the user can choose whether they want to allow the application to do this. -->
    <string name="permlab_brick" product="tablet">permanently disable tablet</string>
    <!-- Title of an application permission, listed so the user can choose whether they want to allow the application to do this. -->
    <string name="permlab_brick" product="tv">permanently disable TV</string>
    <!-- Title of an application permission, listed so the user can choose whether they want to allow the application to do this. -->
    <string name="permlab_brick" product="default">permanently disable phone</string>
    <!-- Description of an application permission, listed so the user can choose whether they want to allow the application to do this. -->
    <string name="permdesc_brick" product="tablet">Allows the app to
        disable the entire tablet permanently. This is very dangerous.</string>
    <!-- Description of an application permission, listed so the user can choose whether they want to allow the application to do this. -->
    <string name="permdesc_brick" product="tv">Allows the app to
        disable the entire TV permanently. This is very dangerous.</string>
    <!-- Description of an application permission, listed so the user can choose whether they want to allow the application to do this. -->
    <string name="permdesc_brick" product="default">Allows the app to
        disable the entire phone permanently. This is very dangerous.</string>

    <!-- Title of an application permission, listed so the user can choose whether they want to allow the application to do this. -->
    <string name="permlab_reboot" product="tablet">force tablet reboot</string>
    <!-- Title of an application permission, listed so the user can choose whether they want to allow the application to do this. -->
    <string name="permlab_reboot" product="tv">force TV reboot</string>
    <!-- Title of an application permission, listed so the user can choose whether they want to allow the application to do this. -->
    <string name="permlab_reboot" product="default">force phone reboot</string>
    <!-- Description of an application permission, listed so the user can choose whether they want to allow the application to do this. -->
    <string name="permdesc_reboot" product="tablet">Allows the app to force the tablet to reboot.</string>
    <!-- Description of an application permission, listed so the user can choose whether they want to allow the application to do this. -->
    <string name="permdesc_reboot" product="tv">Allows the app to force the TV to reboot.</string>
    <!-- Description of an application permission, listed so the user can choose whether they want to allow the application to do this. -->
    <string name="permdesc_reboot" product="default">Allows the app to force the phone to reboot.</string>


    <!-- Title of an application permission, listed so the user can choose whether they want to allow the application to do this. [CHAR LIMIT=30] -->
    <string name="permlab_mount_unmount_filesystems" product="nosdcard">access USB storage filesystem</string>
    <!-- Title of an application permission, listed so the user can choose whether they want to allow the application to do this. -->
    <string name="permlab_mount_unmount_filesystems" product="default">access SD Card filesystem</string>
    <!-- Description of an application permission, listed so the user can choose whether they want to allow the application to do this. -->
    <string name="permdesc_mount_unmount_filesystems">Allows the app to mount and
        unmount filesystems for removable storage.</string>

    <!-- Title of an application permission, listed so the user can choose whether they want to allow the application to do this. [CHAR LIMIT=30] -->
    <string name="permlab_mount_format_filesystems" product="nosdcard">erase USB storage</string>
    <!-- Title of an application permission, listed so the user can choose whether they want to allow the application to do this. -->
    <string name="permlab_mount_format_filesystems" product="default">erase SD Card</string>
    <!-- Description of an application permission, listed so the user can choose whether they want to allow the application to do this. -->
    <string name="permdesc_mount_format_filesystems">Allows the app to format removable storage.</string>

    <!-- Title of an application permission, listed so the user can choose whether they want to allow the application to do this. -->
    <string name="permlab_asec_access">get information on internal storage</string>
    <!-- Description of an application permission, listed so the user can choose whether they want to allow the application to do this. -->
    <string name="permdesc_asec_access">Allows the app to get information on internal storage.</string>

    <!-- Title of an application permission, listed so the user can choose whether they want to allow the application to do this. -->
    <string name="permlab_asec_create">create internal storage</string>
    <!-- Description of an application permission, listed so the user can choose whether they want to allow the application to do this. -->
    <string name="permdesc_asec_create">Allows the app to create internal storage.</string>

    <!-- Title of an application permission, listed so the user can choose whether they want to allow the application to do this. -->
    <string name="permlab_asec_destroy">destroy internal storage</string>
    <!-- Description of an application permission, listed so the user can choose whether they want to allow the application to do this. -->
    <string name="permdesc_asec_destroy">Allows the app to destroy internal storage.</string>

    <!-- Title of an application permission, listed so the user can choose whether they want to allow the application to do this. -->
    <string name="permlab_asec_mount_unmount">mount/unmount internal storage</string>
    <!-- Description of an application permission, listed so the user can choose whether they want to allow the application to do this. -->
    <string name="permdesc_asec_mount_unmount">Allows the app to mount/unmount internal storage.</string>

    <!-- Title of an application permission, listed so the user can choose whether they want to allow the application to do this. -->
    <string name="permlab_asec_rename">rename internal storage</string>
    <!-- Description of an application permission, listed so the user can choose whether they want to allow the application to do this. -->
    <string name="permdesc_asec_rename">Allows the app to rename internal storage.</string>

    <!-- Title of an application permission, listed so the user can choose whether they want to allow the application to do this. -->
    <string name="permlab_vibrate">control vibration</string>
    <!-- Description of an application permission, listed so the user can choose whether they want to allow the application to do this. -->
    <string name="permdesc_vibrate">Allows the app to control the vibrator.</string>

    <!-- Title of an application permission, listed so the user can choose whether they want to allow the application to do this. -->
    <string name="permlab_flashlight">control flashlight</string>
    <!-- Description of an application permission, listed so the user can choose whether they want to allow the application to do this. -->
    <string name="permdesc_flashlight">Allows the app to control the flashlight.</string>

    <!-- Title of an application permission, listed so the user can choose whether they want to allow the application to do this. -->
    <string name="permlab_manageUsb">manage preferences and permissions for USB devices</string>
    <!-- Description of an application permission, listed so the user can choose whether they want to allow the application to do this. -->
    <string name="permdesc_manageUsb">Allows the app to manage preferences and permissions for USB devices.</string>

    <!-- Title of an application permission, listed so the user can choose whether they want to allow the application to do this. -->
    <string name="permlab_accessMtp">implement MTP protocol</string>
    <!-- Description of an application permission, listed so the user can choose whether they want to allow the application to do this. -->
    <string name="permdesc_accessMtp">Allows access to the kernel MTP driver to implement the MTP USB protocol.</string>

    <!-- Title of an application permission, listed so the user can choose whether they want to allow the application to do this. -->
    <string name="permlab_hardware_test">test hardware</string>
    <!-- Description of an application permission, listed so the user can choose whether they want to allow the application to do this. -->
    <string name="permdesc_hardware_test">Allows the app to control
        various peripherals for the purpose of hardware testing.</string>

    <!-- Title of an application permission, listed so the user can choose whether they want to allow the application to do this. -->
    <string name="permlab_fm">access FM radio</string>
    <!-- Description of an application permission, listed so the user can choose whether they want to allow the application to do this. -->
    <string name="permdesc_fm">Allows the app to access FM radio to listen to programs.</string>

    <!-- Title of an application permission, listed so the user can choose whether they want to allow the application to do this. -->
    <string name="permlab_callPhone">directly call phone numbers</string>
    <!-- Description of an application permission, listed so the user can choose whether they want to allow the application to do this. -->
    <string name="permdesc_callPhone">Allows the app to call phone numbers
      without your intervention. This may result in unexpected charges or calls.
      Note that this doesn\'t allow the app to call emergency numbers.
      Malicious apps may cost you money by making calls without your
      confirmation.</string>

    <!-- Title of an application permission, listed so the user can choose whether they want to allow the application to do this. -->
    <string name="permlab_callPrivileged">directly call any phone numbers</string>
    <!-- Description of an application permission, listed so the user can choose whether they want to allow the application to do this. -->
    <string name="permdesc_callPrivileged">Allows the app to call
        any phone number, including emergency numbers, without your intervention.
        Malicious apps may place unnecessary and illegal calls to emergency
        services.</string>

    <!-- Title of an application permission, listed so the user can choose whether they want to allow the application to do this. -->
    <string name="permlab_performCdmaProvisioning" product="tablet">directly start CDMA tablet setup</string>
    <!-- Title of an application permission, listed so the user can choose whether they want to allow the application to do this. -->
    <string name="permlab_performCdmaProvisioning" product="tv">directly start CDMA TV setup</string>
    <!-- Title of an application permission, listed so the user can choose whether they want to allow the application to do this. -->
    <string name="permlab_performCdmaProvisioning" product="default">directly start CDMA phone setup</string>
    <!-- Description of an application permission, listed so the user can choose whether they want to allow the application to do this. -->
    <string name="permdesc_performCdmaProvisioning">Allows the app to start CDMA provisioning.
        Malicious apps may unnecessarily start CDMA provisioning.</string>

    <!-- Title of an application permission, listed so the user can choose whether they want to allow the application to do this. -->
    <string name="permlab_locationUpdates">control location update notifications</string>
    <!-- Description of an application permission, listed so the user can choose whether they want to allow the application to do this. -->
    <string name="permdesc_locationUpdates">Allows the app to enable/disable location
        update notifications from the radio.  Not for use by normal apps.</string>

    <!-- Title of an application permission, listed so the user can choose whether they want to allow the application to do this. -->
    <string name="permlab_checkinProperties">access checkin properties</string>
    <!-- Description of an application permission, listed so the user can choose whether they want to allow the application to do this. -->
    <string name="permdesc_checkinProperties">Allows the app read/write access to
        properties uploaded by the checkin service.  Not for use by normal
        apps.</string>

    <!-- Title of an application permission, listed so the user can choose whether they want to allow the application to do this. -->
    <string name="permlab_bindGadget">choose widgets</string>
    <!-- Description of an application permission, listed so the user can choose whether they want to allow the application to do this. -->
    <string name="permdesc_bindGadget">Allows the app to tell the system
        which widgets can be used by which app. An app with this permission
        can give access to personal data to other apps.
        Not for use by normal apps.</string>

    <!-- Title of an application permission, listed so the user can choose whether they want to allow the application to do this. -->
    <string name="permlab_modifyPhoneState">modify phone state</string>
    <!-- Description of an application permission, listed so the user can choose whether they want to allow the application to do this. -->
    <string name="permdesc_modifyPhoneState">Allows the app to control the
        phone features of the device. An app with this permission can switch
        networks, turn the phone radio on and off and the like without ever notifying
        you.</string>

    <!-- Title of an application permission, listed so the user can choose whether they want to allow the application to do this. -->
    <string name="permlab_readPhoneState">read phone status and identity</string>
    <!-- Description of an application permission, listed so the user can choose whether they want to allow the application to do this. -->
    <string name="permdesc_readPhoneState">Allows the app to access the phone
      features of the device.  This permission allows the app to determine the
      phone number and device IDs, whether a call is active, and the remote number
      connected by a call.</string>

    <!-- Title of an application permission, listed so the user can choose whether they want to allow the application to do this. -->
    <string name="permlab_readPrecisePhoneState">read precise phone states</string>
    <!-- Description of an application permission, listed so the user can choose whether they want to allow the application to do this. -->
    <string name="permdesc_readPrecisePhoneState">Allows the app to access the precise
      phone states.  This permission allows the app to determine the real
      call status, whether a call is active or in the background, call fails,
      precise data connection status and data connection fails.</string>

    <!-- Title of an application permission, listed so the user can choose whether they want to allow the application to do this. -->
    <string name="permlab_wakeLock" product="tablet">prevent tablet from sleeping</string>
    <!-- Title of an application permission, listed so the user can choose whether they want to allow the application to do this. -->
    <string name="permlab_wakeLock" product="tv">prevent TV from sleeping</string>
    <!-- Title of an application permission, listed so the user can choose whether they want to allow the application to do this. -->
    <string name="permlab_wakeLock" product="default">prevent phone from sleeping</string>
    <!-- Description of an application permission, listed so the user can choose whether they want to allow the application to do this. -->
    <string name="permdesc_wakeLock" product="tablet">Allows the app to prevent the tablet from going to sleep.</string>
    <!-- Description of an application permission, listed so the user can choose whether they want to allow the application to do this. -->
    <string name="permdesc_wakeLock" product="tv">Allows the app to prevent the TV from going to sleep.</string>
    <!-- Description of an application permission, listed so the user can choose whether they want to allow the application to do this. -->
    <string name="permdesc_wakeLock" product="default">Allows the app to prevent the phone from going to sleep.</string>

    <!-- Title of an application permission, listed so the user can choose whether they want to allow the application to do this. -->
    <string name="permlab_transmitIr">transmit infrared</string>
    <!-- Description of an application permission, listed so the user can choose whether they want to allow the application to do this. -->
    <string name="permdesc_transmitIr" product="tablet">Allows the app to use the tablet\'s infrared transmitter.</string>
    <!-- Description of an application permission, listed so the user can choose whether they want to allow the application to do this. -->
    <string name="permdesc_transmitIr" product="tv">Allows the app to use the TV\'s infrared transmitter.</string>
    <!-- Description of an application permission, listed so the user can choose whether they want to allow the application to do this. -->
    <string name="permdesc_transmitIr" product="default">Allows the app to use the phone\'s infrared transmitter.</string>


    <!-- Title of an application permission, listed so the user can choose whether they want to allow the application to do this. -->
    <string name="permlab_devicePower" product="tablet">power tablet on or off</string>
    <!-- Title of an application permission, listed so the user can choose whether they want to allow the application to do this. -->
    <string name="permlab_devicePower" product="tv">power TV on or off</string>
    <!-- Title of an application permission, listed so the user can choose whether they want to allow the application to do this. -->
    <string name="permlab_devicePower" product="default">power phone on or off</string>
    <!-- Description of an application permission, listed so the user can choose whether they want to allow the application to do this. -->
    <string name="permdesc_devicePower" product="tablet">Allows the app to turn the
        tablet on or off.</string>
    <!-- Description of an application permission, listed so the user can choose whether they want to allow the application to do this. -->
    <string name="permdesc_devicePower" product="tv">Allows the app to turn the
        TV on or off.</string>
    <!-- Description of an application permission, listed so the user can choose whether they want to allow the application to do this. -->
    <string name="permdesc_devicePower" product="default">Allows the app to turn the phone on or off.</string>

    <!-- Title of an application permission, listed so the user can choose whether they want to allow the application to do this. -->
    <string name="permlab_userActivity">reset display timeout</string>
    <!-- Description of an application permission, listed so the user can choose whether they want to allow the application to do this. -->
    <string name="permdesc_userActivity">Allows the app to reset the display timeout.</string>

    <!-- Title of an application permission, listed so the user can choose whether they want to allow the application to do this. -->
    <string name="permlab_factoryTest">run in factory test mode</string>
    <!-- Description of an application permission, listed so the user can choose whether they want to allow the application to do this. -->
    <string name="permdesc_factoryTest" product="tablet">Run as a low-level manufacturer test,
        allowing complete access to the tablet hardware. Only available
        when a tablet is running in manufacturer test mode.</string>
    <!-- Description of an application permission, listed so the user can choose whether they want to allow the application to do this. -->
    <string name="permdesc_factoryTest" product="tv">Run as a low-level manufacturer test,
        allowing complete access to the TV hardware. Only available
        when a TV is running in manufacturer test mode.</string>
    <!-- Description of an application permission, listed so the user can choose whether they want to allow the application to do this. -->
    <string name="permdesc_factoryTest" product="default">Run as a low-level manufacturer test,
        allowing complete access to the phone hardware. Only available
        when a phone is running in manufacturer test mode.</string>

    <!-- Title of an application permission, listed so the user can choose whether they want to allow the application to do this. -->
    <string name="permlab_setWallpaper">set wallpaper</string>
    <!-- Description of an application permission, listed so the user can choose whether they want to allow the application to do this. -->
    <string name="permdesc_setWallpaper">Allows the app to set the system wallpaper.</string>

    <!-- Title of an application permission, listed so the user can choose whether they want to allow the application to do this. -->
    <string name="permlab_setWallpaperHints">adjust your wallpaper size</string>
    <!-- Description of an application permission, listed so the user can choose whether they want to allow the application to do this. -->
    <string name="permdesc_setWallpaperHints">Allows the app to set the system wallpaper size hints.</string>

    <!-- Title of an application permission, listed so the user can choose whether they want to allow the application to do this. -->
    <string name="permlab_masterClear">reset system to factory defaults</string>
    <!-- Description of an application permission, listed so the user can choose whether they want to allow the application to do this. -->
    <string name="permdesc_masterClear">Allows the app to completely
        reset the system to its factory settings, erasing all data,
        configuration, and installed apps.</string>

    <!-- Title of an application permission, listed so the user can choose whether they want to allow the application to do this. -->
    <string name="permlab_setTime">set time</string>
    <!-- Description of an application permission, listed so the user can choose whether they want to allow the application to do this. -->
    <string name="permdesc_setTime" product="tablet">Allows the app to change the tablet\'s clock time.</string>
    <!-- Description of an application permission, listed so the user can choose whether they want to allow the application to do this. -->
    <string name="permdesc_setTime" product="tv">Allows the app to change the TV\'s clock time.</string>
    <!-- Description of an application permission, listed so the user can choose whether they want to allow the application to do this. -->
    <string name="permdesc_setTime" product="default">Allows the app to change the phone\'s clock time.</string>

    <!-- Title of an application permission, listed so the user can choose whether they want to allow the application to do this. -->
    <string name="permlab_setTimeZone">set time zone</string>
    <!-- Description of an application permission, listed so the user can choose whether they want to allow the application to do this. -->
    <string name="permdesc_setTimeZone" product="tablet">Allows the app to change the tablet\'s time zone.</string>
    <!-- Description of an application permission, listed so the user can choose whether they want to allow the application to do this. -->
    <string name="permdesc_setTimeZone" product="tv">Allows the app to change the TV\'s time zone.</string>
    <!-- Description of an application permission, listed so the user can choose whether they want to allow the application to do this. -->
    <string name="permdesc_setTimeZone" product="default">Allows the app to change the phone\'s time zone.</string>

    <!-- Title of an application permission, listed so the user can choose whether they want to allow the application to do this. -->
    <string name="permlab_accountManagerService">act as the AccountManagerService</string>
    <!-- Description of an application permission, listed so the user can choose whether they want to allow the application to do this. -->
    <string name="permdesc_accountManagerService">Allows the app to make calls to AccountAuthenticators.</string>

    <!-- Title of an application permission, listed so the user can choose whether they want to allow the application to do this. -->
    <string name="permlab_getAccounts">find accounts on the device</string>
    <!-- Description of an application permission, listed so the user can choose whether they want to allow the application to do this. -->
    <string name="permdesc_getAccounts" product="tablet">Allows the app to get
      the list of accounts known by the tablet.  This may include any accounts
      created by applications you have installed.</string>
    <!-- Description of an application permission, listed so the user can choose whether they want to allow the application to do this. -->
    <string name="permdesc_getAccounts" product="tv">Allows the app to get
      the list of accounts known by the TV.  This may include any accounts
      created by applications you have installed.</string>
    <!-- Description of an application permission, listed so the user can choose whether they want to allow the application to do this. -->
    <string name="permdesc_getAccounts" product="default">Allows the app to get
      the list of accounts known by the phone.  This may include any accounts
      created by applications you have installed.</string>

    <!-- Title of an application permission, listed so the user can choose whether they want to allow the application to do this. -->
    <string name="permlab_authenticateAccounts">create accounts and set passwords</string>
    <!-- Description of an application permission, listed so the user can choose whether they want to allow the application to do this. -->
    <string name="permdesc_authenticateAccounts">Allows the app
    to use the account authenticator capabilities of the
    AccountManager, including creating accounts and getting and
    setting their passwords.</string>

    <!-- Title of an application permission, listed so the user can choose whether they want to allow the application to do this. -->
    <string name="permlab_manageAccounts">add or remove accounts</string>
    <!-- Description of an application permission, listed so the user can choose whether they want to allow the application to do this. -->
    <string name="permdesc_manageAccounts">Allows the app to
    perform operations like adding and removing accounts, and deleting
    their password.</string>

    <!-- Title of an application permission, listed so the user can choose whether they want to allow the application to do this. -->
    <string name="permlab_useCredentials">use accounts on the device</string>
    <!-- Description of an application permission, listed so the user can choose whether they want to allow the application to do this. -->
    <string name="permdesc_useCredentials">Allows the app to request authentication tokens.</string>

    <!-- Title of an application permission, listed so the user can choose whether they want to allow the application to do this. -->
    <string name="permlab_accessNetworkState">view network connections</string>
    <!-- Description of an application permission, listed so the user can choose whether they want to allow the application to do this. -->
    <string name="permdesc_accessNetworkState">Allows the app to view
      information about network connections such as which networks exist and are
      connected.</string>

    <!-- Title of an application permission, listed so the user can choose whether they want to allow the application to do this. -->
    <string name="permlab_createNetworkSockets">full network access</string>
    <!-- Description of an application permission, listed so the user can choose whether they want to allow the application to do this. -->
    <string name="permdesc_createNetworkSockets">Allows the app to create
     network sockets and use custom network protocols. The browser and other
     applications provide means to send data to the internet, so this
     permission is not required to send data to the internet.</string>

    <!-- Title of an application permission, listed so the user can choose whether they want to allow the application to do this. -->
    <string name="permlab_writeApnSettings">change/intercept network settings and traffic</string>
    <!-- Description of an application permission, listed so the user can choose whether they want to allow the application to do this. -->
    <string name="permdesc_writeApnSettings">Allows the app to change network settings and to intercept and inspect all network traffic,
      for example to change the proxy and port of any APN. Malicious apps may monitor, redirect, or modify network
      packets without your knowledge.</string>

    <!-- Title of an application permission, listed so the user can choose whether they want to allow the application to do this. -->
    <string name="permlab_changeNetworkState">change network connectivity</string>
    <!-- Description of an application permission, listed so the user can choose whether they want to allow the application to do this. -->
    <string name="permdesc_changeNetworkState">Allows the app to change the state of network connectivity.</string>

    <!-- Title of an application permission, listed so the user can choose whether they want to allow the application to do this. -->
    <string name="permlab_changeTetherState">change tethered connectivity</string>
    <!-- Description of an application permission, listed so the user can choose whether they want to allow the applicaiton to do this. -->
    <string name="permdesc_changeTetherState">Allows the app to change the state of tethered network connectivity.</string>

    <!-- Title of an application permission, listed so the user can choose whether they want to allow the application to do this. -->
    <string name="permlab_changeBackgroundDataSetting">change background data usage setting</string>
    <!-- Description of an application permission, listed so the user can choose whether they want to allow the application to do this. -->
    <string name="permdesc_changeBackgroundDataSetting">Allows the app to change the background data usage setting.</string>

    <!-- Title of an application permission, listed so the user can choose whether they want to allow the application to do this. -->
    <string name="permlab_accessWifiState">view Wi-Fi connections</string>
    <!-- Description of an application permission, listed so the user can choose whether they want to allow the application to do this. -->
    <string name="permdesc_accessWifiState">Allows the app to view information
      about Wi-Fi networking, such as whether Wi-Fi is enabled and name of
      connected Wi-Fi devices.</string>

    <!-- Title of an application permission, listed so the user can choose whether they want to allow the application to do this. -->
    <string name="permlab_changeWifiState">connect and disconnect from Wi-Fi</string>
    <!-- Description of an application permission, listed so the user can choose whether they want to allow the application to do this. -->
    <string name="permdesc_changeWifiState">Allows the app to connect to and
      disconnect from Wi-Fi access points and to make changes to device
      configuration for Wi-Fi networks.</string>

    <!-- Title of an application permission, listed so the user can choose whether they want to allow the application to do this. -->
    <string name="permlab_changeWifiMulticastState">allow Wi-Fi Multicast reception</string>
    <!-- Description of an application permission, listed so the user can choose whether they want to allow the application to do this. -->
    <string name="permdesc_changeWifiMulticastState" product="tablet">Allows the app to receive
      packets sent to all devices on a Wi-Fi network using multicast addresses,
      not just your tablet.  It uses more power than the non-multicast mode.</string>
    <!-- Description of an application permission, listed so the user can choose whether they want to allow the application to do this. -->
    <string name="permdesc_changeWifiMulticastState" product="tv">Allows the app to receive
      packets sent to all devices on a Wi-Fi network using multicast addresses,
      not just your TV.  It uses more power than the non-multicast mode.</string>
    <string name="permdesc_changeWifiMulticastState" product="default">Allows the app to receive
      packets sent to all devices on a Wi-Fi network using multicast addresses,
      not just your phone.  It uses more power than the non-multicast mode.</string>

    <!-- Title of an application permission, listed so the user can choose whether they want to allow the application to do this. -->
    <string name="permlab_bluetoothAdmin">access Bluetooth settings</string>
    <!-- Description of an application permission, listed so the user can choose whether they want to allow the application to do this. -->
    <string name="permdesc_bluetoothAdmin" product="tablet">Allows the app to
      configure the local Bluetooth tablet, and to discover and pair with remote
      devices.</string>
    <!-- Description of an application permission, listed so the user can choose whether they want to allow the application to do this. -->
    <string name="permdesc_bluetoothAdmin" product="tv">Allows the app to
      configure the local Bluetooth TV, and to discover and pair with remote
      devices.</string>
    <!-- Description of an application permission, listed so the user can choose whether they want to allow the application to do this. -->
    <string name="permdesc_bluetoothAdmin" product="default">Allows the app to configure
      the local Bluetooth phone, and to discover and pair with remote devices.</string>

    <!-- Title of an application permission, listed so the user can choose whether they want to allow the application to do this. -->
    <string name="permlab_bluetoothPriv">allow Bluetooth pairing by Application</string>
    <!-- Description of an application permission, listed so the user can choose whether they want to allow the application to do this. -->
    <string name="permdesc_bluetoothPriv" product="tablet">Allows the app to
      pair with remote devices without user interaction.</string>
    <!-- Description of an application permission, listed so the user can choose whether they want to allow the application to do this. -->
    <string name="permdesc_bluetoothPriv" product="tv">Allows the app to
      pair with remote devices without user interaction.</string>
    <!-- Description of an application permission, listed so the user can choose whether they want to allow the application to do this. -->
    <string name="permdesc_bluetoothPriv" product="default">Allows the app to
      pair with remote devices without user interaction.</string>

    <!-- Title of an application permission, listed so the user can choose whether they want to allow the application to do this. -->
    <string name="permlab_bluetoothMap">access Bluetooth MAP data</string>
    <!-- Description of an application permission, listed so the user can choose whether they want to allow the application to do this. -->
    <string name="permdesc_bluetoothMap" product="tablet">Allows the app to access Bluetooth MAP data.</string>
    <!-- Description of an application permission, listed so the user can choose whether they want to allow the application to do this. -->
    <string name="permdesc_bluetoothMap" product="tv">Allows the app to access Bluetooth MAP data.</string>
    <!-- Description of an application permission, listed so the user can choose whether they want to allow the application to do this. -->
    <string name="permdesc_bluetoothMap" product="default">Allows the app to access Bluetooth MAP data.</string>

    <string name="permlab_accessWimaxState">connect and disconnect from WiMAX</string>
    <string name="permdesc_accessWimaxState">Allows the app to determine whether
     WiMAX is enabled and information about any WiMAX networks that are
     connected. </string>

    <string name="permlab_changeWimaxState">Change WiMAX state</string>
    <string name="permdesc_changeWimaxState" product="tablet">Allows the app to
      connect the tablet to and disconnect the tablet from WiMAX networks.</string>
    <string name="permdesc_changeWimaxState" product="tv">Allows the app to
      connect the TV to and disconnect the TV from WiMAX networks.</string>
    <string name="permdesc_changeWimaxState" product="default">Allows the app to
      connect the phone to and disconnect the phone from WiMAX networks.</string>

    <!-- Title of an application permission, listed so the user can choose whether they want to allow the application to do this. -->
    <string name="permlab_scoreNetworks">score networks</string>
    <!-- Description of an application permission, listed so the user can choose whether they want to allow the application to do this. -->
    <string name="permdesc_scoreNetworks" product="tablet">Allows the app to
      rank networks and influence which networks the tablet should prefer.</string>
    <!-- Description of an application permission, listed so the user can choose whether they want to allow the application to do this. -->
    <string name="permdesc_scoreNetworks" product="tv">Allows the app to
      rank networks and influence which networks the TV should prefer.</string>
    <!-- Description of an application permission, listed so the user can choose whether they want to allow the application to do this. -->
    <string name="permdesc_scoreNetworks" product="default">Allows the app to
        rank networks and influence which networks the phone should prefer.</string>

    <!-- Title of an application permission, listed so the user can choose whether they want to allow the application to do this. -->
    <string name="permlab_bluetooth">pair with Bluetooth devices</string>
    <!-- Description of an application permission, listed so the user can choose whether they want to allow the application to do this. -->
    <string name="permdesc_bluetooth" product="tablet">Allows the app to view the
      configuration of Bluetooth on the tablet, and to make and accept
      connections with paired devices.</string>
    <!-- Description of an application permission, listed so the user can choose whether they want to allow the application to do this. -->
    <string name="permdesc_bluetooth" product="tv">Allows the app to view the
      configuration of Bluetooth on the TV, and to make and accept
      connections with paired devices.</string>
    <!-- Description of an application permission, listed so the user can choose whether they want to allow the application to do this. -->
    <string name="permdesc_bluetooth" product="default">Allows the app to view the
      configuration of the Bluetooth on the phone, and to make and accept
      connections with paired devices.</string>

    <!-- Title of an application permission, listed so the user can choose whether they want to allow the application to do this. -->
    <string name="permlab_nfc">control Near Field Communication</string>
    <!-- Description of an application permission, listed so the user can choose whether they want to allow the application to do this. -->
    <string name="permdesc_nfc">Allows the app to communicate
      with Near Field Communication (NFC) tags, cards, and readers.</string>

    <!-- Title of an application permission, listed so the user can choose whether they want to allow the application to do this. -->
    <string name="permlab_disableKeyguard">disable your screen lock</string>
    <!-- Description of an application permission, listed so the user can choose whether they want to allow the application to do this. -->
    <string name="permdesc_disableKeyguard">Allows the app to disable the
      keylock and any associated password security.  For example, the phone
      disables the keylock when receiving an incoming phone call, then
      re-enables the keylock when the call is finished.</string>

    <!-- Title of an application permission, listed so the user can choose whether they want to allow the application to do this. -->
    <string name="permlab_manageFingerprint">manage fingerprint hardware</string>
    <!-- Description of an application permission, listed so the user can choose whether they want to allow the application to do this. -->
    <string name="permdesc_manageFingerprint">Allows the app to invoke methods to add and delete fingerprint templates for use.</string>
    <!-- Title of an application permission, listed so the user can choose whether they want to allow the application to do this. -->
    <string name="permlab_useFingerprint">use fingerprint hardware</string>
    <!-- Description of an application permission, listed so the user can choose whether they want to allow the application to do this. -->
    <string name="permdesc_useFingerprint">Allows the app to use fingerprint hardware for authentication</string>

    <!-- Title of an application permission, listed so the user can choose whether they want to allow the application to do this. -->
    <string name="permlab_readSyncSettings">read sync settings</string>
    <!-- Description of an application permission, listed so the user can choose whether they want to allow the application to do this. -->
    <string name="permdesc_readSyncSettings">Allows the app to read the sync settings for an account. For example, this can determine whether the People app is synced with an account.</string>

    <!-- Title of an application permission, listed so the user can choose whether they want to allow the application to do this. -->
    <string name="permlab_writeSyncSettings">toggle sync on and off</string>
    <!-- Description of an application permission, listed so the user can choose whether they want to allow the application to do this. -->
    <string name="permdesc_writeSyncSettings">Allows an app to modify the sync settings for an account.  For example, this can be used to enable sync of the People app with an account.</string>

    <!-- Title of an application permission, listed so the user can choose whether they want to allow the application to do this. -->
    <string name="permlab_readSyncStats">read sync statistics</string>
    <!-- Description of an application permission, listed so the user can choose whether they want to allow the application to do this. -->
    <string name="permdesc_readSyncStats">Allows an app to read the sync stats for an account, including the history of sync events and how much data is synced. </string>

    <!-- Title of an application permission, listed so the user can choose whether they want to allow the application to do this. -->
    <string name="permlab_subscribedFeedsRead">read subscribed feeds</string>
    <!-- Description of an application permission, listed so the user can choose whether they want to allow the application to do this. -->
    <string name="permdesc_subscribedFeedsRead">Allows the app to get details about the currently synced feeds.</string>

    <!-- Title of an application permission, listed so the user can choose whether they want to allow the application to do this. -->
    <string name="permlab_subscribedFeedsWrite">write subscribed feeds</string>
    <!-- Description of an application permission, listed so the user can choose whether they want to allow the application to do this. -->
    <string name="permdesc_subscribedFeedsWrite">Allows the app to modify
      your currently synced feeds. Malicious apps may change your synced feeds.</string>

    <!-- Title of an application permission, listed so the user can choose whether they want to allow the application to do this. -->
    <string name="permlab_readDictionary">read terms you added to the dictionary</string>
    <!-- Description of an application permission, listed so the user can choose whether they want to allow the application to do this. -->
    <string name="permdesc_readDictionary">Allows the app to read all words,
       names and phrases that the user may have stored in the user dictionary.</string>

    <!-- Title of an application permission, listed so the user can choose whether they want to allow the application to do this. -->
    <string name="permlab_writeDictionary">add words to user-defined dictionary</string>
    <!-- Description of an application permission, listed so the user can choose whether they want to allow the application to do this. -->
    <string name="permdesc_writeDictionary">Allows the app to write new words into the
      user dictionary.</string>

    <!-- Title of an application permission, listed so the user can choose whether they want to allow the application to do this. [CHAR LIMIT=30] -->
    <string name="permlab_sdcardRead" product="nosdcard">read the contents of your USB storage</string>
    <!-- Title of an application permission, listed so the user can choose whether they want to allow the application to do this. -->
    <string name="permlab_sdcardRead" product="default">read the contents of your SD card</string>
    <!-- Description of an application permission, listed so the user can choose whether they want to allow the application to do this. [CHAR LIMIT=30] -->
    <string name="permdesc_sdcardRead" product="nosdcard">Allows the app to read the contents of your USB storage.</string>
    <!-- Description of an application permission, listed so the user can choose whether they want to allow the application to do this. -->
    <string name="permdesc_sdcardRead" product="default">Allows the app to read the contents of your SD card.</string>

    <!-- Title of an application permission, listed so the user can choose whether they want to allow the application to do this. [CHAR LIMIT=30] -->
    <string name="permlab_sdcardWrite" product="nosdcard">modify or delete the contents of your USB storage</string>
    <!-- Title of an application permission, listed so the user can choose whether they want to allow the application to do this. -->
    <string name="permlab_sdcardWrite" product="default">modify or delete the contents of your SD card</string>
    <!-- Description of an application permission, listed so the user can choose whether they want to allow the application to do this. [CHAR LIMIT=30] -->
    <string name="permdesc_sdcardWrite" product="nosdcard">Allows the app to write to the USB storage.</string>
    <!-- Description of an application permission, listed so the user can choose whether they want to allow the application to do this. -->
    <string name="permdesc_sdcardWrite" product="default">Allows the app to write to the SD card.</string>

    <!-- Title of an application permission, listed so the user can choose whether they want to allow the application to do this. [CHAR LIMIT=30] -->
    <string name="permlab_mediaStorageWrite" product="default">modify/delete internal media storage contents</string>
    <!-- Description of an application permission, listed so the user can choose whether they want to allow the application to do this. [CHAR LIMIT=NONE] -->
    <string name="permdesc_mediaStorageWrite" product="default">Allows the app to modify the contents of the internal media storage.</string>

    <!-- Title of an application permission, listed so the user can choose whether they want to allow the application to do this. [CHAR LIMIT=30] -->
    <string name="permlab_manageDocs" product="default">manage document storage</string>
    <!-- Description of an application permission, listed so the user can choose whether they want to allow the application to do this. [CHAR LIMIT=NONE] -->
    <string name="permdesc_manageDocs" product="default">Allows the app to manage document storage.</string>

    <!-- Title of an application permission, listed so the user can choose whether they want to allow the application to do this. [CHAR LIMIT=30] -->
    <string name="permlab_sdcardAccessAll">access external storage of all users</string>
    <!-- Description of an application permission, listed so the user can choose whether they want to allow the application to do this. -->
    <string name="permdesc_sdcardAccessAll">Allows the app to access external storage for all users.</string>

    <!-- Title of an application permission, listed so the user can choose whether they want to allow the application to do this. -->
    <string name="permlab_cache_filesystem">access the cache filesystem</string>
    <!-- Description of an application permission, listed so the user can choose whether they want to allow the application to do this. -->
    <string name="permdesc_cache_filesystem">Allows the app to read and write the cache filesystem.</string>

    <!-- Title of an application permission, listed so the user can choose whether they want to allow the application to do this. -->
    <string name="permlab_use_sip">make/receive SIP calls</string>
    <!-- Description of an application permission, listed so the user can choose whether they want to allow the application to do this. -->
    <string name="permdesc_use_sip">Allows the app to make and receive SIP calls.</string>

    <!-- Title of an application permission, listed so the user can choose whether they want to allow the application to do this. -->
    <string name="permlab_register_sim_subscription">register new telecom SIM connections</string>
    <!-- Description of an application permission, listed so the user can choose whether they want to allow the application to do this. -->
    <string name="permdesc_register_sim_subscription">Allows the app to register new telecom SIM connections.</string>

    <!-- Title of an application permission, listed so the user can choose whether they want to allow the application to do this. -->
    <string name="permlab_register_call_provider">register new telecom connections</string>
    <!-- Description of an application permission, listed so the user can choose whether they want to allow the application to do this. -->
    <string name="permdesc_register_call_provider">Allows the app to register new telecom connections.</string>

    <!-- Title of an application permission, listed so the user can choose whether they want to allow the application to do this. -->
    <string name="permlab_connection_manager">manage telecom connections</string>
    <!-- Description of an application permission, listed so the user can choose whether they want to allow the application to do this. -->
    <string name="permdesc_connection_manager">Allows the app to manage telecom connections.</string>

    <!-- Title of an application permission, listed so the user can choose whether they want to allow the application to do this. -->
    <string name="permlab_bind_incall_service">interact with in-call screen</string>
    <!-- Description of an application permission, listed so the user can choose whether they want to allow the application to do this. -->
    <string name="permdesc_bind_incall_service">Allows the app to control when and how the user sees the in-call screen.</string>

    <!-- Title of an application permission, listed so the user can choose whether they want to allow the application to do this. -->
    <string name="permlab_bind_connection_service">interact with telephony services</string>
    <!-- Description of an application permission, listed so the user can choose whether they want to allow the application to do this. -->
    <string name="permdesc_bind_connection_service">Allows the app to interact with telephony services to make/receive calls.</string>

    <!-- Title of an application permission, listed so the user can choose whether they want to allow the application to do this. -->
    <string name="permlab_control_incall_experience">provide an in-call user experience</string>
    <!-- Description of an application permission, listed so the user can choose whether they want to allow the application to do this. -->
    <string name="permdesc_control_incall_experience">Allows the app to provide an in-call user experience.</string>

    <!-- Title of an application permission, listed so the user can choose whether they want to allow the application to do this. -->
    <string name="permlab_readNetworkUsageHistory">read historical network usage</string>
    <!-- Description of an application permission, listed so the user can choose whether they want to allow the application to do this. -->
    <string name="permdesc_readNetworkUsageHistory">Allows the app to read historical network usage for specific networks and apps.</string>

    <!-- Title of an application permission, listed so the user can choose whether they want to allow the application to do this. -->
    <string name="permlab_manageNetworkPolicy">manage network policy</string>
    <!-- Description of an application permission, listed so the user can choose whether they want to allow the application to do this. -->
    <string name="permdesc_manageNetworkPolicy">Allows the app to manage network policies and define app-specific rules.</string>

    <!-- Title of an application permission, listed so the user can choose whether they want to allow the application to do this. -->
    <string name="permlab_modifyNetworkAccounting">modify network usage accounting</string>
    <!-- Description of an application permission, listed so the user can choose whether they want to allow the application to do this. -->
    <string name="permdesc_modifyNetworkAccounting">Allows the app to modify how network usage is accounted against apps. Not for use by normal apps.</string>

    <!-- Title of an application permission, listed so the user can choose whether they want to allow the application to do this. -->
    <string name="permlab_accessNotifications">access notifications</string>
    <!-- Description of an application permission, listed so the user can choose whether they want to allow the application to do this. -->
    <string name="permdesc_accessNotifications">Allows the app to retrieve, examine, and clear notifications, including those posted by other apps.</string>

    <!-- Title of an application permission, listed so the user can choose whether they want to allow the application to do this. -->
    <string name="permlab_bindNotificationListenerService">bind to a notification listener service</string>
    <!-- Description of an application permission, listed so the user can choose whether they want to allow the application to do this. -->
    <string name="permdesc_bindNotificationListenerService">Allows the holder to bind to the top-level interface of a notification listener service. Should never be needed for normal apps.</string>

    <!-- Title of an application permission, listed so the user can choose whether they want to allow the application to do this. -->
    <string name="permlab_bindChooserTargetService">bind to a chooser target service</string>
    <!-- Description of an application permission, listed so the user can choose whether they want to allow the application to do this. -->
    <string name="permdesc_bindChooserTargetService">Allows the holder to bind to the top-level interface of a chooser target service. Should never be needed for normal apps.</string>

    <!-- Title of an application permission, listed so the user can choose whether they want to allow the application to do this. -->
    <string name="permlab_bindConditionProviderService">bind to a condition provider service</string>
    <!-- Description of an application permission, listed so the user can choose whether they want to allow the application to do this. -->
    <string name="permdesc_bindConditionProviderService">Allows the holder to bind to the top-level interface of a condition provider service. Should never be needed for normal apps.</string>

    <!-- Title of an application permission, listed so the user can choose whether they want to allow the application to do this. -->
    <string name="permlab_bindMediaRouteService">bind to a media route service</string>
    <!-- Description of an application permission, listed so the user can choose whether they want to allow the application to do this. -->
    <string name="permdesc_bindMediaRouteService">Allows the holder to bind to the top-level interface of a media route service. Should never be needed for normal apps.</string>

    <!-- Title of an application permission, listed so the user can choose whether they want to allow the application to do this. -->
    <string name="permlab_bindDreamService">bind to a dream service</string>
    <!-- Description of an application permission, listed so the user can choose whether they want to allow the application to do this. -->
    <string name="permdesc_bindDreamService">Allows the holder to bind to the top-level interface of a dream service. Should never be needed for normal apps.</string>

    <!-- Title of an application permission, listed so the user can choose whether they want to allow the application to do this. -->
    <string name="permlab_invokeCarrierSetup">invoke the carrier-provided configuration app</string>
    <!-- Description of an application permission, listed so the user can choose whether they want to allow the application to do this. -->
    <string name="permdesc_invokeCarrierSetup">Allows the holder to invoke the carrier-provided configuration app. Should never be needed for normal apps.</string>

    <!-- Title of an application permission, listed so the user can choose whether they want to allow the application to do this. -->
    <string name="permlab_accessNetworkConditions">listen for observations on network conditions</string>
    <!-- Description of an application permission, listed so the user can choose whether they want to allow the application to do this. -->
    <string name="permdesc_accessNetworkConditions">Allows an application to listen for observations on network conditions. Should never be needed for normal apps.</string>

    <string name="permlab_setInputCalibration">change input device calibration</string>
    <!-- Description of an application permission, listed so the user can choose whether they want to allow the application to do this. -->
    <string name="permdesc_setInputCalibration">Allows the app to modify the calibration parameters of the touch screen. Should never be needed for normal apps.</string>

    <!-- Title of an application permission, listed so the user can choose whether they want to allow the application to do this. -->
    <string name="permlab_accessDrmCertificates">access DRM certificates</string>
    <!-- Description of an application permission, listed so the user can choose whether they want to allow the application to do this. -->
    <string name="permdesc_accessDrmCertificates">Allows an application to provision and use DRM certficates. Should never be needed for normal apps.</string>

    <string name="permlab_handoverStatus">Receive Android Beam transfer status</string>
    <string name="permdesc_handoverStatus">Allows this application to receive information about current Android Beam transfers</string>

    <!-- Title of an application permission, listed so the user can choose whether they want to allow the application to do this. -->
    <string name="permlab_removeDrmCertificates">remove DRM certificates</string>
    <!-- Description of an application permission, listed so the user can choose whether they want to allow the application to do this. -->
    <string name="permdesc_removeDrmCertificates">Allows an application to remove DRM certficates. Should never be needed for normal apps.</string>

    <!-- Title of an application permission, listed so the user can choose whether they want to allow the application to do this. -->
    <string name="permlab_bindCarrierMessagingService">bind to a carrier messaging service</string>
    <!-- Description of an application permission, listed so the user can choose whether they want to allow the application to do this. -->
    <string name="permdesc_bindCarrierMessagingService">Allows the holder to bind to the top-level interface of a carrier messaging service. Should never be needed for normal apps.</string>

    <!-- Policy administration -->

    <!-- Title of policy access to limiting the user's password choices -->
    <string name="policylab_limitPassword">Set password rules</string>
    <!-- Description of policy access to limiting the user's password choices -->
    <string name="policydesc_limitPassword">Control the length and the characters allowed in screen lock passwords and PINs.</string>
    <!-- Title of policy access to watch user login attempts -->
    <string name="policylab_watchLogin">Monitor screen-unlock attempts</string>
    <!-- Description of policy access to watch user login attempts -->
    <string name="policydesc_watchLogin" product="tablet">Monitor the number of incorrect passwords
    typed when unlocking the screen, and lock the tablet or erase all the tablet\'s
    data if too many incorrect passwords are typed.</string>
    <!-- Description of policy access to watch user login attempts -->
    <string name="policydesc_watchLogin" product="TV">Monitor the number of incorrect passwords
    typed when unlocking the screen, and lock the TV or erase all the TV\'s
    data if too many incorrect passwords are typed.</string>
    <!-- Description of policy access to watch user login attempts -->
    <string name="policydesc_watchLogin" product="default">Monitor the number of incorrect passwords
    typed. when unlocking the screen, and lock the phone or erase all the phone\'s
    data if too many incorrect passwords are typed.</string>
    <string name="policydesc_watchLogin_secondaryUser" product="tablet">Monitor the number of incorrect passwords
    typed when unlocking the screen, and lock the tablet or erase all this user\'s data
    if too many incorrect passwords are typed.</string>
    <string name="policydesc_watchLogin_secondaryUser" product="TV">Monitor the number of incorrect passwords
    typed when unlocking the screen, and lock the TV or erase all this user\'s data
    if too many incorrect passwords are typed.</string>
    <string name="policydesc_watchLogin_secondaryUser" product="default">Monitor the number of incorrect passwords
    typed when unlocking the screen, and lock the phone or erase all this user\'s data
    if too many incorrect passwords are typed.</string>
    <!-- Title of policy access to reset user's password -->
    <string name="policylab_resetPassword">Change the screen lock</string>
    <!-- Description of policy access to reset user's password -->
    <string name="policydesc_resetPassword">Change the screen lock.</string>
    <!-- Title of policy access to force lock the device -->
    <string name="policylab_forceLock">Lock the screen</string>
    <!-- Description of policy access to limiting the user's password choices -->
    <string name="policydesc_forceLock">Control how and when the screen locks.</string>
    <!-- Title of policy access to wipe primary user's data -->
    <string name="policylab_wipeData">Erase all data</string>
    <!-- Description of policy access to wipe the user's data -->
    <string name="policydesc_wipeData" product="tablet">Erase the tablet\'s data without warning by performing a factory data reset.</string>
    <!-- Description of policy access to wipe the user's data -->
    <string name="policydesc_wipeData" product="tv">Erase the TV\'s data without warning by performing a factory data reset.</string>
    <!-- Description of policy access to wipe the user's data -->
    <string name="policydesc_wipeData" product="default">Erase the phone\'s data without warning by performing a factory data reset.</string>
    <!-- Title of policy access to wipe secondary user's data -->
    <string name="policylab_wipeData_secondaryUser">Erase user data</string>
    <!-- Description of policy access to wipe the user's data -->
    <string name="policydesc_wipeData_secondaryUser" product="tablet">Erase this user\'s data on this tablet without warning.</string>
    <!-- Description of policy access to wipe the user's data -->
    <string name="policydesc_wipeData_secondaryUser" product="tv">Erase this user\'s data on this TV without warning.</string>
    <!-- Description of policy access to wipe the user's data -->
    <string name="policydesc_wipeData_secondaryUser" product="default">Erase this user\'s data on this phone without warning.</string>
    <!-- Title of policy access to set global proxy -->
    <string name="policylab_setGlobalProxy">Set the device global proxy</string>
    <!-- Description of policy access to set global proxy -->
    <string name="policydesc_setGlobalProxy">Set the device global proxy
    to be used while policy is enabled. Only the device owner can set the global proxy.</string>
    <!-- Title of policy access to enforce password expiration [CHAR LIMIT=50]-->
    <string name="policylab_expirePassword">Set screen lock password expiration</string>
    <!-- Description of policy access to enforce password expiration [CHAR LIMIT=110]-->
    <string name="policydesc_expirePassword">Change how frequently the screen lock password, PIN, or pattern must be changed.</string>
    <!-- Title of policy access to require encrypted storage [CHAR LIMIT=30]-->
    <string name="policylab_encryptedStorage">Set storage encryption</string>
    <!-- Description of policy access to require encrypted storage [CHAR LIMIT=110]-->
    <string name="policydesc_encryptedStorage">Require that stored app data be encrypted.</string>
    <!-- Title of policy access to disable all device cameras [CHAR LIMIT=30]-->
    <string name="policylab_disableCamera">Disable cameras</string>
    <!-- Description of policy access to disable all device cameras [CHAR LIMIT=110]-->
    <string name="policydesc_disableCamera">Prevent use of all device cameras.</string>
    <!-- Title of policy access to disable all device cameras [CHAR LIMIT=30]-->
    <string name="policylab_disableKeyguardFeatures">Disable features of screen lock</string>
    <!-- Description of policy access to disable all device cameras [CHAR LIMIT=110]-->
    <string name="policydesc_disableKeyguardFeatures">Prevent use of some features of screen lock.</string>

    <!-- The order of these is important, don't reorder without changing Contacts.java --> <skip />
    <!-- Phone number types from android.provider.Contacts. This could be used when adding a new phone number for a contact, for example. -->
    <string-array name="phoneTypes">
        <item>Home</item>
        <item>Mobile</item>
        <item>Work</item>
        <item>Work Fax</item>
        <item>Home Fax</item>
        <item>Pager</item>
        <item>Other</item>
        <item>Custom</item>
    </string-array>

    <!-- The order of these is important, don't reorder without changing Contacts.java --> <skip />
    <!-- Email address types from android.provider.Contacts. This could be used when adding a new e-mail address for a contact, for example. -->
    <string-array name="emailAddressTypes">
        <item>Home</item>
        <item>Work</item>
        <item>Other</item>
        <item>Custom</item>
    </string-array>

    <!-- The order of these is important, don't reorder without changing Contacts.java --> <skip />
    <!-- Postal address types from android.provider.Contacts. This could be used when adding a new address for a contact, for example. -->
    <string-array name="postalAddressTypes">
        <item>Home</item>
        <item>Work</item>
        <item>Other</item>
        <item>Custom</item>
    </string-array>

    <!-- The order of these is important, don't reorder without changing Contacts.java --> <skip />
    <!-- Instant Messenger ID types from android.provider.Contacts. This could be used when adding a new IM for a contact, for example. -->
    <string-array name="imAddressTypes">
        <item>Home</item>
        <item>Work</item>
        <item>Other</item>
        <item>Custom</item>
    </string-array>

    <!-- The order of these is important, don't reorder without changing Contacts.java --> <skip />
    <!-- Organization types from android.provider.Contacts. This could be used when adding a new organization for a contact, for example. -->
    <string-array name="organizationTypes">
        <item>Work</item>
        <item>Other</item>
        <item>Custom</item>
    </string-array>

    <!-- The order of these is important, don't reorder without changing Contacts.java --> <skip />
    <!-- Instant Message protocols/providers from android.provider.Contacts -->
    <string-array name="imProtocols">
        <item>AIM</item>
        <item>Windows Live</item>
        <item>Yahoo</item>
        <item>Skype</item>
        <item>QQ</item>
        <item>Google Talk</item>
        <item>ICQ</item>
        <item>Jabber</item>
    </string-array>

    <!-- Custom phone number type -->
    <string name="phoneTypeCustom">Custom</string>
    <!-- Home phone number type -->
    <string name="phoneTypeHome">Home</string>
    <!-- Mobile phone number type -->
    <string name="phoneTypeMobile">Mobile</string>
    <!-- Work phone number type -->
    <string name="phoneTypeWork">Work</string>
    <!-- Work fax phone number type -->
    <string name="phoneTypeFaxWork">Work Fax</string>
    <!-- Home fax phone number type -->
    <string name="phoneTypeFaxHome">Home Fax</string>
    <!-- Pager phone number type -->
    <string name="phoneTypePager">Pager</string>
    <!-- Other phone number type -->
    <string name="phoneTypeOther">Other</string>
    <!-- Callback phone number type -->
    <string name="phoneTypeCallback">Callback</string>
    <!-- Car phone number type -->
    <string name="phoneTypeCar">Car</string>
    <!-- Company main phone number type -->
    <string name="phoneTypeCompanyMain">Company Main</string>
    <!-- ISDN phone number type -->
    <string name="phoneTypeIsdn">ISDN</string>
    <!-- Main phone number type -->
    <string name="phoneTypeMain">Main</string>
    <!-- Other fax phone number type -->
    <string name="phoneTypeOtherFax">Other Fax</string>
    <!-- Radio phone number type -->
    <string name="phoneTypeRadio">Radio</string>
    <!-- Telex phone number type -->
    <string name="phoneTypeTelex">Telex</string>
    <!-- TTY TDD phone number type -->
    <string name="phoneTypeTtyTdd">TTY TDD</string>
    <!-- Work mobile phone number type -->
    <string name="phoneTypeWorkMobile">Work Mobile</string>
    <!-- Work pager phone number type -->
    <string name="phoneTypeWorkPager">Work Pager</string>
    <!-- Assistant phone number type -->
    <string name="phoneTypeAssistant">Assistant</string>
    <!-- MMS phone number type -->
    <string name="phoneTypeMms">MMS</string>

    <!-- Label for custom events  [CHAR LIMIT=20] -->
    <string name="eventTypeCustom">Custom</string>
    <!-- Label for a birthday event  [CHAR LIMIT=20] -->
    <string name="eventTypeBirthday">Birthday</string>
    <!-- Label for an anniversary event  [CHAR LIMIT=20] -->
    <string name="eventTypeAnniversary">Anniversary</string>
    <!-- Label for other events  [CHAR LIMIT=20] -->
    <string name="eventTypeOther">Other</string>

    <!-- Custom email type -->
    <string name="emailTypeCustom">Custom</string>
    <!-- Home email type -->
    <string name="emailTypeHome">Home</string>
    <!-- Work email type -->
    <string name="emailTypeWork">Work</string>
    <!-- Other email type -->
    <string name="emailTypeOther">Other</string>
    <!-- Mobile email type -->
    <string name="emailTypeMobile">Mobile</string>

    <!-- Custom postal address type -->
    <string name="postalTypeCustom">Custom</string>
    <!-- Home postal address type -->
    <string name="postalTypeHome">Home</string>
    <!-- Work postal address type -->
    <string name="postalTypeWork">Work</string>
    <!-- Other postal address type -->
    <string name="postalTypeOther">Other</string>

    <!-- Custom IM address type -->
    <string name="imTypeCustom">Custom</string>
    <!-- Home IM address type -->
    <string name="imTypeHome">Home</string>
    <!-- Work IM address type -->
    <string name="imTypeWork">Work</string>
    <!-- Other IM address type -->
    <string name="imTypeOther">Other</string>

    <!-- Custom IM protocol type -->
    <string name="imProtocolCustom">Custom</string>
    <!-- AIM IM protocol type -->
    <string name="imProtocolAim">AIM</string>
    <!-- MSN IM protocol type -->
    <string name="imProtocolMsn">Windows Live</string>
    <!-- Yahoo IM protocol type -->
    <string name="imProtocolYahoo">Yahoo</string>
    <!-- Skype IM protocol type -->
    <string name="imProtocolSkype">Skype</string>
    <!-- QQ IM protocol type -->
    <string name="imProtocolQq">QQ</string>
    <!-- Google Talk IM protocol type -->
    <string name="imProtocolGoogleTalk">Hangouts</string>
    <!-- ICQ IM protocol type -->
    <string name="imProtocolIcq">ICQ</string>
    <!-- Jabber IM protocol type -->
    <string name="imProtocolJabber">Jabber</string>
    <!-- NetMeeting IM protocol type -->
    <string name="imProtocolNetMeeting">NetMeeting</string>

    <!-- Work organization type -->
    <string name="orgTypeWork">Work</string>
    <!-- Other organization type -->
    <string name="orgTypeOther">Other</string>
    <!-- Custom organization type -->
    <string name="orgTypeCustom">Custom</string>

    <!-- Custom relationship custom [CHAR LIMIT=20] -->
    <string name="relationTypeCustom">Custom</string>
    <!-- Assistant relationship type [CHAR LIMIT=20] -->
    <string name="relationTypeAssistant">Assistant</string>
    <!-- Brother relationship type [CHAR LIMIT=20] -->
    <string name="relationTypeBrother">Brother</string>
    <!-- Child relationship type [CHAR LIMIT=20] -->
    <string name="relationTypeChild">Child</string>
    <!-- Domestic Partner relationship type [CHAR LIMIT=20] -->
    <string name="relationTypeDomesticPartner">Domestic Partner</string>
    <!-- Father relationship type [CHAR LIMIT=20] -->
    <string name="relationTypeFather">Father</string>
    <!-- Friend relationship type [CHAR LIMIT=20] -->
    <string name="relationTypeFriend">Friend</string>
    <!-- Manager relationship type [CHAR LIMIT=20] -->
    <string name="relationTypeManager">Manager</string>
    <!-- Mother relationship type [CHAR LIMIT=20] -->
    <string name="relationTypeMother">Mother</string>
    <!-- Parent relationship type [CHAR LIMIT=20] -->
    <string name="relationTypeParent">Parent</string>
    <!-- Partner relationship type [CHAR LIMIT=20] -->
    <string name="relationTypePartner">Partner</string>
    <!-- Referred by relationship type [CHAR LIMIT=20] -->
    <string name="relationTypeReferredBy">Referred by</string>
    <!-- Relative relationship type [CHAR LIMIT=20] -->
    <string name="relationTypeRelative">Relative</string>
    <!-- Sister relationship type [CHAR LIMIT=20] -->
    <string name="relationTypeSister">Sister</string>
    <!-- Spouse relationship type [CHAR LIMIT=20] -->
    <string name="relationTypeSpouse">Spouse</string>

    <!-- Custom SIP address type. Same context as Custom phone type.  -->
    <string name="sipAddressTypeCustom">Custom</string>
    <!-- Home SIP address type. Same context as Home phone type. -->
    <string name="sipAddressTypeHome">Home</string>
    <!-- Work SIP address type. Same context as Work phone type. -->
    <string name="sipAddressTypeWork">Work</string>
    <!-- Other SIP address type. Same context as Other phone type. -->
    <string name="sipAddressTypeOther">Other</string>

    <!-- Error message that is displayed when the user clicks on a quick contacts badge, but
         there is no contacts application installed that can display the quick contact -->
    <string name="quick_contacts_not_available">No application found to view this contact.</string>

    <!-- Instructions telling the user to enter their SIM PIN to unlock the keyguard.
         Displayed in one line in a large font.  -->
    <string name="keyguard_password_enter_pin_code">Type PIN code</string>

    <!-- Instructions telling the user to enter their SIM PUK to unlock the keyguard.
         Displayed in one line in a large font.  -->
    <string name="keyguard_password_enter_puk_code">Type PUK and new PIN code</string>

    <!-- Prompt to enter SIM PUK in Edit Text Box in unlock screen -->
    <string name="keyguard_password_enter_puk_prompt">PUK code</string>
    <!-- Prompt to enter New SIM PIN in Edit Text Box in unlock screen -->
    <string name="keyguard_password_enter_pin_prompt">New PIN code</string>

    <!-- Displayed as hint in passwordEntry EditText on PasswordUnlockScreen [CHAR LIMIT=30]-->
    <string name="keyguard_password_entry_touch_hint"><font size="17">Touch to type password</font></string>

    <!-- Instructions telling the user to enter their text password to unlock the keyguard.
         Displayed in one line in a large font.  -->
    <string name="keyguard_password_enter_password_code">Type password to unlock</string>

    <!-- Instructions telling the user to enter their PIN password to unlock the keyguard.
         Displayed in one line in a large font.  -->
    <string name="keyguard_password_enter_pin_password_code">Type PIN to unlock</string>

    <!-- Instructions telling the user that they entered the wrong pin while trying
         to unlock the keyguard.  Displayed in one line in a large font.  -->
    <string name="keyguard_password_wrong_pin_code">Incorrect PIN code.</string>

    <!-- Instructions telling the user how to unlock the phone. -->
    <string name="keyguard_label_text">To unlock, press Menu then 0.</string>

    <!-- This can be used in any application wanting to disable the text "Emergency number" -->
    <string name="emergency_call_dialog_number_for_display">Emergency number</string>

    <!--
       *** touch based lock / unlock ***
                                          --> <skip />

    <!-- On the keyguard screen, it shows the carrier the phone is connected to.  This is displayed if the phone is not connected to a carrier.-->
    <string name="lockscreen_carrier_default">No service.</string>

    <!-- Shown in the lock screen to tell the user that the screen is locked. -->
    <string name="lockscreen_screen_locked">Screen locked.</string>

    <!-- when pattern lock is enabled, tell them about the emergency dial -->
    <string name="lockscreen_instructions_when_pattern_enabled">Press Menu to unlock or place emergency call.</string>

    <!-- On the keyguard screen, when pattern lock is disabled, only tell them to press menu to unlock.  This is shown in small font at the bottom. -->
    <string name="lockscreen_instructions_when_pattern_disabled">Press Menu to unlock.</string>

    <!-- On the unlock pattern screen, shown at the top of the unlock screen to tell the user what to do. Below this text is the place for theu ser to draw the pattern. -->
    <string name="lockscreen_pattern_instructions">Draw pattern to unlock</string>
    <!-- Button at the bottom of the unlock screen to make an emergency call. -->
    <string name="lockscreen_emergency_call">Emergency call</string>
    <!-- Button at the bottom of the unlock screen that lets the user return to a call -->
    <string name="lockscreen_return_to_call">Return to call</string>
    <!-- Shown to confirm that the user entered their lock pattern correctly. -->
    <string name="lockscreen_pattern_correct">Correct!</string>
    <!-- On the unlock pattern screen, shown when the user enters the wrong lock pattern and must try again. -->
    <string name="lockscreen_pattern_wrong">Try again</string>
    <!-- On the unlock password screen, shown when the user enters the wrong lock password and must try again. -->
    <string name="lockscreen_password_wrong">Try again</string>
    <!-- Shown when face unlock failed multiple times so we're just using the backup -->
    <string name="faceunlock_multiple_failures">Maximum Face Unlock attempts exceeded</string>

    <!-- Shown in the lock screen when there is no SIM card. -->
    <string name="lockscreen_missing_sim_message_short">No SIM card</string>
    <!-- Shown in the lock screen when there is no SIM card. -->
    <string name="lockscreen_missing_sim_message" product="tablet">No SIM card in tablet.</string>
    <!-- Shown in the lock screen when there is no SIM card. -->
    <string name="lockscreen_missing_sim_message" product="tv">No SIM card in TV.</string>
    <!-- Shown in the lock screen when there is no SIM card. -->
    <string name="lockscreen_missing_sim_message" product="default">No SIM card in phone.</string>
    <!-- Shown in the lock screen to ask the user to insert a SIM card. -->
    <string name="lockscreen_missing_sim_instructions">Insert a SIM card.</string>
    <!-- Shown in the lock screen to ask the user to insert a SIM card when sim is missing or not readable. -->
    <string name="lockscreen_missing_sim_instructions_long">The SIM card is missing or not readable. Insert a SIM card.</string>
    <!-- Shown in the lock screen when SIM card is permanently disabled. -->
    <string name="lockscreen_permanent_disabled_sim_message_short">Unusable SIM card.</string>
    <!-- Shown in the lock screen to inform the user to SIM card is permanently disabled. -->
    <string name="lockscreen_permanent_disabled_sim_instructions">Your SIM card has been permanently disabled.\n
    Contact your wireless service provider for another SIM card.</string>

    <!-- Shown on transport control of lockscreen. Pressing button goes to previous track. -->
    <string name="lockscreen_transport_prev_description">Previous track</string>
    <!-- Shown on transport control of lockscreen. Pressing button goes to next track. -->
    <string name="lockscreen_transport_next_description">Next track</string>
    <!-- Shown on transport control of lockscreen. Pressing button pauses playback -->
    <string name="lockscreen_transport_pause_description">Pause</string>
    <!-- Shown on transport control of lockscreen. Pressing button pauses playback -->
    <string name="lockscreen_transport_play_description">Play</string>
    <!-- Shown on transport control of lockscreen. Pressing button pauses playback -->
    <string name="lockscreen_transport_stop_description">Stop</string>
    <!-- Shown on transport control screens. Pressing button rewinds playback [CHAR LIMIT=NONE]-->
    <string name="lockscreen_transport_rew_description">Rewind</string>
    <!-- Shown on transport control screens. Pressing button fast forwards playback [CHAR LIMIT=NONE]-->
    <string name="lockscreen_transport_ffw_description">Fast forward</string>

    <!-- Shown in the lock screen when there is emergency calls only mode. -->
    <string name="emergency_calls_only" msgid="2485604591272668370">Emergency calls only</string>

    <!-- When the user inserts a sim card from an unsupported network, it becomes network
         locked -->
    <string name="lockscreen_network_locked_message">Network locked</string>


    <!-- When the user enters a wrong sim pin too many times, it becomes
         PUK locked (Pin Unlock Kode) -->
    <string name="lockscreen_sim_puk_locked_message">SIM card is PUK-locked.</string>
    <!-- Shown in the lock screen when the SIM has become PUK locked and the user must call customer care to unlock it. -->
    <string name="lockscreen_sim_puk_locked_instructions">See the User Guide or contact Customer Care.</string>

    <!-- Shown in the lock screen to tell the user that their SIM is locked and they must unlock it. -->
    <string name="lockscreen_sim_locked_message">SIM card is locked.</string>

    <!-- For the unlock screen, When the user enters a sim unlock code, it takes a little while to check
         whether it is valid, and to unlock the sim if it is valid.  we display a
         progress dialog in the meantime.  this is the emssage. -->
    <string name="lockscreen_sim_unlock_progress_dialog_message">Unlocking SIM card\u2026</string>

    <!-- For the unlock screen, Information message shown in dialog when user has too many failed attempts at
         drawing the unlock pattern -->
    <string name="lockscreen_too_many_failed_attempts_dialog_message">
        You have incorrectly drawn your unlock pattern <xliff:g id="number">%d</xliff:g> times.
        \n\nTry again in <xliff:g id="number">%d</xliff:g> seconds.
    </string>

    <!-- For the unlock screen, Information message shown in dialog when user has too many failed attempts at
         entering the password -->
    <string name="lockscreen_too_many_failed_password_attempts_dialog_message">
        You have incorrectly typed your password <xliff:g id="number">%d</xliff:g> times.
        \n\nTry again in <xliff:g id="number">%d</xliff:g> seconds.
    </string>

    <!-- For the unlock screen, Information message shown in dialog when user has too many failed attempts at
         entering the PIN -->
    <string name="lockscreen_too_many_failed_pin_attempts_dialog_message">
        You have incorrectly typed your PIN <xliff:g id="number">%d</xliff:g> times.
        \n\nTry again in <xliff:g id="number">%d</xliff:g> seconds.
    </string>

    <!-- For the unlock screen, informational message shown in dialog when user is almost at the limit
         where they will be locked out and may have to enter an alternate username/password to unlock the phone -->
    <string name="lockscreen_failed_attempts_almost_glogin" product="tablet">
        You have incorrectly drawn your unlock pattern <xliff:g id="number">%d</xliff:g> times.
       After <xliff:g id="number">%d</xliff:g> more unsuccessful attempts,
       you will be asked to unlock your tablet using your Google signin.\n\n
       Try again in <xliff:g id="number">%d</xliff:g> seconds.
    </string>

    <!-- For the unlock screen, informational message shown in dialog when user is almost at the limit
         where they will be locked out and may have to enter an alternate username/password to unlock the phone -->
    <string name="lockscreen_failed_attempts_almost_glogin" product="tv">
        You have incorrectly drawn your unlock pattern <xliff:g id="number">%d</xliff:g> times.
       After <xliff:g id="number">%d</xliff:g> more unsuccessful attempts,
       you will be asked to unlock your TV using your Google signin.\n\n
       Try again in <xliff:g id="number">%d</xliff:g> seconds.
    </string>

    <!-- For the unlock screen, informational message shown in dialog when user is almost at the limit
         where they will be locked out and may have to enter an alternate username/password to unlock the phone -->
    <string name="lockscreen_failed_attempts_almost_glogin" product="default">
        You have incorrectly drawn your unlock pattern <xliff:g id="number">%d</xliff:g> times.
       After <xliff:g id="number">%d</xliff:g> more unsuccessful attempts,
       you will be asked to unlock your phone using your Google signin.\n\n
       Try again in <xliff:g id="number">%d</xliff:g> seconds.
    </string>

    <!-- For the unlock screen, informational message shown in dialog when user is almost at the limit
         where the device will be wiped. -->
    <string name="lockscreen_failed_attempts_almost_at_wipe" product="tablet">
       You have incorrectly attempted to unlock the tablet <xliff:g id="number">%d</xliff:g> times.
       After <xliff:g id="number">%d</xliff:g> more unsuccessful attempts,
       the tablet will be reset to factory default and all user data will be lost.
    </string>

    <!-- For the unlock screen, informational message shown in dialog when user is almost at the limit
         where the device will be wiped. -->
    <string name="lockscreen_failed_attempts_almost_at_wipe" product="tv">
       You have incorrectly attempted to unlock the TV <xliff:g id="number">%d</xliff:g> times.
       After <xliff:g id="number">%d</xliff:g> more unsuccessful attempts,
       the TV will be reset to factory default and all user data will be lost.
    </string>

    <!-- For the unlock screen, informational message shown in dialog when user is almost at the limit
         where the device will be wiped. -->
    <string name="lockscreen_failed_attempts_almost_at_wipe" product="default">
       You have incorrectly attempted to unlock the phone <xliff:g id="number">%d</xliff:g> times.
       After <xliff:g id="number">%d</xliff:g> more unsuccessful attempts,
       the phone will be reset to factory default and all user data will be lost.
    </string>

    <!-- For the unlock screen, informational message shown in dialog when user has exceeded the
        maximum attempts and the device will now be wiped -->
    <string name="lockscreen_failed_attempts_now_wiping" product="tablet">
       You have incorrectly attempted to unlock the tablet <xliff:g id="number">%d</xliff:g> times.
       The tablet will now be reset to factory default.
    </string>

    <!-- For the unlock screen, informational message shown in dialog when user has exceeded the
        maximum attempts and the device will now be wiped -->
    <string name="lockscreen_failed_attempts_now_wiping" product="tv">
       You have incorrectly attempted to unlock the TV <xliff:g id="number">%d</xliff:g> times.
       The TV will now be reset to factory default.
    </string>

    <!-- For the unlock screen, informational message shown in dialog when user has exceeded the
        maximum attempts and the device will now be wiped -->
    <string name="lockscreen_failed_attempts_now_wiping" product="default">
       You have incorrectly attempted to unlock the phone <xliff:g id="number">%d</xliff:g> times.
       The phone will now be reset to factory default.
    </string>

    <!-- On the unlock screen, countdown message shown while user is waiting to try again after too many
         failed attempts -->
    <string name="lockscreen_too_many_failed_attempts_countdown">Try again in <xliff:g id="number">%d</xliff:g> seconds.</string>

    <!-- On the unlock screen, message shown on button that appears once it's apparent the user may have forgotten
         their lock gesture -->
    <string name="lockscreen_forgot_pattern_button_text">Forgot pattern?</string>

    <!-- Title of the unlock screen that uses your Google login and password when the user hit
         the 'forgot pattern' button.-->
    <string name="lockscreen_glogin_forgot_pattern">Account unlock</string>
    <!-- Title of the unlock screen that uses your Google login and password when the user attempted
         too many patterns and we are forcing them to use their account instead. -->
    <string name="lockscreen_glogin_too_many_attempts">Too many pattern attempts</string>
    <!-- In the unlock screen, message telling the user that they need to use their Google login and password to unlock the phone -->
    <string name="lockscreen_glogin_instructions">To unlock, sign in with your Google account.</string>
    <!-- Hint caption for the username field when unlocking the phone using login and password -->
    <string name="lockscreen_glogin_username_hint">Username (email)</string>
    <!-- Hint caption for the password field when unlocking the phone using login and password -->
    <string name="lockscreen_glogin_password_hint">Password</string>
    <!-- Button to try to unlock the phone using username and password -->
    <string name="lockscreen_glogin_submit_button">Sign in</string>
    <!-- Displayed to the user when unlocking the phone with a username and password fails. -->
    <string name="lockscreen_glogin_invalid_input">Invalid username or password.</string>
    <!-- Hint displayed on account unlock screen to advise the user on how to recover the account. -->
    <string name="lockscreen_glogin_account_recovery_hint">Forgot your username or password\?\nVisit <b>google.com/accounts/recovery</b>.</string>

    <!-- Displayed in a progress dialog while a username and password are being checked. -->
    <string name="lockscreen_glogin_checking_password">Checking\u2026</string>
    <!-- Displayed on lock screen's left tab - unlock -->
    <string name="lockscreen_unlock_label">Unlock</string>
    <!-- Displayed on lock screen's right tab - turn sound on -->
    <string name="lockscreen_sound_on_label">Sound on</string>
    <!-- Displayed on lock screen's right tab - turn sound off -->
    <string name="lockscreen_sound_off_label">Sound off</string>

    <!-- Accessibility description sent when user starts drawing a lock pattern. [CHAR LIMIT=NONE] -->
    <string name="lockscreen_access_pattern_start">Pattern started</string>
    <!-- Accessibility description sent when the pattern times out and is cleared. [CHAR LIMIT=NONE] -->
    <string name="lockscreen_access_pattern_cleared">Pattern cleared</string>
    <!-- Accessibility description sent when user adds a cell to the pattern. [CHAR LIMIT=NONE]  -->
    <string name="lockscreen_access_pattern_cell_added">Cell added</string>
    <!-- Accessibility description sent when user completes drawing a pattern. [CHAR LIMIT=NONE] -->
    <string name="lockscreen_access_pattern_detected">Pattern completed</string>

    <!-- Accessibility description sent when user changes the current lock screen widget. [CHAR_LIMIT=none] -->
    <string name="keyguard_accessibility_widget_changed">%1$s. Widget %2$d of %3$d.</string>
    <!-- Accessibility description of the add widget button. [CHAR_LIMIT=none] -->
    <string name="keyguard_accessibility_add_widget">Add widget.</string>
    <!-- Accessibility description of the empty sidget slot (place holder for a new widget). [CHAR_LIMIT=none] -->
    <string name="keyguard_accessibility_widget_empty_slot">Empty</string>
    <!-- Accessibility description of the event of expanding an unlock area. [CHAR_LIMIT=none] -->
    <string name="keyguard_accessibility_unlock_area_expanded">Unlock area expanded.</string>
    <!-- Accessibility description of the event of collapsing an unlock area. [CHAR_LIMIT=none] -->
    <string name="keyguard_accessibility_unlock_area_collapsed">Unlock area collapsed.</string>
    <!-- Accessibility description of a lock screen widget. [CHAR_LIMIT=none] -->
    <string name="keyguard_accessibility_widget"><xliff:g id="widget_index">%1$s</xliff:g> widget.</string>
    <!-- Accessibility description of the lock screen user selector widget. [CHAR_LIMIT=none] -->
    <string name="keyguard_accessibility_user_selector">User selector</string>
    <!-- Accessibility description of the lock screen status widget. [CHAR_LIMIT=none] -->
    <string name="keyguard_accessibility_status">Status</string>
    <!-- Accessibility description of the camera widget. [CHAR_LIMIT=none] -->
    <string name="keyguard_accessibility_camera">Camera</string>
    <!-- Accessibility description of the lock media control widget. [CHAR_LIMIT=none] -->
    <string name="keygaurd_accessibility_media_controls">Media controls</string>
    <!-- Accessibility description of widget reordering start. [CHAR_LIMIT=none] -->
    <string name="keyguard_accessibility_widget_reorder_start">Widget reordering started.</string>
    <!-- Accessibility description of widget reordering end. [CHAR_LIMIT=none] -->
    <string name="keyguard_accessibility_widget_reorder_end">Widget reordering ended.</string>
    <!-- Accessibility description of the a widget deletion event. [CHAR_LIMIT=none] -->
    <string name="keyguard_accessibility_widget_deleted">Widget <xliff:g id="widget_index">%1$s</xliff:g> deleted.</string>
    <!-- Accessibility description of the button to expand the lock area. [CHAR_LIMIT=none] -->
    <string name="keyguard_accessibility_expand_lock_area">Expand unlock area.</string>
    <!-- Accessibility description of the slide unlock. [CHAR_LIMIT=none] -->
    <string name="keyguard_accessibility_slide_unlock">Slide unlock.</string>
    <!-- Accessibility description of the pattern unlock. [CHAR_LIMIT=none] -->
    <string name="keyguard_accessibility_pattern_unlock">Pattern unlock.</string>
    <!-- Accessibility description of the face unlock. [CHAR_LIMIT=none] -->
    <string name="keyguard_accessibility_face_unlock">Face unlock.</string>
    <!-- Accessibility description of the pin lock. [CHAR_LIMIT=none] -->
    <string name="keyguard_accessibility_pin_unlock">Pin unlock.</string>
    <!-- Accessibility description of the password lock. [CHAR_LIMIT=none] -->
    <string name="keyguard_accessibility_password_unlock">Password unlock.</string>
    <!-- Accessibility description of the unlock pattern area. [CHAR_LIMIT=none] -->
    <string name="keyguard_accessibility_pattern_area">Pattern area.</string>
    <!-- Accessibility description of the unlock slide area. [CHAR_LIMIT=none] -->
    <string name="keyguard_accessibility_slide_area">Slide area.</string>

    <!-- Password keyboard strings. Used by LockScreen and Settings --><skip />
    <!-- Label for "switch to symbols" key.  Must be short to fit on key! -->
    <string name="password_keyboard_label_symbol_key">\?123</string>
    <!-- Label for "switch to alphabetic" key.  Must be short to fit on key! -->
    <string name="password_keyboard_label_alpha_key">ABC</string>
    <!-- Label for ALT modifier key.  Must be short to fit on key! -->
    <string name="password_keyboard_label_alt_key">ALT</string>

    <!-- Label for granularity to traverse the content on an AccessibilityNodeInfo by character. Only spoken to the user. [CHAR LIMIT=NONE] -->
    <string name="granularity_label_character">character</string>
    <!-- Label for granularity to traverse the content on an AccessibilityNodeInfo by word. Only spoken to the user. [CHAR LIMIT=NONE] -->
    <string name="granularity_label_word">word</string>
    <!-- Label for granularity to traverse the content on an AccessibilityNodeInfo by link. Only spoken to the user. [CHAR LIMIT=NONE] -->
    <string name="granularity_label_link">link</string>
    <!-- Label for granularity to traverse the content on an AccessibilityNodeInfo by line. Only spoken to the user. [CHAR LIMIT=NONE] -->
    <string name="granularity_label_line">line</string>

    <!-- A format string for 12-hour time of day, just the hour, not the minute, with lower-case "am" or "pm" (example: "3pm"). -->
    <string name="hour_ampm">"<xliff:g id="hour" example="3">%-l</xliff:g><xliff:g id="ampm" example="pm">%P</xliff:g>"</string>

    <!-- A format string for 12-hour time of day, just the hour, not the minute, with capital "AM" or "PM" (example: "3PM"). -->
    <string name="hour_cap_ampm">"<xliff:g id="hour" example="3">%-l</xliff:g><xliff:g id="ampm" example="PM">%p</xliff:g>"</string>

    <!-- Title of the alert when something went wrong in the factory test. -->
    <string name="factorytest_failed">Factory test failed</string>
    <!-- Error message displayed when a non-system application tries to start a factory test. -->
    <string name="factorytest_not_system">The FACTORY_TEST action
        is only supported for packages installed in /system/app.</string>
    <!-- Error message displayed when the factory test could not be started. -->
    <string name="factorytest_no_action">No package was found that provides the
        FACTORY_TEST action.</string>
    <!-- Button to restart the device after the factory test. -->
    <string name="factorytest_reboot">Reboot</string>

    <!-- Do not translate.  WebView User Agent string -->
    <string name="web_user_agent" translatable="false">Mozilla/5.0 (Linux; U; <xliff:g id="x">Android %s</xliff:g>)
        AppleWebKit/534.30 (KHTML, like Gecko) Version/4.0 <xliff:g id="mobile">%s</xliff:g>Safari/534.30</string>
    <!-- Do not translate.  WebView User Agent targeted content -->
    <string name="web_user_agent_target_content" translatable="false">"Mobile "</string>

    <!-- Title for a JavaScript dialog. "The page at <url of current page> says:" -->
    <string name="js_dialog_title">The page at \"<xliff:g id="title">%s</xliff:g>\" says:</string>
    <!-- Default title for a javascript dialog -->
    <string name="js_dialog_title_default">JavaScript</string>
    <!-- Title for the unload javascript dialog -->
    <string name="js_dialog_before_unload_title">Confirm Navigation</string>
    <!-- Text for the positive button on the unload javascript dialog -->
    <string name="js_dialog_before_unload_positive_button">Leave this Page</string>
    <!-- Text for the negative button on the unload javascript dialog -->
    <string name="js_dialog_before_unload_negative_button">Stay on this Page</string>
    <!-- Message in a javascript dialog asking if the user wishes to leave the current page -->
    <string name="js_dialog_before_unload"><xliff:g id="message">%s</xliff:g>\n\nAre you sure you want to navigate away from this page?</string>

    <!-- Title of the WebView save password dialog.  If the user enters a password in a form on a website, a dialog will come up asking if they want to save the password. -->
    <string name="save_password_label">Confirm</string>

    <!-- Toast for double-tap -->
    <string name="double_tap_toast">Tip: Double-tap to zoom in and out.</string>

    <!-- Text to show in the auto complete drop down list on a text view when the WebView can auto fill the entire form, and the user has configured an AutoFill profile [CHAR-LIMIT=8] -->
    <string name="autofill_this_form">Autofill</string>
    <!-- Text to show in the auto complete drop down list on a text view when the WebView can auto fill the entire form but the user has not configured an AutoFill profile [CHAR-LIMIT=19] -->
    <string name="setup_autofill">Set up Autofill</string>

    <!-- String used to separate FirstName and LastName when writing out a local name
         e.g. John<separator>Smith [CHAR-LIMIT=NONE]-->
    <string name="autofill_address_name_separator">\u0020</string>
    <!-- Format string for displaying a name. $1 is First Name, $2 is autofill_address_name_separator, $3 is Last Name.
         e.g. (John)( )(Smith) -->
    <string name="autofill_address_summary_name_format">$1$2$3</string>

    <!-- String used to separate Name and Address Line 1
         e.g. John Smith<separator>123 Main Street [CHAR-LIMIT=NONE]-->
    <string name="autofill_address_summary_separator">,\u0020</string>
    <!-- Format string for displaying a name and address summary. $1 is the Full Name, $2 is autofill_address_summary_separator, $3 is the Address
         e.g. (John Smith)(, )(123 Main Street) -->
    <string name="autofill_address_summary_format">$1$2$3</string>

    <!-- Do not translate. Regex used by AutoFill. -->
    <string name="autofill_attention_ignored_re">attention|attn</string>

    <!-- Do not translate. Regex used by AutoFill. -->
    <string name="autofill_region_ignored_re">province|region|other<!-- es -->|provincia<!-- pt-BR, pt-PT -->|bairro|suburb</string>

    <!-- Do not translate. Regex used by AutoFill. -->
    <string name="autofill_company_re">company|business|organization|organisation|department<!-- de-DE -->|firma|firmenname<!-- es -->|empresa<!-- fr-FR -->|societe|société<!-- it-IT -->|ragione.?sociale<!-- ja-JP -->|会社<!-- ru -->|название.?компании<!-- zh-CN -->|单位|公司</string>

    <!-- Do not translate. Regex used by AutoFill. -->
    <string name="autofill_address_line_1_re">address.?line|address1|addr1|street<!-- de-DE -->|strasse|straße|hausnummer|housenumber<!-- en-GB -->|house.?name<!-- es -->|direccion|dirección<!-- fr-FR -->|adresse<!-- it-IT -->|indirizzo<!-- ja-JP -->|住所1<!-- pt-BR, pt-PT -->|morada|endereço<!-- ru -->|Адрес<!-- zh-CN -->|地址</string>

    <!-- Do not translate. Regex used by AutoFill. -->
    <string name="autofill_address_line_1_label_re">address<!-- fr-FR -->|adresse<!-- it-IT -->|indirizzo<!-- ja-JP -->|住所<!-- zh-CN -->|地址</string>

    <!-- Do not translate. Regex used by AutoFill. -->
    <string name="autofill_address_line_2_re">address.?line2|address2|addr2|street|suite|unit<!-- de-DE -->|adresszusatz|ergänzende.?angaben<!-- es -->|direccion2|colonia|adicional<!-- fr-FR -->|addresssuppl|complementnom|appartement<!-- it-IT -->|indirizzo2<!-- ja-JP -->|住所2</string>

    <!-- Do not translate. Regex used by AutoFill. -->
    <string name="autofill_address_line_3_re">address.?line3|address3|addr3|street|line3<!-- es -->|municipio<!-- fr-FR -->|batiment|residence<!-- it-IT -->|indirizzo3</string>

    <!-- Do not translate. Regex used by AutoFill. -->
    <string name="autofill_country_re">country|location<!-- ja-JP -->|国<!-- zh-CN -->|国家</string>

    <!-- Do not translate. Regex used by AutoFill. -->
    <string name="autofill_zip_code_re">zip|postal|post code|pcode|^1z$<!-- de-DE -->|postleitzahl<!-- es -->|cp<!-- fr-FR -->|cdp<!-- it-IT -->|cap<!-- ja-JP -->|郵便番号<!-- pt-BR, pt-PT -->|codigo|codpos|cep<!-- ru -->|Почтовый.?Индекс<!--zh-CN -->|邮政编码|邮编<!-- zh-TW -->|郵遞區號</string>

    <!-- Do not translate. Regex used by AutoFill. -->
    <string name="autofill_zip_4_re">zip|^-$|post2<!-- pt-BR, pt-PT -->|codpos2</string>

    <!-- Do not translate. Regex used by AutoFill. -->
    <string name="autofill_city_re">city|town<!-- de-DE -->|ort|stadt<!-- en-AU -->|suburb<!-- es -->|ciudad|provincia|localidad|poblacion<!-- fr-FR -->|ville|commune<!-- it-IT -->|localita<!-- ja-JP -->|市区町村<!-- pt-BR, pt-PT -->|cidade<!-- ru -->|Город<!-- zh-CN -->|市<!-- zh-TW -->|分區</string>

    <!-- Do not translate. Regex used by AutoFill. -->
    <string name="autofill_state_re">state|county|region|province<!-- de-DE -->|land<!-- en-UK -->|county|principality<!-- ja-JP -->|都道府県<!-- pt-BR, pt-PT -->|estado|provincia<!-- ru -->|область<!-- zh-CN -->|省<!-- zh-TW -->|地區</string>

    <!-- Do not translate. Regex used by AutoFill. -->
    <string name="autofill_address_type_same_as_re">same as</string>

    <!-- Do not translate. Regex used by AutoFill. -->
    <string name="autofill_address_type_use_my_re">use my</string>

    <!-- Do not translate. Regex used by AutoFill. -->
    <string name="autofill_billing_designator_re">bill</string>

    <!-- Do not translate. Regex used by AutoFill. -->
    <string name="autofill_shipping_designator_re">ship</string>

    <!-- Do not translate. Regex used by AutoFill. -->
    <string name="autofill_email_re">e.?mail<!-- ja-JP -->|メールアドレス<!-- ru -->|Электронной.?Почты<!-- zh-CN -->|邮件|邮箱<!-- zh-TW -->|電郵地址</string>

    <!-- Do not translate. Regex used by AutoFill. -->
    <string name="autofill_username_re">user.?name|user.?id<!-- de-DE -->|vollständiger.?name<!-- zh-CN -->|用户名</string>

    <!-- Do not translate. Regex used by AutoFill. -->
    <string name="autofill_name_re">^name|full.?name|your.?name|customer.?name|firstandlastname<!-- es -->|nombre.*y.*apellidos<!-- fr-FR -->|^nom<!-- ja-JP -->|お名前|氏名<!-- pt-BR, pt-PT -->|^nome<!-- zh-CN -->|姓名</string>

    <!-- Do not translate. Regex used by AutoFill. -->
    <string name="autofill_name_specific_re">^name<!-- fr-FR -->|^nom<!-- pt-BR, pt-PT -->|^nome</string>

    <!-- Do not translate. Regex used by AutoFill. -->

    <string name="autofill_first_name_re">irst.*name|initials|fname|first$<!-- de-DE -->|vorname<!-- es -->|nombre<!-- fr-FR -->|forename|prénom|prenom<!-- ja-JP -->|名<!-- pt-BR, pt-PT -->|nome<!-- ru -->|Имя</string>

    <!-- Do not translate. Regex used by AutoFill. -->
    <string name="autofill_middle_initial_re">middle.*initial|m\\.i\\.|mi$</string>

    <!-- Do not translate. Regex used by AutoFill. -->
    <string name="autofill_middle_name_re">middle.*name|mname|middle$<!-- es -->|apellido.?materno|lastlastname</string>

    <!-- Do not translate. Regex used by AutoFill. -->
    <string name="autofill_last_name_re">last.*name|lname|surname|last$<!-- de-DE -->|nachname<!-- es -->|apellidos<!-- fr-FR -->|famille|^nom<!-- it-IT -->|cognome<!-- ja-JP -->|姓<!-- pt-BR, pt-PT -->|morada|apelidos|surename|sobrenome<!-- ru -->|Фамилия</string>

    <!-- Do not translate. Regex used by AutoFill. -->
    <string name="autofill_phone_re">phone<!-- de-DE -->|telefonnummer<!-- es -->|telefono|teléfono<!-- fr-FR -->|telfixe<!-- ja-JP -->|電話<!-- pt-BR, pt-PT -->|telefone|telemovel<!-- ru -->|телефон<!-- zh-CN -->|电话</string>

    <!-- Do not translate. Regex used by AutoFill. -->
    <string name="autofill_area_code_re">area.*code|acode|area</string>

    <!-- Do not translate. Regex used by AutoFill. -->
    <string name="autofill_phone_prefix_re">prefix<!-- fr-FR -->|preselection<!-- pt-BR, pt-PT -->|ddd</string>

    <!-- Do not translate. Regex used by AutoFill. -->
    <string name="autofill_phone_suffix_re">suffix</string>

    <!-- Do not translate. Regex used by AutoFill. -->
    <string name="autofill_phone_extension_re">ext<!-- pt-BR, pt-PT -->|ramal</string>

    <!-- Do not translate. Regex used by AutoFill. -->
    <string name="autofill_name_on_card_re">card.?holder|name.?on.?card|ccname|owner<!-- de-DE -->|karteninhaber<!-- es -->|nombre.*tarjeta<!-- fr-FR -->|nom.*carte<!-- it-IT -->|nome.*cart<!-- ja-JP -->|名前<!-- ru -->|Имя.*карты<!-- zh-CN -->|信用卡开户名|开户名|持卡人姓名<!-- zh-TW -->|持卡人姓名</string>

    <!-- Do not translate. Regex used by AutoFill. -->
    <string name="autofill_name_on_card_contextual_re">name</string>

    <!-- Do not translate. Regex used by AutoFill. -->
    <string name="autofill_card_cvc_re">verification|card identification|cvn|security code|cvv code|cvc</string>

    <!-- Do not translate. Regex used by AutoFill. -->
    <string name="autofill_card_number_re">number|card.?#|card.?no|ccnum<!-- de-DE -->|nummer<!-- es -->|credito|numero|número<!-- fr-FR -->|numéro<!-- ja-JP -->|カード番号<!-- ru -->|Номер.*карты<!-- zh-CN -->|信用卡号|信用卡号码<!-- zh-TW -->|信用卡卡號</string>

    <!-- Do not translate. Regex used by AutoFill. -->
    <string name="autofill_expiration_month_re">expir|exp.*month|exp.*date|ccmonth<!-- de-DE -->|gueltig|gültig|monat<!-- es -->|fecha<!-- fr-FR -->|date.*exp<!-- it-IT -->|scadenza<!-- ja-JP -->|有効期限<!-- pt-BR, pt-PT -->|validade<!-- ru -->|Срок действия карты<!-- zh-CN -->|月</string>

    <!-- Do not translate. Regex used by AutoFill. -->
    <string name="autofill_expiration_date_re">exp|^/|year<!-- de-DE -->|ablaufdatum|gueltig|gültig|yahr<!-- es -->|fecha<!-- it-IT -->|scadenza<!-- ja-JP -->|有効期限<!-- pt-BR, pt-PT -->|validade<!-- ru -->|Срок действия карты<!-- zh-CN -->|年|有效期</string>

    <!-- Do not translate. Regex used by AutoFill. -->
    <string name="autofill_card_ignored_re">^card</string>

    <!-- Do not translate. Regex used by AutoFill. -->
    <string name="autofill_fax_re">fax<!-- fr-FR -->|télécopie|telecopie<!-- ja-JP -->|ファックス<!-- ru -->|факс<!-- zh-CN -->|传真<!-- zh-TW -->|傳真</string>

    <!-- Do not translate. Regex used by AutoFill. -->
    <string name="autofill_country_code_re">country.*code|ccode|_cc</string>

    <!-- Do not translate. Regex used by AutoFill. -->
    <string name="autofill_area_code_notext_re">^\\($</string>

    <!-- Do not translate. Regex used by AutoFill. -->
    <string name="autofill_phone_prefix_separator_re">^-$|^\\)$</string>

    <!-- Do not translate. Regex used by AutoFill. -->
    <string name="autofill_phone_suffix_separator_re">^-$</string>

    <!-- Label in a web form for "Province" [CHAR-LIMIT=NONE]  -->
    <string name="autofill_province">Province</string>

    <!-- Label in a web form for "Postal code" [CHAR-LIMIT=NONE]  -->
    <string name="autofill_postal_code">Postal code</string>

    <!-- Label in a web form for "State" [CHAR-LIMIT=NONE]  -->
    <string name="autofill_state">State</string>

    <!-- Label in a web form for "ZIP code" [CHAR-LIMIT=NONE]  -->
    <string name="autofill_zip_code">ZIP code</string>

    <!-- Label in a web form for "County" [CHAR-LIMIT=NONE]  -->
    <string name="autofill_county">County</string>

    <!-- Label in a web form for "Island" [CHAR-LIMIT=NONE]  -->
    <string name="autofill_island">Island</string>

    <!-- Label in a web form for "District" [CHAR-LIMIT=NONE]  -->
    <string name="autofill_district">District</string>

    <!-- Label in a web form for "Department" [CHAR-LIMIT=NONE]  -->
    <string name="autofill_department">Department</string>

    <!-- Label in a web form for "Prefecture" [CHAR-LIMIT=NONE]  -->
    <string name="autofill_prefecture">Prefecture</string>

    <!-- Label in a web form for "Parish" [CHAR-LIMIT=NONE]  -->
    <string name="autofill_parish">Parish</string>

    <!-- Label in a web form for "Area" [CHAR-LIMIT=NONE]  -->
    <string name="autofill_area">Area</string>

    <!-- Label in a web form for "Emirate" [CHAR-LIMIT=NONE]  -->
    <string name="autofill_emirate">Emirate</string>

    <!-- Title of an application permission, listed so the user can choose whether
        they want to allow the application to do this. -->
    <string name="permlab_readHistoryBookmarks">read your Web bookmarks and history</string>
    <!-- Description of an application permission, listed so the user can choose whether
        they want to allow the application to do this. -->
    <string name="permdesc_readHistoryBookmarks">Allows the app to read the
     history of all URLs that the Browser has visited, and all of the Browser\'s
     bookmarks. Note: this permission may not be enforced by third-party
     browsers or other  applications with web browsing capabilities.</string>
    <!-- Title of an application permission, listed so the user can choose whether
        they want to allow the application to do this. -->

    <string name="permlab_writeHistoryBookmarks">write web bookmarks and history</string>
    <!-- Description of an application permission, listed so the user can choose whether
        they want to allow the application to do this. -->
    <string name="permdesc_writeHistoryBookmarks" product="tablet">Allows the
        app to modify the Browser\'s history or bookmarks stored on your tablet.
        This may allow the app to erase or modify Browser data.  Note: this
        permission may note be enforced by third-party browsers or other
        applications with web browsing capabilities.</string>
    <!-- Description of an application permission, listed so the user can choose whether
        they want to allow the application to do this. -->
    <string name="permdesc_writeHistoryBookmarks" product="tv">Allows the
        app to modify the Browser\'s history or bookmarks stored on your TV.
        This may allow the app to erase or modify Browser data.  Note: this
        permission may note be enforced by third-party browsers or other
        applications with web browsing capabilities.</string>
    <!-- Description of an application permission, listed so the user can choose whether
        they want to allow the application to do this. -->
    <string name="permdesc_writeHistoryBookmarks" product="default">Allows the
        app to modify the Browser\'s history or bookmarks stored on your phone.
        This may allow the app to erase or modify Browser data.  Note:
        this permission may note be enforced by third-party browsers or other
        applications with web browsing capabilities.</string>

    <!-- Title of an application permission, listed so the user can choose whether
        they want to allow the application to do this. -->
    <string name="permlab_setAlarm">set an alarm</string>
    <!-- Description of an application permission, listed so the user can choose whether
        they want to allow the application to do this. -->
    <string name="permdesc_setAlarm">Allows the app to set an alarm in
      an installed alarm clock app. Some alarm clock apps may
      not implement this feature.</string>

    <!-- Title of an application permission, listed so the user can choose whether
        they want to allow the application to modify and remove voicemails in the user's voicemail
        inbox. [CHAR LIMIT=NONE] -->
    <string name="permlab_writeVoicemail">write voicemails</string>
    <!-- Description of an application permission, listed so the user can choose whether
        they want to allow the application to modify and remove voicemails in the user's voicemail
        inbox. [CHAR LIMIT=NONE] -->
    <string name="permdesc_writeVoicemail">Allows the app to modify and remove messages from your voicemail inbox.</string>

    <!-- Title of an application permission, listed so the user can choose whether
        they want to allow the application to do this. [CHAR LIMIT=NONE] -->
    <string name="permlab_addVoicemail">add voicemail</string>
    <!-- Description of an application permission, listed so the user can choose whether
        they want to allow the application to do this. [CHAR LIMIT=NONE] -->
    <string name="permdesc_addVoicemail">Allows the app to add messages
      to your voicemail inbox.</string>

    <!-- Title of an application permission, listed so the user can choose whether
        they want to allow the application to do this. [CHAR LIMIT=NONE] -->
    <string name="permlab_readVoicemail">read voicemail</string>
    <!-- Description of an application permission, listed so the user can choose whether
        they want to allow the application to do this. [CHAR LIMIT=NONE] -->
    <string name="permdesc_readVoicemail">Allows the app to read your voicemails.</string>

    <!-- Title of an application permission, listed so the user can choose whether
        they want to allow the application to do this. -->
    <string name="permlab_writeGeolocationPermissions">modify Browser geolocation permissions</string>
    <!-- Description of an application permission, listed so the user can choose whether
        they want to allow the application to do this. -->
    <string name="permdesc_writeGeolocationPermissions">Allows the app to modify the
        Browser\'s geolocation permissions. Malicious apps
        may use this to allow sending location information to arbitrary web sites.</string>

    <!-- Title of an application permission which allows the application to verify whether
         a different package is able to be installed by some internal logic. [CHAR LIMIT=40] -->
    <string name="permlab_packageVerificationAgent">verify packages</string>
    <!-- Description of an application permission which allows the application to verify whether
         a different package is able to be installed by some internal heuristic. [CHAR LIMIT=NONE] -->
    <string name="permdesc_packageVerificationAgent">Allows the app to verify a package is
        installable.</string>

    <!-- Title of an application permission which allows the application to verify whether
         a different package is able to be installed by some internal heuristic. [CHAR LIMIT=40] -->
    <string name="permlab_bindPackageVerifier">bind to a package verifier</string>
    <!-- Description of an application permission which allows the application to verify whether
         a different package is able to be installed by some internal heuristic. [CHAR LIMIT=NONE] -->
    <string name="permdesc_bindPackageVerifier">Allows the holder to make requests of
        package verifiers. Should never be needed for normal apps.</string>

    <!-- Title of an application permission which allows the application to access serial ports via the SerialManager. [CHAR LIMIT=40] -->
    <string name="permlab_serialPort">access serial ports</string>
    <!-- Description of an application permission which allows the application access serial ports via the SerialManager. [CHAR LIMIT=NONE] -->
    <string name="permdesc_serialPort">Allows the holder to access serial ports using the SerialManager API.</string>

    <!-- Title of an application permission which allows the holder to access content
         providers from outside an ApplicationThread. [CHAR LIMIT=40] -->
    <string name="permlab_accessContentProvidersExternally">access content providers externally</string>
    <!-- Description of an application permission which allows the holder to access
         content providers from outside an ApplicationThread. [CHAR LIMIT=NONE] -->
    <string name="permdesc_accessContentProvidersExternally">Allows the holder to access content
     providers from the shell. Should never be needed for normal apps.</string>
    <!-- Title of an application permission which allows the application to suggest that now is a bad time to reboot the device in order to apply an OTA.  [CHAR LIMIT=40] -->
    <string name="permlab_updateLock">discourage automatic device updates</string>
    <!-- Description of an application permission which allows the application to suggest that now is a bad time to reboot the device in order to apply an OTA.  [CHAR LIMIT=NONE] -->
    <string name="permdesc_updateLock">Allows the holder to offer information to the system about when would be a good time for a noninteractive reboot to upgrade the device.</string>

    <!-- If the user enters a password in a form on a website, a dialog will come up asking if they want to save the password. Text in the save password dialog, asking if the browser should remember a password. -->
    <string name="save_password_message">Do you want the browser to remember this password?</string>
    <!-- If the user enters a password in a form on a website, a dialog will come up asking if they want to save the password. Button in the save password dialog, saying not to remember this password. -->
    <string name="save_password_notnow">Not now</string>
    <!-- If the user enters a password in a form on a website, a dialog will come up asking if they want to save the password. Button in the save password dialog, saying to remember this password. -->
    <string name="save_password_remember">Remember</string>
    <!-- Button in the save password dialog, saying never to remember this password. This should be short. Should be "Never for this site". But it is too long, use "Never" instead -->
    <string name="save_password_never">Never</string>

    <!-- Displayed to the user when they do not have permission to open a particular web page. -->
    <string name="open_permission_deny">You don\'t have permission to open this page.</string>

    <!-- Displayed to the user to confirm that they have copied text from a web page to the clipboard. -->
    <string name="text_copied">Text copied to clipboard.</string>

    <!-- Menu item displayed at the end of a menu to allow users to see another page worth of menu items. This is shown on any app's menu as long as the app has too many items in the menu.-->
    <string name="more_item_label">More</string>
    <!-- Prepended to the shortcut for a menu item to indicate that the user should hold the MENU button together with the shortcut to invoke the item. For example, if the shortcut to open a new tab in browser is MENU and B together, then this would be prepended to the letter "B" -->
    <string name="prepend_shortcut_label">Menu+</string>
    <!-- Displayed in place of the regular shortcut letter when a menu item has Menu+space for the shortcut. -->
    <string name="menu_space_shortcut_label">space</string>
    <!-- Displayed in place of the regular shortcut letter when a menu item has Menu+enter for the shortcut. -->
    <string name="menu_enter_shortcut_label">enter</string>
    <!-- Displayed in place of the regular shortcut letter when a menu item has Menu+delete for the shortcut. -->
    <string name="menu_delete_shortcut_label">delete</string>

    <!-- Strings used for search bar --><skip />

    <!-- This is the default button label in the system-wide search UI.
         It is also used by the home screen's search "widget". It should be short -->
    <string name="search_go">Search</string>
    <!-- Default hint text for the system-wide search UI's text field. [CHAR LIMIT=30] -->
    <string name="search_hint">Search…</string>
    <!-- SearchView accessibility description for search button [CHAR LIMIT=NONE] -->
    <string name="searchview_description_search">Search</string>
    <!-- SearchView accessibility description for search text field [CHAR LIMIT=NONE] -->
    <string name="searchview_description_query">Search query</string>
    <!-- SearchView accessibility description for clear button [CHAR LIMIT=NONE] -->
    <string name="searchview_description_clear">Clear query</string>
    <!-- SearchView accessibility description for submit button [CHAR LIMIT=NONE] -->
    <string name="searchview_description_submit">Submit query</string>
    <!-- SearchView accessibility description for voice button [CHAR LIMIT=NONE] -->
    <string name="searchview_description_voice">Voice search</string>

    <!-- Title for a warning message about the interaction model changes after allowing an accessibility
         service to put the device into explore by touch mode, displayed as a dialog message when
         the user selects to enables the service. (default). [CHAR LIMIT=45] -->
    <string name="enable_explore_by_touch_warning_title">Enable Explore by Touch?</string>
    <!-- Summary for a warning message about the interaction model changes after allowing an accessibility
         service to put the device into explore by touch mode, displayed as a dialog message when
         the user selects to enables the service. (tablet). [CHAR LIMIT=NONE] -->
    <string name="enable_explore_by_touch_warning_message" product="tablet">
        <xliff:g id="accessibility_service_name">%1$s</xliff:g> wants to enable Explore by Touch.
        When Explore by Touch is turned on, you can hear or see descriptions of what\'s under
        your finger or perform gestures to interact with the tablet.</string>
    <!-- Summary for a warning message about the interaction model changes after allowing an accessibility
         service to put the device into explore by touch mode, displayed as a dialog message when
         the user selects to enables the service. (default). [CHAR LIMIT=NONE] -->
    <string name="enable_explore_by_touch_warning_message" product="default">
        <xliff:g id="accessibility_service_name">%1$s</xliff:g> wants to enable Explore by Touch.
       When Explore by Touch is turned on, you can hear or see descriptions of what\'s under
       your finger or perform gestures to interact with the phone.</string>

    <!-- String used to display the date. This is the string to say something happened 1 month ago. -->
    <string name="oneMonthDurationPast">1 month ago</string>
    <!-- String used to display the date. This is the string to say something happened more than 1 month ago. -->
    <string name="beforeOneMonthDurationPast">Before 1 month ago</string>

    <!-- This is used to express that something occurred within the last X days (e.g., Last 7 days). -->
    <plurals name="last_num_days">
        <item quantity="one">Last <xliff:g id="count">%d</xliff:g> day</item>
        <item quantity="other">Last <xliff:g id="count">%d</xliff:g> days</item>
    </plurals>

    <!-- This is used to express that something has occurred within the last month -->
    <string name="last_month">Last month</string>

    <!-- This is used to express that something happened longer ago than the previous options -->
    <string name="older">Older</string>

    <!-- String used to display the date. Preposition for date display ("on May 29") -->
    <string name="preposition_for_date">on <xliff:g id="date" example="May 29">%s</xliff:g></string>
    <!-- String used to display the date. Preposition for time display ("at 2:33am") -->
    <string name="preposition_for_time">at <xliff:g id="time" example="2:33 am">%s</xliff:g></string>
    <!-- String used to display the date. Preposition for year display ("in 2008") -->
    <string name="preposition_for_year">in <xliff:g id="year" example="2003">%s</xliff:g></string>

    <!-- Appened to express the value is this unit of time: singular day -->
    <string name="day">day</string>
    <!-- Appened to express the value is this unit of time: plural days -->
    <string name="days">days</string>
    <!-- Appened to express the value is this unit of time: singular hour -->
    <string name="hour">hour</string>
    <!-- Appened to express the value is this unit of time: plural hours -->
    <string name="hours">hours</string>
    <!-- Appened to express the value is this unit of time: singular minute -->
    <string name="minute">min</string>
    <!-- Appened to express the value is this unit of time: plural minutes -->
    <string name="minutes">mins</string>
    <!-- Appened to express the value is this unit of time. -->
    <string name="second">sec</string>
    <!-- Appened to express the value is this unit of time. -->
    <string name="seconds">secs</string>
    <!-- Appened to express the value is this unit of time. -->
    <string name="week">week</string>
    <!-- Appened to express the value is this unit of time. -->
    <string name="weeks">weeks</string>
    <!-- Appened to express the value is this unit of time. -->
    <string name="year">year</string>
    <!-- Appened to express the value is this unit of time. -->
    <string name="years">years</string>

    <!-- Phrase describing a time duration using seconds [CHAR LIMIT=16] -->
    <plurals name="duration_seconds">
        <item quantity="one">1 second</item>
        <item quantity="other"><xliff:g id="count">%d</xliff:g> seconds</item>
    </plurals>
    <!-- Phrase describing a time duration using minutes [CHAR LIMIT=16] -->
    <plurals name="duration_minutes">
        <item quantity="one">1 minute</item>
        <item quantity="other"><xliff:g id="count">%d</xliff:g> minutes</item>
    </plurals>
    <!-- Phrase describing a time duration using hours [CHAR LIMIT=16] -->
    <plurals name="duration_hours">
        <item quantity="one">1 hour</item>
        <item quantity="other"><xliff:g id="count">%d</xliff:g> hours</item>
    </plurals>

    <!-- Title for error alert when a video cannot be played.  it can be used by any app. -->
    <string name="VideoView_error_title">Video problem</string>
    <!-- Text for error alert when a video container is not valid for progressive download/playback. -->
    <string name="VideoView_error_text_invalid_progressive_playback">This video isn\'t valid for streaming to this device.</string>
    <!-- Text for error alert when a video cannot be played. it can be used by any app. -->
    <string name="VideoView_error_text_unknown">Can\'t play this video.</string>
    <!-- Button to close error alert when a video cannot be played -->
    <string name="VideoView_error_button">OK</string>




    <!-- Format indicating a relative expression and time.
         Example: "4 hours ago, 11:00 am" -->
    <string name="relative_time">"<xliff:g id="date" example="4 hours ago">%1$s</xliff:g>, <xliff:g id="time" example="11:00 am">%2$s</xliff:g>"</string>


    <!-- Quoted name for 12pm, lowercase -->
    <string name="noon">"noon"</string>
    <!-- Quoted name for 12pm, uppercase first letter -->
    <string name="Noon">"Noon"</string>
    <!-- Quoted name for 12am, lowercase -->
    <string name="midnight">"midnight"</string>
    <!-- Quoted name for 12am, uppercase first letter -->
    <string name="Midnight">"Midnight"</string>











    <!-- Format string for durations like "01:23" (1 minute, 23 seconds) -->
    <string name="elapsed_time_short_format_mm_ss"><xliff:g id="minutes" example="1">%1$02d</xliff:g>:<xliff:g id="seconds" example="23">%2$02d</xliff:g></string>

    <!-- Format string for times like "1:43:33" (1 hour, 43 minutes, 33 seconds) -->
    <string name="elapsed_time_short_format_h_mm_ss"><xliff:g id="hours" example="1">%1$d</xliff:g>:<xliff:g id="minutes" example="43">%2$02d</xliff:g>:<xliff:g id="seconds" example="33">%3$02d</xliff:g></string>

    <!-- Item on EditText context menu. This action is used to select all text in the edit field. -->
    <string name="selectAll">Select all</string>

    <!-- Item on EditText context menu.  This action is used to cut selected the text into the clipboard.  -->
    <string name="cut">Cut</string>

    <!-- Item on EditText context menu. This action is used to cut selected the text into the clipboard. -->
    <string name="copy">Copy</string>

    <!-- Item on EditText context menu. This action is used to paste from the clipboard into the eidt field -->
    <string name="paste">Paste</string>

    <!-- Item on EditText context menu. This action is used to replace the current word by other suggested words, suggested by the IME or the spell checker -->
    <string name="replace">Replace\u2026</string>

    <!-- Item on EditText pop-up window. This action is used to delete the text that the user recently added. [CHAR LIMIT=15] -->
    <string name="delete">Delete</string>

    <!-- Item on EditText context menu. This action is used to copy a URL from the edit field into the clipboard. -->
    <string name="copyUrl">Copy URL</string>

    <!-- Item on EditText context menu. Added only when the context menu is not empty, it enable selection context mode. [CHAR LIMIT=20] -->
    <string name="selectTextMode">Select text</string>

    <!-- Text selection contextual mode title, displayed in the CAB. [CHAR LIMIT=20] -->
    <string name="textSelectionCABTitle">Text selection</string>

    <!-- Option to add the current misspelled word to the user dictionary. [CHAR LIMIT=25] -->
    <string name="addToDictionary">Add to dictionary</string>

    <!-- Option to delete the highlighted part of the text from the suggestion popup. [CHAR LIMIT=25] -->
    <string name="deleteText">Delete</string>

    <!-- EditText context menu -->
    <string name="inputMethod">Input method</string>

    <!-- Title for EditText context menu [CHAR LIMIT=20] -->
    <string name="editTextMenuTitle">Text actions</string>

    <!-- If the device is getting low on internal storage, a notification is shown to the user.  This is the title of that notification. -->
    <string name="low_internal_storage_view_title">Storage space running out</string>
    <!-- If the device is getting low on internal storage, a notification is shown to the user.  This is the message of that notification. -->
    <string name="low_internal_storage_view_text">Some system functions may not work</string>
    <!-- If the device does not have storage for the main system classes, a notification is shown to the user.  This is the message of that notification. -->
    <string name="low_internal_storage_view_text_no_boot">Not enough storage for the system. Make sure you have 250MB of free space and restart.</string>

    <!-- [CHAR LIMIT=NONE] Stub notification title for an app running a service that has provided
         a bad bad notification for itself. -->
    <string name="app_running_notification_title"><xliff:g id="app_name">%1$s</xliff:g>
        is running</string>
    <!-- [CHAR LIMIT=NONE] Stub notification text for an app running a service that has provided
         a bad bad notification for itself. -->
    <string name="app_running_notification_text">Touch for more information
        or to stop the app.</string>

    <!-- Preference framework strings. -->
    <string name="ok">OK</string>
    <!-- Preference framework strings. -->
    <string name="cancel">Cancel</string>
    <!-- Preference framework strings. -->
    <string name="yes">OK</string>
    <!-- Preference framework strings. -->
    <string name="no">Cancel</string>
    <!-- This is the generic "attention" string to be used in attention dialogs.  Typically
         combined with setIconAttribute(android.R.attr.alertDialogIcon)
         (or setIcon(android.R.drawable.ic_dialog_alert) on legacy versions of the platform) -->
    <string name="dialog_alert_title">Attention</string>

    <!-- Text shown by list fragment when waiting for data to display. -->
    <string name="loading">Loading\u2026</string>

    <!-- Default text for a button that can be toggled on and off. -->
    <string name="capital_on">ON</string>
    <!-- Default text for a button that can be toggled on and off. -->
    <string name="capital_off">OFF</string>

    <!-- Title of intent resolver dialog when selecting an application to run. -->
    <string name="whichApplication">Complete action using</string>
    <!-- Title of intent resolver dialog when selecting an application to run
         and a previously used application is known. -->
    <string name="whichApplicationNamed">Complete action using %1$s</string>
    <!-- Title of intent resolver dialog when selecting a viewer application to run. -->
    <string name="whichViewApplication">Open with</string>
    <!-- Title of intent resolver dialog when selecting a viewer application to run
         and a previously used application is known. -->
    <string name="whichViewApplicationNamed">Open with %1$s</string>
    <!-- Title of intent resolver dialog when selecting an editor application to run. -->
    <string name="whichEditApplication">Edit with</string>
    <!-- Title of intent resolver dialog when selecting an editor application to run
         and a previously used application is known. -->
    <string name="whichEditApplicationNamed">Edit with %1$s</string>
    <!-- Title of intent resolver dialog when selecting a sharing application to run. -->
    <string name="whichSendApplication">Share with</string>
    <!-- Title of intent resolver dialog when selecting a sharing application to run
         and a previously used application is known. -->
    <string name="whichSendApplicationNamed">Share with %1$s</string>
    <!-- Title of intent resolver dialog when selecting a HOME application to run. -->
    <string name="whichHomeApplication">Select a Home app</string>
    <!-- Title of intent resolver dialog when selecting a HOME application to run
         and a previously used application is known. -->
    <string name="whichHomeApplicationNamed">Use %1$s as Home</string>
    <!-- Option to always use the selected application resolution in the future. See the "Complete action using" dialog title-->
    <string name="alwaysUse">Use by default for this action.</string>
    <!-- Title of the list of alternate options to complete an action shown when the
         last used option is being displayed separately. -->
    <string name="use_a_different_app">Use a different app</string>
    <!-- Text displayed when the user selects the check box for setting default application.  See the "Use by default for this action" check box. -->
    <string name="clearDefaultHintMsg">Clear default in System settings &gt; Apps &gt; Downloaded.</string>
    <!-- Default title for the activity chooser, when one is not given. Android allows multiple activities to perform an action.  for example, there may be many ringtone pickers installed.  A dialog is shown to the user allowing him to pick which activity should be used.  This is the title. -->
    <string name="chooseActivity">Choose an action</string>
    <!-- title for the USB activity chooser. -->
    <string name="chooseUsbActivity">Choose an app for the USB device</string>
    <!-- Text to display when there are no activities found to display in the
         activity chooser. See the "Select an action" title. -->
    <string name="noApplications">No apps can perform this action.</string>
    <!-- Title of the alert when an application has crashed. -->
    <string name="aerr_title"></string>
    <!-- Text of the alert that is displayed when an application has crashed. -->
    <string name="aerr_application">Unfortunately, <xliff:g id="application">%1$s</xliff:g> has stopped.</string>
    <!-- Text of the alert that is displayed when an application has crashed. -->
    <string name="aerr_process">Unfortunately, the process <xliff:g id="process">%1$s</xliff:g> has
        stopped.</string>
    <!-- Title of the alert when an application is not responding. -->
    <string name="anr_title"></string>
    <!-- Text of the alert that is displayed when an application is not responding. -->
    <string name="anr_activity_application"><xliff:g id="application">%2$s</xliff:g> isn\'t responding.\n\nDo you want to close it?</string>
    <!-- Text of the alert that is displayed when an application is not responding. -->
    <string name="anr_activity_process">Activity <xliff:g id="activity">%1$s</xliff:g> isn\'t responding.\n\nDo you want to close it?</string>
    <!-- Text of the alert that is displayed when an application is not responding. -->
    <string name="anr_application_process"><xliff:g id="application">%1$s</xliff:g> isn\'t responding. Do you want to close it?</string>
    <!-- Text of the alert that is displayed when an application is not responding. -->
    <string name="anr_process">Process <xliff:g id="process">%1$s</xliff:g> isn\'t responding.\n\nDo you want to close it?</string>
    <!-- Button allowing the user to close an application that is not responding. This will kill the application. -->
    <string name="force_close">OK</string>
    <!-- Button allowing the user to send a bug report for application which has encountered an error. -->
    <string name="report">Report</string>
    <!-- Button allowing the user to choose to wait for an application that is not responding to become responsive again. -->
    <string name="wait">Wait</string>
    <!-- Text of the alert that is displayed when a web page is not responding. [CHAR-LIMIT=NONE] -->
    <string name="webpage_unresponsive">The page has become unresponsive.\n\nDo you want to close it?</string>
    <!-- [CHAR LIMIT=25] Title of the alert when application launches on top of another. -->
    <string name="launch_warning_title">App redirected</string>
    <!-- [CHAR LIMIT=50] Title of the alert when application launches on top of another. -->
    <string name="launch_warning_replace"><xliff:g id="app_name">%1$s</xliff:g> is now running.</string>
    <!-- [CHAR LIMIT=50] Title of the alert when application launches on top of another. -->
    <string name="launch_warning_original"><xliff:g id="app_name">%1$s</xliff:g> was originally launched.</string>
    <!-- [CHAR LIMIT=50] Compat mode dialog: compat mode switch label. -->
    <string name="screen_compat_mode_scale">Scale</string>
    <!-- [CHAR LIMIT=50] Compat mode dialog: compat mode switch label. -->
    <string name="screen_compat_mode_show">Always show</string>
    <!-- [CHAR LIMIT=200] Compat mode dialog: hint to re-enable compat mode dialog. -->
    <string name="screen_compat_mode_hint">Re-enable this in System settings &gt; Apps &gt; Downloaded.</string>

    <!-- Text of the alert that is displayed when an application has violated StrictMode. -->
    <string name="smv_application">The app <xliff:g id="application">%1$s</xliff:g>
        (process <xliff:g id="process">%2$s</xliff:g>) has violated its self-enforced StrictMode policy.</string>
    <!-- Text of the alert that is displayed when an application has violated StrictMode. -->
    <string name="smv_process">The process <xliff:g id="process">%1$s</xliff:g> has
      has violated its self-enforced StrictMode policy.</string>

    <!-- [CHAR LIMIT=40] Title of dialog that is shown when performing a system upgrade. -->
    <string name="android_upgrading_title">Android is upgrading\u2026</string>

    <!-- [CHAR LIMIT=40] Title of dialog that is shown when system is starting. -->
    <string name="android_start_title">Android is starting\u2026</string>

    <!-- [CHAR LIMIT=NONE] Message shown in upgrading dialog when doing an fstrim. -->
    <string name="android_upgrading_fstrim">Optimizing storage.</string>

    <!-- [CHAR LIMIT=NONE] Message shown in upgrading dialog for each .apk that is optimized. -->
    <string name="android_upgrading_apk">Optimizing app
        <xliff:g id="number" example="123">%1$d</xliff:g> of
        <xliff:g id="number" example="123">%2$d</xliff:g>.</string>

    <!-- [CHAR LIMIT=NONE] Message shown in upgrading dialog for each .apk pre boot broadcast -->
    <string name="android_preparing_apk">Preparing <xliff:g id="appname">%1$s</xliff:g>.</string>

    <!-- [CHAR LIMIT=NONE] Message to show in upgrading dialog when reached the point of starting apps. -->
    <string name="android_upgrading_starting_apps">Starting apps.</string>

    <!-- [CHAR LIMIT=NONE] Message to show in upgrading dialog when the bulk of the upgrade work is done. -->
    <string name="android_upgrading_complete">Finishing boot.</string>

    <!-- Notification text to tell the user that a heavy-weight application is running. -->
    <string name="heavy_weight_notification"><xliff:g id="app">%1$s</xliff:g> running</string>

    <!-- Notification details to tell the user that a heavy-weight application is running. -->
    <string name="heavy_weight_notification_detail">Touch to switch to app</string>

    <!-- Title of dialog prompting whether user wants to switch between heavy-weight apps. -->
    <string name="heavy_weight_switcher_title">Switch apps?</string>

    <!-- Descriptive text for switching to a new heavy-weight application. -->
    <string name="heavy_weight_switcher_text">Another app is already running
    that must be stopped before you can start a new one.</string>

    <string name="old_app_action">Return to <xliff:g id="old_app">%1$s</xliff:g></string>
    <string name="old_app_description">Don\'t start the new app.</string>

    <string name="new_app_action">Start <xliff:g id="old_app">%1$s</xliff:g></string>
    <string name="new_app_description">Stop the old app without saving.</string>

    <!-- Notification text to tell the user that a process has exceeded its memory limit. -->
    <string name="dump_heap_notification"><xliff:g id="proc">%1$s</xliff:g> exceeded memory
        limit</string>

    <!-- Notification details to tell the user that a process has exceeded its memory limit. -->
    <string name="dump_heap_notification_detail">Heap dump has been collected;
        touch to share</string>

    <!-- Title of dialog prompting the user to share a heap dump. -->
    <string name="dump_heap_title">Share heap dump?</string>

    <!-- Text of dialog prompting the user to share a heap dump. -->
    <string name="dump_heap_text">The process <xliff:g id="proc">%1$s</xliff:g> has exceeded
        its process memory limit of <xliff:g id="size">%2$s</xliff:g>.  A heap dump is available
        for you to share with its developer.  Be careful: this heap dump can contain any
        of your personal information that the application has access to.</string>

    <!-- Displayed in the title of the chooser for things to do with text that
         is to be sent to another application. For example, I can send
         text through SMS or IM.  A dialog with those choices would be shown,
         and this would be the title. -->
    <string name="sendText">Choose an action for text</string>

    <!-- Title of the dialog where the user is adjusting the phone ringer volume -->
    <string name="volume_ringtone">Ringer volume</string>
    <!-- Title of the dialog where the user is adjusting the music volume -->
    <string name="volume_music">Media volume</string>
    <!-- Hint shown in the volume toast to inform the user that the media audio is playing through Bluetooth. -->
    <string name="volume_music_hint_playing_through_bluetooth">Playing through Bluetooth</string>
    <!-- Hint shown in the volume toast to inform the user that the current ringtone is the silent ringtone. -->
    <string name="volume_music_hint_silent_ringtone_selected">Silent ringtone set</string>
    <!-- Title of the dialog where the user is adjusting the phone call volume -->
    <string name="volume_call">In-call volume</string>
    <!-- Title of the dialog where the user is adjusting the phone call volume when connected on bluetooth-->
    <string name="volume_bluetooth_call">Bluetooth in-call volume</string>
    <!-- Title of the dialog where the user is adjusting the audio volume for alarms -->
    <string name="volume_alarm">Alarm volume</string>
    <!-- Title of the dialog where the user is adjusting the audio volume for notifications -->
    <string name="volume_notification">Notification volume</string>
    <!-- Title of the dialog where the user is adjusting the general audio volume -->
    <string name="volume_unknown">Volume</string>

    <!-- Content description for bluetooth volume icon [CHAR LIMIT=100] -->
    <string name="volume_icon_description_bluetooth">Bluetooth volume</string>
    <!-- Content description for ringer volume icon [CHAR LIMIT=100] -->
    <string name="volume_icon_description_ringer">Ringtone volume</string>
    <!-- Content description for in-call volume icon [CHAR LIMIT=100] -->
    <string name="volume_icon_description_incall">Call volume</string>
    <!-- Content description for media volume icon [CHAR LIMIT=100] -->
    <string name="volume_icon_description_media">Media volume</string>
    <!-- Content description for notification volume icon [CHAR LIMIT=100] -->
    <string name="volume_icon_description_notification">Notification volume</string>

    <!-- Ringtone picker strings --> <skip />
    <!-- Choice in the ringtone picker.  If chosen, the default ringtone will be used. -->
    <string name="ringtone_default">Default ringtone</string>
    <!-- Choice in the ringtone picker.  If chosen, the default ringtone will be used. This fills in the actual ringtone's title into the message. -->
    <string name="ringtone_default_with_actual">Default ringtone (<xliff:g id="actual_ringtone">%1$s</xliff:g>)</string>
    <!-- Choice in the ringtone picker.  If chosen, there will be silence instead of a ringtone played. -->
    <string name="ringtone_silent">None</string>
    <!-- The title of the ringtone picker dialog. -->
    <string name="ringtone_picker_title">Ringtones</string>
    <!-- If there is ever a ringtone set for some setting, but that ringtone can no longer be resolved, t his is shown instead.  For example, if the ringtone was on a SD card and it had been removed, this woudl be shown for ringtones on that SD card. -->
    <string name="ringtone_unknown">Unknown ringtone</string>

    <!-- A notification is shown when there are open wireless networks nearby.  This is the notification's title. -->
    <plurals name="wifi_available">
        <item quantity="one">Wi-Fi network available</item>
        <item quantity="other">Wi-Fi networks available</item>
    </plurals>
    <!-- A notification is shown when there are open wireless networks nearby.  This is the notification's message. -->
    <plurals name="wifi_available_detailed">
        <item quantity="one">Open Wi-Fi network available</item>
        <item quantity="other">Open Wi-Fi networks available</item>
    </plurals>

    <!-- A notification is shown when a wifi captive portal network is detected.  This is the notification's title. -->
    <string name="wifi_available_sign_in">Sign in to Wi-Fi network</string>

    <!-- A notification is shown when a captive portal network is detected.  This is the notification's title. -->
    <string name="network_available_sign_in">Sign in to network</string>

    <!-- A notification is shown when a captive portal network is detected.  This is the notification's message. -->
    <string name="network_available_sign_in_detailed"><xliff:g id="network_ssid">%1$s</xliff:g></string>

     <!-- A notification is shown when a user's selected SSID is later disabled due to connectivity problems.  This is the notification's title / ticker. -->
     <string name="wifi_watchdog_network_disabled">Couldn\'t connect to Wi-Fi</string>
     <!-- A notification is shown when a user's selected SSID is later disabled due to connectivity problems.  The complete alert msg is: <hotspot name> + this string, i.e. "Linksys has a poor internet connection" -->
    <string name="wifi_watchdog_network_disabled_detailed">\u0020has a poor Internet connection.</string>

    <!-- Do not translate. Default access point SSID used for tethering -->
    <string name="wifi_tether_configure_ssid_default" translatable="false">AndroidAP</string>

    <!-- A notification is shown the first time a connection is attempted on an app owned AP -->
    <!-- title for this message -->
    <string name="wifi_connect_alert_title">Allow connection?</string>
    <!-- message explaining who is connecting to what -->
    <string name="wifi_connect_alert_message">Application %1$s would like to connect to Wifi Network %2$s</string>
    <!-- default application in case name can not be found -->
    <string name="wifi_connect_default_application">An application</string>

    <string name="wifi_p2p_dialog_title">Wi-Fi Direct</string>
    <string name="wifi_p2p_turnon_message">Start Wi-Fi Direct. This will turn off Wi-Fi client/hotspot.</string>
    <string name="wifi_p2p_failed_message">Couldn\'t start Wi-Fi Direct.</string>
    <string name="wifi_p2p_enabled_notification_title">Wi-Fi Direct is on</string>
    <string name="wifi_p2p_enabled_notification_message">Touch for settings</string>

    <string name="accept">Accept</string>
    <string name="decline">Decline</string>
    <string name="wifi_p2p_invitation_sent_title">Invitation sent</string>
    <string name="wifi_p2p_invitation_to_connect_title">Invitation to connect</string>

    <string name="wifi_p2p_from_message">From: </string>
    <string name="wifi_p2p_to_message">To: </string>
    <string name="wifi_p2p_enter_pin_message">Type the required PIN: </string>
    <string name="wifi_p2p_show_pin_message">PIN: </string>

    <string name="wifi_p2p_frequency_conflict_message" product="tablet">The tablet will temporarily disconnect from Wi-Fi while it\'s connected to <xliff:g id="device_name">%1$s</xliff:g></string>
    <string name="wifi_p2p_frequency_conflict_message" product="tv">The TV will temporarily disconnect from Wi-Fi while it\'s connected to <xliff:g id="device_name">%1$s</xliff:g></string>
    <string name="wifi_p2p_frequency_conflict_message" product="default">The phone will temporarily disconnect from Wi-Fi while it\'s connected to <xliff:g id="device_name">%1$s</xliff:g></string>

    <!-- Name of the dialog that lets the user choose an accented character to insert -->
    <string name="select_character">Insert character</string>

    <!-- SMS per-application rate control Dialog --> <skip />
    <!-- SMS_DIALOG: An SMS dialog is shown if an application tries to send too many SMSes.  This is the title of that dialog. -->
    <string name="sms_control_title">Sending SMS messages</string>
    <!-- See SMS_DIALOG.  This is the message shown in that dialog. [CHAR LIMIT=NONE] -->
    <string name="sms_control_message">&lt;b><xliff:g id="app_name">%1$s</xliff:g>&lt;/b> is sending a large number of SMS messages. Do you want to allow this app to continue sending messages?</string>
    <!-- See SMS_DIALOG.  This is a button choice to allow sending the SMSes. [CHAR LIMIT=30] -->
    <string name="sms_control_yes">Allow</string>
    <!-- See SMS_DIALOG.  This is a button choice to disallow sending the SMSes. [CHAR LIMIT=30] -->
    <string name="sms_control_no">Deny</string>

    <!-- SMS short code verification dialog. --> <skip />
    <!-- The message text for the SMS short code confirmation dialog. [CHAR LIMIT=NONE] -->
    <string name="sms_short_code_confirm_message">&lt;b><xliff:g id="app_name">%1$s</xliff:g>&lt;/b> would like to send a message to &lt;b><xliff:g id="dest_address">%2$s</xliff:g>&lt;/b>.</string>
    <!-- Message details for the SMS short code confirmation dialog (possible premium short code). [CHAR LIMIT=NONE] -->
    <string name="sms_short_code_details">This <b>may cause charges</b> on your mobile account.</string>
    <!-- Message details for the SMS short code confirmation dialog (premium short code). [CHAR LIMIT=NONE] -->
    <string name="sms_premium_short_code_details"><b>This will cause charges on your mobile account.</b></string>
    <!-- Text of the approval button for the SMS short code confirmation dialog. [CHAR LIMIT=30] -->
    <string name="sms_short_code_confirm_allow">Send</string>
    <!-- Text of the cancel button for the SMS short code confirmation dialog. [CHAR LIMIT=30] -->
    <string name="sms_short_code_confirm_deny">Cancel</string>
    <!-- Text of the checkbox for the SMS short code confirmation dialog to remember the user's choice. [CHAR LIMIT=40] -->
    <string name="sms_short_code_remember_choice">Remember my choice</string>
    <!-- Text shown when remember checkbox is checked to inform the user how they may undo the setting. [CHAR LIMIT=40] -->
    <string name="sms_short_code_remember_undo_instruction">You can change this later in Settings\u00A0>\u00A0Apps"</string>

    <!-- Text of the approval button for the SMS short code confirmation dialog when checkbox is checked. [CHAR LIMIT=30] -->
    <string name="sms_short_code_confirm_always_allow">Always Allow</string>
    <!-- Text of the cancel button for the SMS short code confirmation dialog when checkbox is checked. [CHAR LIMIT=30] -->
    <string name="sms_short_code_confirm_never_allow">Never Allow</string>

    <!-- SIM swap and device reboot Dialog --> <skip />
    <!-- See SIM_REMOVED_DIALOG.  This is the title of that dialog. -->
    <string name="sim_removed_title">SIM card removed</string>
    <!-- See SIM_REMOVED_DIALOG.  This is the message of that dialog. -->
    <string name="sim_removed_message">The cellular network will be unavailable until you restart with a valid SIM card inserted.</string>
    <!-- See SIM_REMOVED_DIALOG.  This is the button of that dialog. -->
    <string name="sim_done_button">Done</string>
    <!-- See SIM_ADDED_DIALOG.  This is the title of that dialog. -->
    <string name="sim_added_title">SIM card added</string>
    <!-- See SIM_ADDED_DIALOG.  This is the message of that dialog. -->
    <string name="sim_added_message">Restart your device to access the cellular network.</string>
    <!-- See SIM_ADDED_DIALOG.  This is the button of that dialog. -->
    <string name="sim_restart_button">Restart</string>

    <!-- Date/Time picker dialogs strings -->

    <!-- The title of the time picker dialog. [CHAR LIMIT=NONE] -->
    <string name="time_picker_dialog_title">Set time</string>
    <!-- The title of the date picker dialog. [CHAR LIMIT=NONE] -->
    <string name="date_picker_dialog_title">Set date</string>
    <!-- Name of the button in the date/time picker to accept the date/time change -->
    <string name="date_time_set">Set</string>
    <!-- Name of the button in the date/time picker to accept the date/time change -->
    <string name="date_time_done">Done</string>

    <!-- Security Permissions strings-->
    <!-- Text that is placed at the front of a permission name that is being added to an app [CHAR LIMIT=NONE] -->
    <string name="perms_new_perm_prefix"><font size="12" fgcolor="#ff33b5e5">NEW: </font></string>
    <!-- Text that is placed at the front of a permission name that is being added to an app [CHAR LIMIT=NONE] -->
    <string name="perms_description_app">Provided by <xliff:g id="app_name">%1$s</xliff:g>.</string>
    <!-- Shown for an application when it doesn't require any permission grants. -->
    <string name="no_permissions">No permissions required</string>
    <!-- [CHAR LIMIT=NONE] Additional text in permission description for perms that can cost money. -->
    <string name="perm_costs_money">this may cost you money</string>

    <!-- USB storage dialog strings -->
    <!-- This is the title for the activity's window. -->
    <string name="usb_storage_activity_title">USB mass storage</string>

    <!-- See USB_STORAGE.  USB_STORAGE_DIALOG:  After the user selects the notification, a dialog is shown asking if he wants to mount.  This is the title. -->
    <string name="usb_storage_title">USB connected</string>
    <!-- See USB_STORAGE.    This is the message. [CHAR LIMIT=NONE] -->
    <string name="usb_storage_message" product="nosdcard">You\'ve connected to your computer via USB. Touch the button below if you want to copy files between your computer and your Android\'s USB storage.</string>
    <!-- See USB_STORAGE.    This is the message. [CHAR LIMIT=NONE] -->
    <string name="usb_storage_message" product="default">You\'ve connected to your computer via USB. Touch the button below if you want to copy files between your computer and your Android\'s SD card.</string>
    <!-- See USB_STORAGE.    This is the button text to mount the phone on the computer. -->
    <string name="usb_storage_button_mount">Turn on USB storage</string>
    <!-- See USB_STORAGE_DIALOG.  If there was an error mounting, this is the text. [CHAR LIMIT=NONE] -->
    <string name="usb_storage_error_message" product="nosdcard">There\'s a problem using your USB storage for USB mass storage.</string>
    <!-- See USB_STORAGE_DIALOG.  If there was an error mounting, this is the text. -->
    <string name="usb_storage_error_message" product="default">There\'s a problem using your SD card for USB mass storage.</string>
    <!-- USB_STORAGE: When the user connects the phone to a computer via USB, we show a notification asking if he wants to share files across.  This is the title -->
    <string name="usb_storage_notification_title">USB connected</string>
    <!-- See USB_STORAGE. This is the message. -->
    <string name="usb_storage_notification_message">Touch to copy files to/from your computer.</string>

    <!-- USB_STORAGE_STOP: While USB storage is enabled, we show a notification dialog asking if he wants to stop. This is the title -->
    <string name="usb_storage_stop_notification_title">Turn off USB storage</string>
    <!-- See USB_STORAGE. This is the message. -->
    <string name="usb_storage_stop_notification_message">Touch to turn off USB storage.</string>

    <!-- USB storage stop dialog strings -->
    <!-- This is the label for the activity, and should never be visible to the user. -->
    <!-- See USB_STORAGE_STOP.  USB_STORAGE_STOP_DIALOG:  After the user selects the notification, a dialog is shown asking if he wants to stop usb storage.  This is the title. -->
    <string name="usb_storage_stop_title">USB storage in use</string>
    <!-- See USB_STORAGE_STOP.    This is the message. [CHAR LIMIT=NONE] -->
    <string name="usb_storage_stop_message" product="nosdcard">Before turning off USB storage, unmount (\"eject\") your Android\'s USB storage from your computer.</string>
    <!-- See USB_STORAGE_STOP.    This is the message. -->
    <string name="usb_storage_stop_message" product="default">Before turning off USB storage, unmount (\"eject\") your Android\'s SD card from your computer.</string>
    <!-- See USB_STORAGE_STOP.    This is the button text to stop usb storage. -->
    <string name="usb_storage_stop_button_mount">Turn off USB storage</string>
    <!-- See USB_STORAGE_STOP_DIALOG.  If there was an error stopping, this is the text. -->
    <string name="usb_storage_stop_error_message">There was a problem turning off USB storage. Check that you\'ve unmounted the USB host, then try again.</string>

    <!-- USB_STORAGE_KILL_STORAGE_USERS dialog  -->
    <string name="dlg_confirm_kill_storage_users_title">Turn on USB storage</string>
    <!-- USB_STORAGE_KILL_STORAGE_USERS dialog message text -->
    <string name="dlg_confirm_kill_storage_users_text">If you turn on USB storage, some apps you\'re using will stop and may be unavailable until you turn off USB storage.</string>
    <!-- USB_STORAGE_ERROR dialog  dialog-->
    <string name="dlg_error_title">USB operation unsuccessful</string>
    <!-- USB_STORAGE_ERROR dialog  ok button-->
    <string name="dlg_ok">OK</string>

    <!-- USB_PREFERENCES: Notification for when the user connects the phone to a computer via USB in MTP mode.  This is the title -->
    <string name="usb_mtp_notification_title">Connected as a media device</string>
    <!-- USB_PREFERENCES: Notification for when the user connects the phone to a computer via USB in PTP mode.  This is the title -->
    <string name="usb_ptp_notification_title">Connected as a camera</string>
    <!-- USB_PREFERENCES: Notification for when the user connects the phone to a computer via USB in MIDI mode.  This is the title -->
    <string name="usb_midi_notification_title">Connected as a MIDI device</string>
    <!-- USB_PREFERENCES: Notification for when the user connects the phone to a computer via USB in mass storage mode (for installer CD image).  This is the title -->
    <string name="usb_cd_installer_notification_title">Connected as an installer</string>
    <!-- USB_PREFERENCES: Notification for when a USB accessory is attached.  This is the title -->
    <string name="usb_accessory_notification_title">Connected to a USB accessory</string>
    <!-- See USB_PREFERENCES. This is the message. -->
    <string name="usb_notification_message">Touch for other USB options.</string>

    <!-- External media format dialog strings -->
    <!-- This is the label for the activity, and should never be visible to the user. -->
    <!-- See EXTMEDIA_FORMAT.  EXTMEDIA_FORMAT_DIALOG:  After the user selects the notification, a dialog is shown asking if he wants to format the SD card.  This is the title. [CHAR LIMIT=20] -->
    <string name="extmedia_format_title" product="nosdcard">Format USB storage?</string>
    <!-- See EXTMEDIA_FORMAT.  EXTMEDIA_FORMAT_DIALOG:  After the user selects the notification, a dialog is shown asking if he wants to format the SD card.  This is the title. -->
    <string name="extmedia_format_title" product="default">Format SD card?</string>
    <!-- See EXTMEDIA_FORMAT.   This is the message. [CHAR LIMIT=NONE] -->
    <string name="extmedia_format_message" product="nosdcard">All files stored in your USB storage will be erased. This action can\'t be reversed!</string>
    <!-- See EXTMEDIA_FORMAT.   This is the message. -->
    <string name="extmedia_format_message" product="default">All data on your card will be lost.</string>
    <!-- See EXTMEDIA_FORMAT.    This is the button text to format the sd card. -->
    <string name="extmedia_format_button_format">Format</string>

    <!-- Title of notification shown when ADB is actively connected to the phone. -->
    <string name="adb_active_notification_title">USB debugging connected</string>
    <!-- Message of notification shown when ADB is actively connected to the phone. -->
    <string name="adb_active_notification_message">Touch to disable USB debugging.</string>

    <!-- Used to replace %s in urls retreived from the signin server with locales.  For Some        -->
    <!-- devices we don't support all the locales we ship to and need to replace the '%s' with a    -->
    <!-- locale string based on mcc values.  By default (0-length string) we don't replace the %s   -->
    <!-- at all and later replace it with a locale string based on the users chosen locale          -->
    <!-- DO NOT TRANSLATE -->
    <string name="locale_replacement">""</string>

    <!-- Title of the pop-up dialog in which the user switches keyboard, also known as input method. -->
    <string name="select_input_method">Change keyboard</string>
    <!-- Title of a button to open the settings to enable or disable keyboards, also known as input methods [CHAR LIMIT=30] -->
    <string name="configure_input_methods">Choose keyboards</string>
    <!-- Summary text of a toggle switch to enable/disable use of the IME while a physical
         keyboard is connected[CHAR LIMIT=25] -->
    <string name="show_ime">Show input method</string>
    <!-- Title of the physical keyboard category in the input method selector [CHAR LIMIT=10] -->
    <string name="hardware">Hardware</string>

    <!-- Title of the notification to prompt the user to select a keyboard layout. -->
    <string name="select_keyboard_layout_notification_title">Select keyboard layout</string>
    <!-- Message of the notification to prompt the user to select a keyboard layout. -->
    <string name="select_keyboard_layout_notification_message">Touch to select a keyboard layout.</string>

    <string name="fast_scroll_alphabet">\u0020ABCDEFGHIJKLMNOPQRSTUVWXYZ</string>
    <string name="fast_scroll_numeric_alphabet">\u00200123456789ABCDEFGHIJKLMNOPQRSTUVWXYZ</string>

    <string name="candidates_style"><u>candidates</u></string>

    <!-- External media notification strings -->
    <!-- Shown when external media is being checked [CHAR LIMIT=30] -->
    <string name="ext_media_checking_notification_title" product="nosdcard">Preparing USB storage</string>
    <!-- Shown when external media is being checked -->
    <string name="ext_media_checking_notification_title" product="default">Preparing SD card</string>
    <string name="ext_media_checking_notification_message">Checking for errors.</string>

    <!-- Shown when external media is blank (or unsupported filesystem) [CHAR LIMIT=30] -->
    <string name="ext_media_nofs_notification_title" product="nosdcard">Blank USB storage</string>
    <!-- Shown when external media is blank (or unsupported filesystem) -->
    <string name="ext_media_nofs_notification_title" product="default">Blank SD card</string>
    <!-- Shown when USB storage cannot be read.  [CHAR LIMIT=NONE] -->
    <string name="ext_media_nofs_notification_message" product="nosdcard">USB storage is blank or has unsupported filesystem.</string>
    <string name="ext_media_nofs_notification_message" product="default">SD card is blank or has unsupported filesystem.</string>

    <!-- Shown when external media is unmountable (corrupt)) [CHAR LIMIT=30] -->
    <string name="ext_media_unmountable_notification_title" product="nosdcard">Damaged USB storage</string>
    <!-- Shown when external media is unmountable (corrupt)) -->
    <string name="ext_media_unmountable_notification_title" product="default">Damaged SD card</string>
    <!-- Shown when USB storage cannot be read.  [CHAR LIMIT=NONE] -->
    <string name="ext_media_unmountable_notification_message" product="nosdcard">USB storage is damaged. Try reformatting it.</string>
    <string name="ext_media_unmountable_notification_message" product="default">SD card is damaged. Try reformatting it.</string>

    <!-- Shown when external media is unsafely removed [CHAR LIMIT=30] -->
    <string name="ext_media_badremoval_notification_title" product="nosdcard">USB storage unexpectedly removed</string>
    <!-- Shown when external media is unsafely removed -->
    <string name="ext_media_badremoval_notification_title" product="default">SD card unexpectedly removed</string>
    <!-- Shown when external media is unsafely removed.  [CHAR LIMIT=NONE] -->
    <string name="ext_media_badremoval_notification_message" product="nosdcard">Unmount USB storage before removing to avoid data loss.</string>
    <string name="ext_media_badremoval_notification_message" product="default">Unmount SD card before removing to avoid data loss.</string>

    <!-- Shown when external media has been safely removed [CHAR LIMIT=30] -->
    <string name="ext_media_safe_unmount_notification_title" product="nosdcard">USB storage safe to remove</string>
    <!-- Shown when external media has been safely removed -->
    <string name="ext_media_safe_unmount_notification_title" product="default">SD card safe to remove</string>
    <!-- Shown when external media has been safely removed.  [CHAR LIMIT=NONE] -->
    <string name="ext_media_safe_unmount_notification_message" product="nosdcard">You can safely remove USB storage.</string>
    <string name="ext_media_safe_unmount_notification_message" product="default">You can safely remove SD card.</string>

    <!-- Shown when external media is missing [CHAR LIMIT=30] -->
    <string name="ext_media_nomedia_notification_title" product="nosdcard">Removed USB storage</string>
    <!-- Shown when external media is missing -->
    <string name="ext_media_nomedia_notification_title" product="default">Removed SD card</string>
    <!-- Shown when external media is missing.  [CHAR LIMIT=NONE] -->
    <string name="ext_media_nomedia_notification_message" product="nosdcard">USB storage removed. Insert new media.</string>
    <string name="ext_media_nomedia_notification_message" product="default">SD card removed. Insert a new one.</string>

    <!-- Shown in LauncherActivity when the requested target Intent didn't return any matching Activities, leaving the list empty. -->
    <string name="activity_list_empty">No matching activities found.</string>

    <!-- permission attributes related to package usage statistics -->
    <!-- Title of an application permission, listed so the user can choose whether they want to allow the application to do this. -->
    <string name="permlab_pkgUsageStats">update component usage statistics</string>
    <!-- Description of an application permission, listed so the user can choose whether they want to allow the application to do this. -->
    <string name="permdesc_pkgUsageStats">Allows the app to modify collected component usage statistics. Not for use by normal apps.</string>

    <!-- permission attributes related to default container service -->
    <!-- Title of an application permission that lets an application use default container service. -->
    <string name="permlab_copyProtectedData">copy content</string>
    <!-- Description of an application permission,  used to invoke default container service to copy content. -->
    <string name="permdesc_copyProtectedData">Allows the app to invoke default container service to copy content. Not for use by normal apps.</string>

    <!-- Title of an application permission that lets an application route media output. -->
    <string name="permlab_route_media_output">Route media output</string>
    <!-- Description of an application permission that lets an application route media output. -->
    <string name="permdesc_route_media_output">Allows an application to route media output to other external devices.</string>

    <!-- Title of an application permission that lets an application access keyguard secure storage. -->
    <string name="permlab_access_keyguard_secure_storage">Access keyguard secure storage</string>
    <!-- Description of an application permission that lets an application access keyguard secure storage. -->
    <string name="permdesc_access_keyguard_secure_storage">Allows an application to access keguard secure storage.</string>

    <!-- Title of an application permission that lets it control keyguard. -->
    <string name="permlab_control_keyguard">Control displaying and hiding keyguard</string>
    <!-- Description of an application permission that lets it control keyguard. -->
    <string name="permdesc_control_keyguard">Allows an application to control keguard.</string>

    <!-- Title of an application permission that lets it listen to trust state changes. -->
    <string name="permlab_trust_listener">Listen to trust state changes.</string>
    <!-- Description of an application permission that lets it listen to trust state changes. -->
    <string name="permdesc_trust_listener">Allows an application to listen for changes in trust state.</string>

    <!-- Title of an application permission that lets it provide a trust agent. -->
    <string name="permlab_provide_trust_agent">Provide a trust agent.</string>
    <!-- Description of an application permission that lets it provide a trust agent. -->
    <string name="permdesc_provide_trust_agent">Allows an application to provide a trust agent.</string>
    <!-- Title of an application permission that lets it launch the trust agent settings menu -->
    <string name="permlab_launch_trust_agent_settings">Launch trust agent settings menu.</string>
    <!-- Description of an application permission that lets it launch the trust agent settings menu -->
    <string name="permdesc_launch_trust_agent_settings">Allows an application to launch an activity that changes the trust agent behavior.</string>
    <!-- Title of an application permission that lets it bind to a trust agent service. -->
    <string name="permlab_bind_trust_agent_service">Bind to a trust agent service</string>
    <!-- Description of an application permission that lets it bind to a trust agent service. -->
    <string name="permdesc_bind_trust_agent_service">Allows an application to bind to a trust agent service.</string>

    <!-- Title of an application permission that lets it interact with recovery. -->
    <string name="permlab_recovery">Interact with update and recovery system</string>
    <!-- Description of an application permission that lets it control keyguard. -->
    <string name="permdesc_recovery">Allows an application to interact with the recovery system and system updates.</string>

    <!-- Title of an application permission that lets it manage media projection sessions. -->
    <string name="permlab_manageMediaProjection">Manage media projection sessions</string>
    <!-- Description of an application permission that lets it manage media projection sessions. -->
    <string name="permdesc_manageMediaProjection">Allows an application to manage media projection sessions. These sessions can provide applications the ability to capture display and audio contents. Should never be needed by normal apps.</string>

    <!-- Title of an application permission that lets it read install sessions. -->
    <string name="permlab_readInstallSessions">Read install sessions</string>
    <!-- Description of an application permission that lets it read install sessions. -->
    <string name="permdesc_readInstallSessions">Allows an application to read install sessions. This allows it to see details about active package installations.</string>

    <!-- Shown in the tutorial for tap twice for zoom control. -->
    <string name="tutorial_double_tap_to_zoom_message_short">Touch twice for zoom control</string>


    <!-- Shown in gadget hosts (e.g. the home screen) when there was an error inflating
    the gadget. -->
    <string name="gadget_host_error_inflating">Couldn\'t add widget.</string>

    <!-- Long label for a button on a full-screen input method for the "Go" action. -->
    <string name="ime_action_go">Go</string>

    <!-- Long label for a button on a full-screen input method for the "Search" action. -->
    <string name="ime_action_search">Search</string>

    <!-- Long label for a button on a full-screen input method for the "Send" action. -->
    <string name="ime_action_send">Send</string>

    <!-- Long label for a button on a full-screen input method for the "Next" action. -->
    <string name="ime_action_next">Next</string>

    <!-- Long label for a button on a full-screen input method for the "Done" action. -->
    <string name="ime_action_done">Done</string>

    <!-- [CHAR LIMIT=6] Long label for a button on a full-screen input method for the "Previous" action. -->
    <string name="ime_action_previous">Prev</string>

    <!-- Long label for a button on a full-screen input method for an unknown action. -->
    <string name="ime_action_default">Execute</string>

    <!-- Strings for search suggestions. These are going here because they are referenced by both
         ContactsProvider and GoogleContactsProvider -->
    <skip />


    <!-- This string appears (on two lines) when you type a number into contacts search, to let you dial the phone number you typed.  The first line will be in bigger type than the second. -->
    <string name="dial_number_using">Dial number\nusing <xliff:g id="number" example="555">%s</xliff:g></string>

    <!-- This string appears (on two lines) when you type a number into contacts search, to let you create a contact whose phone number is the number you typed.  The first line will be in bigger type than the second. -->
    <string name="create_contact_using">Create contact\nusing <xliff:g id="number" example="555">%s</xliff:g></string>

    <!-- This string array should be overridden by the manufacture to present a list of carrier-id,locale. The wifi regulatory domain is extracted from the locale information. This is used at startup to set system defaults by checking the system property ro.carrier for the carrier-id and searching through this array -->
    <!-- An Array of [[Carrier-ID]                     -->
    <!--              [default-locale]]                -->
    <string-array translatable="false" name="carrier_properties">
    </string-array>

    <string name="grant_credentials_permission_message_header">The following one or more apps request permission to access your account, now and in the future.</string>
    <string name="grant_credentials_permission_message_footer">Do you want to allow this request?</string>
    <string name="grant_permissions_header_text">Access request</string>
    <string name="allow">Allow</string>
    <string name="deny">Deny</string>
    <string name="permission_request_notification_title">Permission requested</string>
    <string name="permission_request_notification_with_subtitle">Permission requested\nfor account <xliff:g id="account" example="foo@gmail.com">%s</xliff:g>.</string>

    <!-- Message to show when an intent automatically switches users into the personal profile. -->
    <string name="forward_intent_to_owner">You\'re using this app outside of your work profile</string>
    <!-- Message to show when an intent automatically switches users into a work profile. -->
    <string name="forward_intent_to_work">You\'re using this app in your work profile</string>

    <!-- Label to show for a service that is running because it is an input method. -->
    <string name="input_method_binding_label">Input method</string>
    <!-- Label to show for a service that is running because it is a sync adapter. -->
    <string name="sync_binding_label">Sync</string>
    <!-- Label to show for a service that is running because it is an accessibility module. -->
    <string name="accessibility_binding_label">Accessibility</string>
    <!-- Label to show for a service that is running because it is a wallpaper. -->
    <string name="wallpaper_binding_label">Wallpaper</string>
    <!-- Dialog title for user to select a different wallpaper from service list -->
    <string name="chooser_wallpaper">Change wallpaper</string>
    <!-- Label to show for a service that is running because it is observing
         the user's notifications. -->
    <string name="notification_listener_binding_label">Notification listener</string>
    <!-- Label to show for a service that is running because it is providing conditions. -->
    <string name="condition_provider_service_binding_label">Condition provider</string>

    <!-- Do Not Translate: Alternate eri.xml -->
    <string name="alternate_eri_file">/data/eri.xml</string>

    <!-- The title of the notification when VPN is active. -->
    <string name="vpn_title">VPN activated</string>
    <!-- The title of the notification when VPN is active with an application name. -->
    <string name="vpn_title_long">VPN is activated by <xliff:g id="app" example="FooVPN client">%s</xliff:g></string>
    <!-- The text of the notification when VPN is active. -->
    <string name="vpn_text">Touch to manage the network.</string>
    <!-- The text of the notification when VPN is active with a session name. -->
    <string name="vpn_text_long">Connected to <xliff:g id="session" example="office">%s</xliff:g>. Touch to manage the network.</string>

    <!-- Notification title when connecting to lockdown VPN. -->
    <string name="vpn_lockdown_connecting">Always-on VPN connecting\u2026</string>
    <!-- Notification title when connected to lockdown VPN. -->
    <string name="vpn_lockdown_connected">Always-on VPN connected</string>
    <!-- Notification title when error connecting to lockdown VPN. -->
    <string name="vpn_lockdown_error">Always-on VPN error</string>
    <!-- Notification body that indicates user can touch to configure lockdown VPN connection. -->
    <string name="vpn_lockdown_config">Touch to configure</string>

    <!-- Localized strings for WebView -->
    <!-- Label for button in a WebView that will open a chooser to choose a file to upload -->
    <string name="upload_file">Choose file</string>
    <!-- Label for the file upload control when no file has been chosen yet -->
    <string name="no_file_chosen">No file chosen</string>
    <!-- Label for <input type="reset"> button in html -->
    <string name="reset">Reset</string>
    <!-- Label for <input type="submit"> button in html -->
    <string name="submit">Submit</string>

    <!-- Strings for car mode notification -->
    <!-- Shown when car mode is enabled -->
    <string name="car_mode_disable_notification_title">Car mode enabled</string>
    <string name="car_mode_disable_notification_message">Touch to exit car mode.</string>

    <!-- Strings for tethered notification -->
    <!-- Shown when the device is tethered -->
    <string name="tethered_notification_title">Tethering or hotspot active</string>
    <string name="tethered_notification_message">Touch to set up.</string>

    <!--  Strings for possible PreferenceActivity Back/Next buttons -->
    <string name="back_button_label">Back</string>
    <string name="next_button_label">Next</string>

    <!-- Optional button to Skip a PreferenceActivity [CHAR LIMIT=20] -->
    <string name="skip_button_label">Skip</string>

    <!-- Displayed on the Find dialog when there are no matches [CHAR LIMIT=NONE]-->
    <string name="no_matches">No matches</string>

    <!-- Find dialog hint text.  Also used in the menu item to open find on page [CHAR LIMIT=NONE] -->
    <string name="find_on_page">Find on page</string>

    <!-- Displayed on the Find dialog to display the index of the highlighted
         match and total number of matches found in the current page. [CHAR LIMIT=NONE] -->
    <plurals name="matches_found">
        <!-- Case of one match -->
        <item quantity="one">1 match</item>
        <!-- Case of multiple total matches -->
        <item quantity="other"><xliff:g id="index" example="2">%d</xliff:g> of <xliff:g id="total" example="137">%d</xliff:g></item>
    </plurals>

    <!-- Label for the "Done" button on the far left of action mode toolbars. -->
    <string name="action_mode_done">Done</string>

    <!-- Strings for ExternalStorageFormatter service. -->
    <!-- Text for progress dialog while unmounting USB storage volume [CHAR LIMIT=NONE] -->
    <string name="progress_unmounting" product="nosdcard">Unmounting USB storage\u2026</string>
    <!-- Text for progress dialog while unmounting SD card [CHAR LIMIT=NONE] -->
    <string name="progress_unmounting" product="default">Unmounting SD card\u2026</string>
    <!-- Text for progress dialog while erasing USB storage volume [CHAR LIMIT=NONE] -->
    <string name="progress_erasing" product="nosdcard">Erasing USB storage\u2026</string>
    <!-- Text for progress dialog while erasing SD card [CHAR LIMIT=NONE] -->
    <string name="progress_erasing" product="default">Erasing SD card\u2026</string>
    <!-- Text for message to user that an error happened when formatting USB storage [CHAR LIMIT=NONE] -->
    <string name="format_error" product="nosdcard">Couldn\'t erase USB storage.</string>
    <!-- Text for message to user that an error happened when formatting SD card [CHAR LIMIT=NONE] -->
    <string name="format_error" product="default">Couldn\'t erase SD card.</string>
    <!-- Text for message to user that SD card has been removed while in use [CHAR LIMIT=NONE] -->
    <string name="media_bad_removal">SD card was removed before being unmounted.</string>
    <!-- Text for message to user USB storage is currently being checked [CHAR LIMIT=NONE] -->
    <string name="media_checking" product="nosdcard">USB storage is currently being checked.</string>
    <!-- Text for message to user SD card is currently being checked [CHAR LIMIT=NONE] -->
    <string name="media_checking" product="default">SD card is currently being checked.</string>
    <!-- Text for message to user SD card has been removed [CHAR LIMIT=NONE] -->
    <string name="media_removed">SD card has been removed.</string>
    <!-- Text for message to user USB storage is currently mounted on a computer [CHAR LIMIT=NONE] -->
    <string name="media_shared" product="nosdcard">USB storage is currently in use by a computer.</string>
    <!-- Text for message to user SD card is currently mounted on a computer [CHAR LIMIT=NONE] -->
    <string name="media_shared" product="default">SD card is currently in use by a computer.</string>
    <!-- Text for message for an unknown external media state [CHAR LIMIT=NONE] -->
    <string name="media_unknown_state">External media in unknown state.</string>

    <!-- Text for WebView's text selection Action Mode -->
    <!-- ActionBar action to share the current selection [CHAR LIMIT=10] -->
    <string name="share">Share</string>
    <!-- ActionBar action to use the current selection to open the Find on page functionality [CHAR LIMIT=10]-->
    <string name="find">Find</string>
    <!-- ActionBar action to use the current selection to perform a web search [CHAR-LIMIT=16] -->
    <string name="websearch">Web Search</string>
    <!-- ActionBar action to find the next match in the page [CHAR LIMIT=24] -->
    <string name="find_next">Find next</string>
    <!-- ActionBar action to find the previous match in the page [CHAR LIMIT=24] -->
    <string name="find_previous">Find previous</string>

    <!-- Network positioning notification ticker. The name of the user (e.g. John Doe) who sent
         the request is shown as a dynamic string. -->
    <string name="gpsNotifTicker">Location request from <xliff:g id="name">%s</xliff:g></string>
    <!-- Network positioning notification and verification title to inform the user about
         an incoming location request. -->
    <string name="gpsNotifTitle">Location request</string>
    <!-- Network positioning notification message. The name of the user (e.g. John Doe) and
         service (SUPL-service) who sent the request is shown as dynamic strings.
         Translation should not be longer than master text. -->
    <string name="gpsNotifMessage">Requested by <xliff:g id="name">%1$s</xliff:g> (<xliff:g id="service" example="SUPL-service">%2$s</xliff:g>)</string>
    <!-- Network positioning verification Yes. Button to push to share location information. -->
    <string name="gpsVerifYes">Yes</string>
    <!-- Network positioning verification No. Button to push to deny sharing of location
         information. -->
    <string name="gpsVerifNo">No</string>

    <!-- Error message when the sync tried to delete too many things -->
    <string name="sync_too_many_deletes">Delete limit exceeded</string>
    <!-- Dialog message for when there are too many deletes that would take place and we want user confirmation -->
    <string name="sync_too_many_deletes_desc">There are <xliff:g id="number_of_deleted_items">%1$d</xliff:g> deleted items for <xliff:g id="type_of_sync">%2$s</xliff:g>, account <xliff:g id="account_name">%3$s</xliff:g>. What do you want to do?</string>
    <!-- Dialog action for when there are too many deletes that would take place and we want user confirmation, and the user wants to delete the items -->
    <string name="sync_really_delete">Delete the items</string>
    <!-- Dialog action for when there are too many deletes that would take place and we want user confirmation, and the user wants to undo the deletions -->
    <string name="sync_undo_deletes">Undo the deletes</string>
    <!-- Dialog action for when there are too many deletes that would take place and we want user confirmation, and the user wants to do nothing for now -->
    <string name="sync_do_nothing">Do nothing for now</string>

    <!-- Choose Account Activity label -->
    <string name="choose_account_label">Choose an account</string>

    <string name="add_account_label">"Add an account"</string>

    <!-- List item to add an account [CHAR LIMIT=20] -->
    <string name="add_account_button_label">Add account</string>

    <!-- NumberPicker - accessibility support -->
    <!-- Description of the button to increase the NumberPicker value. [CHAR LIMIT=NONE] -->
    <string name="number_picker_increment_button">Increase</string>
    <!-- Description of the button to decrease the NumberPicker value. [CHAR LIMIT=NONE] -->
    <string name="number_picker_decrement_button">Decrease</string>
    <!-- Description of the tap and hold action to get into scroll mode in NumberPicker. [CHAR LIMIT=NONE] -->
    <string name="number_picker_increment_scroll_mode"><xliff:g id="value" example="3">%s</xliff:g> touch and hold.</string>
    <!-- Description of the scrolling action in NumberPicker. [CHAR LIMIT=NONE] -->
    <string name="number_picker_increment_scroll_action">Slide up to increase and down to decrease.</string>

    <!-- TimePicker - accessibility support -->
    <!-- Description of the button to increase the TimePicker's minute value. [CHAR LIMIT=NONE] -->
    <string name="time_picker_increment_minute_button">Increase minute</string>
    <!-- Description of the button to decrease the TimePicker's minute value. [CHAR LIMIT=NONE] -->
    <string name="time_picker_decrement_minute_button">Decrease minute</string>
    <!-- Description of the button to increase the TimePicker's hour value. [CHAR LIMIT=NONE] -->
    <string name="time_picker_increment_hour_button">Increase hour</string>
    <!-- Description of the button to decrease the TimePicker's hour value. [CHAR LIMIT=NONE] -->
    <string name="time_picker_decrement_hour_button">Decrease hour</string>
    <!-- Description of the button to increase the TimePicker's set PM value. [CHAR LIMIT=NONE] -->
    <string name="time_picker_increment_set_pm_button">Set PM</string>
    <!-- Description of the button to decrease the TimePicker's set AM value. [CHAR LIMIT=NONE] -->
    <string name="time_picker_decrement_set_am_button">Set AM</string>

    <!-- DatePicker - accessibility support -->
    <!-- Description of the button to increase the DatePicker's month value. [CHAR LIMIT=NONE] -->
    <string name="date_picker_increment_month_button">Increase month</string>
    <!-- Description of the button to decrease the DatePicker's month value. [CHAR LIMIT=NONE] -->
    <string name="date_picker_decrement_month_button">Decrease month</string>
    <!-- Description of the button to increase the DatePicker's day value. [CHAR LIMIT=NONE] -->
    <string name="date_picker_increment_day_button">Increase day</string>
    <!-- Description of the button to decrease the DatePicker's day value. [CHAR LIMIT=NONE] -->
    <string name="date_picker_decrement_day_button">Decrease day</string>
    <!-- Description of the button to increase the DatePicker's year value. [CHAR LIMIT=NONE] -->
    <string name="date_picker_increment_year_button">Increase year</string>
    <!-- Description of the button to decrease the DatePicker's year value. [CHAR LIMIT=NONE] -->
    <string name="date_picker_decrement_year_button">Decrease year</string>

    <!-- KeyboardView - accessibility support -->
    <!-- Description of the Alt button in a KeyboardView. [CHAR LIMIT=NONE] -->
    <string name="keyboardview_keycode_alt">Alt</string>
    <!-- Description of the Cancel button in a KeyboardView. [CHAR LIMIT=NONE] -->
    <string name="keyboardview_keycode_cancel">Cancel</string>
    <!-- Description of the Delete button in a KeyboardView. [CHAR LIMIT=NONE] -->
    <string name="keyboardview_keycode_delete">Delete</string>
    <!-- Description of the Done button in a KeyboardView. [CHAR LIMIT=NONE] -->
    <string name="keyboardview_keycode_done">Done</string>
    <!-- Description of the Mode change button in a KeyboardView. [CHAR LIMIT=NONE] -->
    <string name="keyboardview_keycode_mode_change">Mode change</string>
    <!-- Description of the Shift button in a KeyboardView. [CHAR LIMIT=NONE] -->
    <string name="keyboardview_keycode_shift">Shift</string>
    <!-- Description of the Enter button in a KeyboardView. [CHAR LIMIT=NONE] -->
    <string name="keyboardview_keycode_enter">Enter</string>

    <!-- ActivityChooserView - accessibility support -->
    <!-- Description of the shwoing of a popup window with activities to choose from. [CHAR LIMIT=NONE] -->
    <string name="activitychooserview_choose_application">Choose an app</string>

    <!-- Error message if the share target app cannto be launched. [CHAR LIMIT=NONE] -->
    <string name="activitychooserview_choose_application_error">Couldn\'t launch <xliff:g id="application_name" example="Acme">%s</xliff:g></string>

    <!-- ShareActionProvider - accessibility support -->
    <!-- Description of the choose target button in a ShareActionProvider (share UI). [CHAR LIMIT=NONE] -->
    <string name="shareactionprovider_share_with">Share with</string>
    <!-- Description of a share target (both in the list of such or the default share button) in a ShareActionProvider (share UI). [CHAR LIMIT=NONE] -->
    <string name="shareactionprovider_share_with_application">Share with <xliff:g id="application_name" example="Bluetooth">%s</xliff:g></string>

    <!-- Slide lock screen -->

    <!-- Description of the sliding handle in the Slide unlock screen. [CHAR LIMIT=NONE] -->
    <string name="content_description_sliding_handle">"Sliding handle. Touch &amp; hold."</string>

    <!-- Description of the unlock handle in the Slide unlock screen for tablets. [CHAR LIMIT=NONE] -->
    <string name="description_target_unlock_tablet">Swipe to unlock.</string>

    <!-- Announce that a headset is required to hear keyboard keys while typing a password. [CHAR LIMIT=NONE] -->
    <string name="keyboard_headset_required_to_hear_password">Plug in a headset to hear password keys spoken.</string>
    <!-- The value of a keyboard key announced when accessibility is enabled and no headsed is used. [CHAR LIMIT=NONE] -->
    <string name="keyboard_password_character_no_headset">Dot.</string>

    <!-- Content description for the action bar "home" affordance. [CHAR LIMIT=NONE] -->
    <string name="action_bar_home_description">Navigate home</string>
    <!-- Content description for the action bar "up" affordance. [CHAR LIMIT=NONE] -->
    <string name="action_bar_up_description">Navigate up</string>
    <!-- Content description for the action menu overflow button. [CHAR LIMIT=NONE] -->
    <string name="action_menu_overflow_description">More options</string>
    <!-- Formatting string for describing the action bar's title/home/up affordance.
         This is a single tappable "button" that includes the app icon, the Up indicator
         (usually a "<" chevron) and the window title text.
         %1$s is the title. %2$s is the description of what tapping/clicking the whole
         thing is going to do. -->
    <string name="action_bar_home_description_format">%1$s, %2$s</string>
    <!-- Just like action_bar_home_description_format, but this one will be used
         if the window is also providing subtitle text.
         %1$s is the title. %2$s is the subtitle. %3$s is the description of what
         tapping/clicking the whole thing is going to do. -->
    <string name="action_bar_home_subtitle_description_format">%1$s, %2$s, %3$s</string>

    <!-- Storage description for internal storage. [CHAR LIMIT=NONE] -->
    <string name="storage_internal">Internal storage</string>

    <!-- Storage description for the SD card. [CHAR LIMIT=NONE] -->
    <string name="storage_sd_card">SD card</string>

    <!-- Storage description for USB storage. [CHAR LIMIT=NONE] -->
    <string name="storage_usb">USB storage</string>

    <!-- Button text for the edit menu in input method extract mode. [CHAR LIMIT=16] -->
    <string name="extract_edit_menu_button">Edit</string>

    <!-- Notification title when data usage has exceeded warning threshold. [CHAR LIMIT=32] -->
    <string name="data_usage_warning_title">Data usage warning</string>
    <!-- Notification body when data usage has exceeded warning threshold. [CHAR LIMIT=32] -->
    <string name="data_usage_warning_body">Touch to view usage and settings.</string>

    <!-- Notification title when 2G-3G data usage has exceeded limit threshold, and has been disabled. [CHAR LIMIT=32] -->
    <string name="data_usage_3g_limit_title">2G-3G data limit reached</string>
    <!-- Notification title when 4G data usage has exceeded limit threshold, and has been disabled. [CHAR LIMIT=32] -->
    <string name="data_usage_4g_limit_title">4G data limit reached</string>
    <!-- Notification title when mobile data usage has exceeded limit threshold, and has been disabled. [CHAR LIMIT=32] -->
    <string name="data_usage_mobile_limit_title">Cellular data limit reached</string>
    <!-- Notification title when Wi-Fi data usage has exceeded limit threshold, and has been disabled. [CHAR LIMIT=32] -->
    <string name="data_usage_wifi_limit_title">Wi-Fi data limit reached</string>
    <!-- Notification body when data usage has exceeded limit threshold, and has been disabled. [CHAR LIMIT=32] -->
    <string name="data_usage_limit_body">Data paused for rest of cycle</string>

    <!-- Notification title when 2G-3G data usage has exceeded limit threshold. [CHAR LIMIT=32] -->
    <string name="data_usage_3g_limit_snoozed_title">2G-3G data limit exceeded</string>
    <!-- Notification title when 4G data usage has exceeded limit threshold. [CHAR LIMIT=32] -->
    <string name="data_usage_4g_limit_snoozed_title">4G data limit exceeded</string>
    <!-- Notification title when mobile data usage has exceeded limit threshold. [CHAR LIMIT=32] -->
    <string name="data_usage_mobile_limit_snoozed_title">Cellular data limit exceeded</string>
    <!-- Notification title when Wi-Fi data usage has exceeded limit threshold. [CHAR LIMIT=32] -->
    <string name="data_usage_wifi_limit_snoozed_title">Wi-Fi data limit exceeded</string>
    <!-- Notification body when data usage has exceeded limit threshold. [CHAR LIMIT=32] -->
    <string name="data_usage_limit_snoozed_body"><xliff:g id="size" example="3.8GB">%s</xliff:g> over specified limit.</string>

    <!-- Notification title when background data usage is limited. [CHAR LIMIT=32] -->
    <string name="data_usage_restricted_title">Background data restricted</string>
    <!-- Notification body when background data usage is limited. [CHAR LIMIT=32] -->
    <string name="data_usage_restricted_body">Touch to remove restriction.</string>

    <!-- SSL Certificate dialogs -->
    <!-- Title for an SSL Certificate dialog -->
    <string name="ssl_certificate">Security certificate</string>
    <!-- Message on an SSL Certificate dialog -->
    <string name="ssl_certificate_is_valid">This certificate is valid.</string>
    <!-- Label for an information field on an SSL Certificate Dialog -->
    <string name="issued_to">Issued to:</string>
    <!-- Label for an information field on an SSL Certificate Dialog -->
    <string name="common_name">Common name:</string>
    <!-- Label for an information field on an SSL Certificate Dialog -->
    <string name="org_name">Organization:</string>
    <!-- Label for an information field on an SSL Certificate Dialog -->
    <string name="org_unit">Organizational unit:</string>
    <!-- Label for an information field on an SSL Certificate Dialog -->
    <string name="issued_by">Issued by:</string>
    <!-- Label for an information field on an SSL Certificate Dialog -->
    <string name="validity_period">Validity:</string>
    <!-- Label for an information field on an SSL Certificate Dialog -->
    <string name="issued_on">Issued on:</string>
    <!-- Label for an information field on an SSL Certificate Dialog -->
    <string name="expires_on">Expires on:</string>
    <!-- Label for an information field on an SSL Certificate Dialog -->
    <string name="serial_number">Serial number:</string>
    <!-- Label for an information field on an SSL Certificate Dialog -->
    <string name="fingerprints">Fingerprints:</string>
    <!-- Label for an information field on an SSL Certificate Dialog -->
    <string name="sha256_fingerprint">SHA-256 fingerprint:</string>
    <!-- Label for an information field on an SSL Certificate Dialog -->
    <string name="sha1_fingerprint">SHA-1 fingerprint:</string>

    <!-- Title for a button to expand the list of activities in ActivityChooserView [CHAR LIMIT=25] -->
    <string name="activity_chooser_view_see_all">See all</string>
    <!-- Title default for a dialog showing possible activities in ActivityChooserView [CHAR LIMIT=25] -->
    <string name="activity_chooser_view_dialog_title_default">Choose activity</string>

    <!-- Title for a dialog showing possible activities for sharing in ShareActionProvider [CHAR LIMIT=25] -->
    <string name="share_action_provider_share_with">Share with</string>

    <!-- Delimeter used between each item in a textual list; for example "Alpha, Beta". [CHAR LIMIT=3] -->
    <string name="list_delimeter">", "</string>

    <!-- STK sending DTMF, SMS, USSD, SS -->
    <string name="sending">Sending\u2026</string>

    <!-- STK launch Browser -->
    <string name="launchBrowserDefault">Launch Browser?</string>

    <!-- STK setup Call -->
    <string name="SetupCallDefault">Accept call?</string>

    <!-- Title for a button to choose the currently selected activity
         as the default in the activity resolver. [CHAR LIMIT=25] -->
    <string name="activity_resolver_use_always">Always</string>

    <!-- Title for a button to choose the currently selected activity
         from the activity resolver to use just this once. [CHAR LIMIT=25] -->
    <string name="activity_resolver_use_once">Just once</string>

    <!-- Text for the toast that is shown when the user clicks on a launcher that
         doesn't support the work profile. [CHAR LIMIT=100] -->
    <string name="activity_resolver_work_profiles_support">%1$s doesn\'t support work profile</string>

    <!-- Name of the default audio route for tablets when nothing
         is connected to a headphone or other wired audio output jack. [CHAR LIMIT=50] -->
    <string name="default_audio_route_name" product="tablet">Tablet</string>

    <!-- Name of the default audio route for tablets when nothing
         is connected to a headphone or other wired audio output jack. [CHAR LIMIT=50] -->
    <string name="default_audio_route_name" product="tv">TV</string>

    <!-- Name of the default audio route when nothing is connected to
         a headphone or other wired audio output jack. [CHAR LIMIT=50] -->
    <string name="default_audio_route_name" product="default">Phone</string>

    <!-- Name of the default audio route when wired headphones are
         connected. [CHAR LIMIT=50] -->
    <string name="default_audio_route_name_headphones">Headphones</string>

    <!-- Name of the default audio route when an audio dock is connected. [CHAR LIMIT=50] -->
    <string name="default_audio_route_name_dock_speakers">Dock speakers</string>

    <!-- Name of the default media route when HDMI is connected. [CHAR LIMIT=50] -->
    <string name="default_media_route_name_hdmi">HDMI</string>

    <!-- Name of the default audio route category. [CHAR LIMIT=50] -->
    <string name="default_audio_route_category_name">System</string>

    <!-- Description of the bluetooth a2dp audio route. [CHAR LIMIT=50] -->
    <string name="bluetooth_a2dp_audio_route_name">Bluetooth audio</string>

    <!-- Description of a wireless display route. [CHAR LIMIT=50] -->
    <string name="wireless_display_route_description">Wireless display</string>

    <!-- Content description of a MediaRouteButton for accessibility support.
        Cast is the standard android verb for sending content to a remote device. [CHAR LIMIT=50] -->
    <string name="media_route_button_content_description">Cast</string>

    <!-- Title of the media route chooser dialog. [CHAR LIMIT=40] -->
    <string name="media_route_chooser_title">Connect to device</string>

    <!-- Title of the media route chooser dialog for selecting remote display routes. [CHAR LIMIT=40] -->
    <string name="media_route_chooser_title_for_remote_display">Cast screen to device</string>

    <!-- Placeholder text to show when no devices have been found. [CHAR LIMIT=50] -->
    <string name="media_route_chooser_searching">Searching for devices\u2026</string>

    <!-- Button to access extended settings.  [CHAR LIMIT=30] -->
    <string name="media_route_chooser_extended_settings">Settings</string>

    <!-- Button to disconnect from a media route.  [CHAR LIMIT=30] -->
    <string name="media_route_controller_disconnect">Disconnect</string>

    <!-- Status message for remote routes attempting to scan/determine availability -->
    <string name="media_route_status_scanning">Scanning...</string>

    <!-- Status message for a remote route attempting to connect -->
    <string name="media_route_status_connecting">Connecting...</string>

    <!-- Status message for a remote route that is confirmed to be available for connection -->
    <string name="media_route_status_available">Available</string>

    <!-- Status message for remote routes that are not available for connection right now -->
    <string name="media_route_status_not_available">Not available</string>

    <!-- Status message for a remote route that is in use (and thus unavailabe) right now -->
    <string name="media_route_status_in_use">In use</string>

    <!-- Display manager service -->

    <!-- Name of the built-in display.  [CHAR LIMIT=50] -->
    <string name="display_manager_built_in_display_name">Built-in Screen</string>

    <!-- Name of the HDMI display.  [CHAR LIMIT=50] -->
    <string name="display_manager_hdmi_display_name">HDMI Screen</string>

    <!-- Name of the N'th overlay display for testing.  [CHAR LIMIT=50] -->
    <string name="display_manager_overlay_display_name">Overlay #<xliff:g id="id">%1$d</xliff:g></string>

    <!-- Title text to show within the overlay.  [CHAR LIMIT=50] -->
    <string name="display_manager_overlay_display_title"><xliff:g id="name">%1$s</xliff:g>: <xliff:g id="width">%2$d</xliff:g>x<xliff:g id="height">%3$d</xliff:g>, <xliff:g id="dpi">%4$d</xliff:g> dpi</string>

    <!-- Title text to append when the display is secure.  [CHAR LIMIT=30] -->
    <string name="display_manager_overlay_display_secure_suffix">, secure</string>

    <!-- Keyguard strings -->
    <!-- Label shown on emergency call button in keyguard -->
    <string name="kg_emergency_call_label">Emergency call</string>
    <!-- Message shown in pattern unlock after some number of unsuccessful attempts -->
    <string name="kg_forgot_pattern_button_text">Forgot Pattern</string>
    <!-- Message shown when user enters wrong pattern -->
    <string name="kg_wrong_pattern">Wrong Pattern</string>
    <!-- Message shown when user enters wrong password -->
    <string name="kg_wrong_password">Wrong Password</string>
    <!-- Message shown when user enters wrong PIN -->
    <string name="kg_wrong_pin">Wrong PIN</string>
    <!-- Countdown message shown after too many failed unlock attempts -->
    <string name="kg_too_many_failed_attempts_countdown">Try again in <xliff:g id="number">%1$d</xliff:g> seconds.</string>
    <!-- Instructions for using the pattern unlock screen -->
    <string name="kg_pattern_instructions">Draw your pattern</string>
    <!-- Instructions for using the SIM PIN unlock screen -->
    <string name="kg_sim_pin_instructions">Enter SIM PIN</string>
    <!-- Instructions for using the PIN unlock screen -->
    <string name="kg_pin_instructions">Enter PIN</string>
    <!-- Instructions for using the password unlock screen -->
    <string name="kg_password_instructions">Enter Password</string>
    <!-- Hint shown in the PUK screen that asks the user to enter the PUK code given to them by their provider -->
    <string name="kg_puk_enter_puk_hint">SIM is now disabled. Enter PUK code to continue. Contact carrier for details.</string>
    <!-- Hint shown in the PUK unlock screen PIN TextView -->
    <string name="kg_puk_enter_pin_hint">Enter desired PIN code</string>
    <!-- Message shown when the user needs to confirm the PIN they just entered in the PUK screen -->
    <string name="kg_enter_confirm_pin_hint">Confirm desired PIN code</string>
    <!-- Message shown in dialog while the device is unlocking the SIM card -->
    <string name="kg_sim_unlock_progress_dialog_message">Unlocking SIM card\u2026</string>
    <!-- Message shown when the user enters the wrong PIN code -->
    <string name="kg_password_wrong_pin_code">Incorrect PIN code.</string>
    <!-- Message shown when the user enters an invalid SIM pin password in PUK screen -->
    <string name="kg_invalid_sim_pin_hint">Type a PIN that is 4 to 8 numbers.</string>
    <!-- Message shown when the user enters an invalid PUK code in the PUK screen -->
    <string name="kg_invalid_sim_puk_hint">PUK code should be 8 numbers.</string>
    <!-- Message shown when the user enters an invalid PUK code -->
    <string name="kg_invalid_puk">Re-enter the correct PUK code. Repeated attempts will permanently disable the SIM.</string>
      <!-- String shown in PUK screen when PIN codes don't match -->
    <string name="kg_invalid_confirm_pin_hint" product="default">PIN codes does not match</string>
    <!-- Message shown when the user exceeds the maximum number of pattern attempts -->
    <string name="kg_login_too_many_attempts">Too many pattern attempts</string>
    <!-- Instructions show in account unlock screen allowing user to enter their email password -->
    <string name="kg_login_instructions">To unlock, sign in with your Google account.</string>
    <!-- Hint shown in TextView in account unlock screen of keyguard -->
    <string name="kg_login_username_hint">Username (email)</string>
    <!-- Hint shown in TextView in account unlock screen of keyguard -->
    <string name="kg_login_password_hint">Password</string>
    <!-- Label shown on sign in button on account unlock screen of keyguard -->
    <string name="kg_login_submit_button">Sign in</string>
    <!-- Message shown when the user enters an invalid username/password combination in account unlock screen of keyguard -->
    <string name="kg_login_invalid_input">Invalid username or password.</string>
    <!-- Hint text shown when user has too many failed password attempts in account unlock screen of keyguard -->
    <string name="kg_login_account_recovery_hint">Forgot your username or password\?\nVisit <b>google.com/accounts/recovery</b>.</string>
    <!-- Message shown while device checks username/password in account unlock screen of keyguard -->
    <string name="kg_login_checking_password">Checking account\u2026</string>
    <!-- Message shown in dialog when max number of attempts are reached for PIN screen of keyguard -->
    <string name="kg_too_many_failed_pin_attempts_dialog_message">
        You have incorrectly typed your PIN <xliff:g id="number">%d</xliff:g> times.
        \n\nTry again in <xliff:g id="number">%d</xliff:g> seconds.
    </string>
    <!-- Message shown in dialog when max number of attempts are reached for password screen of keyguard -->
    <string name="kg_too_many_failed_password_attempts_dialog_message">
        You have incorrectly typed your password <xliff:g id="number">%d</xliff:g> times.
        \n\nTry again in <xliff:g id="number">%d</xliff:g> seconds.
    </string>
    <string name="kg_too_many_failed_pattern_attempts_dialog_message">
        You have incorrectly drawn your unlock pattern <xliff:g id="number">%d</xliff:g> times.
        \n\nTry again in <xliff:g id="number">%d</xliff:g> seconds.
    </string>
    <!-- Message shown when user is almost at the limit of password attempts where the device will be wiped. -->
    <string name="kg_failed_attempts_almost_at_wipe" product="tablet">
       You have incorrectly attempted to unlock the tablet <xliff:g id="number">%d</xliff:g> times.
       After <xliff:g id="number">%d</xliff:g> more unsuccessful attempts,
       the tablet will be reset to factory default and all user data will be lost.
    </string>
    <!-- Message shown when user is almost at the limit of password attempts where the device will be wiped. -->
    <string name="kg_failed_attempts_almost_at_wipe" product="tv">
       You have incorrectly attempted to unlock the TV <xliff:g id="number">%d</xliff:g> times.
       After <xliff:g id="number">%d</xliff:g> more unsuccessful attempts,
       the TV will be reset to factory default and all user data will be lost.
    </string>
    <!-- Message shown when user is almost at the limit of password attempts where the device will be wiped. -->
    <string name="kg_failed_attempts_almost_at_wipe" product="default">
       You have incorrectly attempted to unlock the phone <xliff:g id="number">%d</xliff:g> times.
       After <xliff:g id="number">%d</xliff:g> more unsuccessful attempts,
       the phone will be reset to factory default and all user data will be lost.
    </string>
    <!-- Message shown in dialog when user has exceeded the maximum attempts and the device will now be wiped -->
    <string name="kg_failed_attempts_now_wiping" product="tablet">
       You have incorrectly attempted to unlock the tablet <xliff:g id="number">%d</xliff:g> times.
       The tablet will now be reset to factory default.
    </string>
    <!-- Message shown in dialog when user has exceeded the maximum attempts and the device will now be wiped -->
    <string name="kg_failed_attempts_now_wiping" product="tv">
       You have incorrectly attempted to unlock the TV <xliff:g id="number">%d</xliff:g> times.
       The TV will now be reset to factory default.
    </string>
    <!-- Message shown in dialog when user has exceeded the maximum attempts and the device will now be wiped -->
    <string name="kg_failed_attempts_now_wiping" product="default">
       You have incorrectly attempted to unlock the phone <xliff:g id="number">%d</xliff:g> times.
       The phone will now be reset to factory default.
    </string>
    <!-- Message shown in dialog when user is almost at the limit where they will be
    locked out and may have to enter an alternate username/password to unlock the phone -->
    <string name="kg_failed_attempts_almost_at_login" product="tablet">
       You have incorrectly drawn your unlock pattern <xliff:g id="number">%d</xliff:g> times.
       After <xliff:g id="number">%d</xliff:g> more unsuccessful attempts,
       you will be asked to unlock your tablet using an email account.\n\n
       Try again in <xliff:g id="number">%d</xliff:g> seconds.
    </string>
    <!-- Message shown in dialog when user is almost at the limit where they will be
    locked out and may have to enter an alternate username/password to unlock the phone -->
    <string name="kg_failed_attempts_almost_at_login" product="tv">
       You have incorrectly drawn your unlock pattern <xliff:g id="number">%d</xliff:g> times.
       After <xliff:g id="number">%d</xliff:g> more unsuccessful attempts,
       you will be asked to unlock your TV using an email account.\n\n
       Try again in <xliff:g id="number">%d</xliff:g> seconds.
    </string>
    <!-- Message shown in dialog when user is almost at the limit where they will be
    locked out and may have to enter an alternate username/password to unlock the phone -->
    <string name="kg_failed_attempts_almost_at_login" product="default">
       You have incorrectly drawn your unlock pattern <xliff:g id="number">%d</xliff:g> times.
       After <xliff:g id="number">%d</xliff:g> more unsuccessful attempts,
       you will be asked to unlock your phone using an email account.\n\n
       Try again in <xliff:g id="number">%d</xliff:g> seconds.
    </string>
    <!-- Sequence of characters used to separate message strings in keyguard. Typically just em-dash
         with spaces on either side. [CHAR LIMIT=3] -->
    <string name="kg_text_message_separator" product="default">" \u2014 "</string>
    <!-- The delete-widget drop target button text -->
    <string name="kg_reordering_delete_drop_target_text">Remove</string>

    <!-- Message shown in dialog when user is attempting to set the music volume above the
    recommended maximum level for headphones -->
    <string name="safe_media_volume_warning" product="default">
       "Raise volume above recommended level?\n\nListening at high volume for long periods may damage your hearing."
    </string>

    <!-- Text spoken when the user is performing a gesture that will enable accessibility. [CHAR LIMIT=none] -->
    <string name="continue_to_enable_accessibility">Keep holding down two fingers to enable accessibility.</string>
    <!-- Text spoken when the user enabled accessibility. [CHAR LIMIT=none] -->
    <string name="accessibility_enabled">Accessibility enabled.</string>
    <!-- Text spoken when the user stops preforming a gesture that would enable accessibility. [CHAR LIMIT=none] -->
    <string name="enable_accessibility_canceled">Accessibility canceled.</string>
    <!-- Text spoken when the current user is switched if accessibility is enabled. [CHAR LIMIT=none] -->
    <string name="user_switched">Current user <xliff:g id="name" example="Bob">%1$s</xliff:g>.</string>
    <!-- Message shown when switching to a user [CHAR LIMIT=none] -->
    <string name="user_switching_message">Switching to <xliff:g id="name" example="Bob">%1$s</xliff:g>\u2026</string>
    <!-- Default name of the owner user [CHAR LIMIT=20] -->
    <string name="owner_name" msgid="3879126011135546571">Owner</string>
    <!-- Error message title [CHAR LIMIT=35] -->
    <string name="error_message_title">Error</string>
    <!-- Message informing user that the change was disallowed by an administrator. [CHAR LIMIT=none] -->
    <string name="error_message_change_not_allowed">This change isn\'t allowed by your administrator</string>
    <!-- Message informing user that the requested activity could not be found [CHAR LIMIT=none] -->
    <string name="app_not_found">No application found to handle this action</string>
    <string name="revoke">Revoke</string>

    <!-- Printing -->

    <!-- ISO (European standard) A0 media (paper) size: 33.11" × 46.81" -->
    <string name="mediasize_iso_a0">ISO A0</string>
    <!-- ISO (European standard) A1 media (paper) size: 23.39" × 33.11" -->
    <string name="mediasize_iso_a1">ISO A1</string>
    <!-- ISO (European standard) A2 media (paper) size: 16.54" x 23.39" -->
    <string name="mediasize_iso_a2">ISO A2</string>
    <!-- ISO (European standard) A3 media (paper) size: 11.69" x 16.54" -->
    <string name="mediasize_iso_a3">ISO A3</string>
    <!-- ISO (European standard) A4 media (paper) size: 8.27" x 11.69" -->
    <string name="mediasize_iso_a4">ISO A4</string>
    <!-- ISO (European standard) A5 media (paper) size: 5.83" x 8.27" -->
    <string name="mediasize_iso_a5">ISO A5</string>
    <!-- ISO (European standard) A6 media (paper) size: 4.13" x 5.83" -->
    <string name="mediasize_iso_a6">ISO A6</string>
    <!-- ISO (European standard) A7 media (paper) size: 2.91" x 4.13" -->
    <string name="mediasize_iso_a7">ISO A7</string>
    <!-- ISO (European standard) A8 media (paper) size: 2.05" x 2.91" -->
    <string name="mediasize_iso_a8">ISO A8</string>
    <!-- ISO (European standard) A9 media (paper) size: 1.46" x 2.05" -->
    <string name="mediasize_iso_a9">ISO A9</string>
    <!-- ISO (European standard) A10 media (paper) size: 1.02" x 1.46" -->
    <string name="mediasize_iso_a10">ISO A10</string>

    <!-- ISO (European standard) B0 media (paper) size: 39.37" x 55.67" -->
    <string name="mediasize_iso_b0">ISO B0</string>
    <!-- ISO (European standard) B1 media (paper) size: 27.83" x 39.37" -->
    <string name="mediasize_iso_b1">ISO B1</string>
    <!-- ISO (European standard) B2 media (paper) size - 19.69" x 27.83" -->
    <string name="mediasize_iso_b2">ISO B2</string>
    <!-- ISO (European standard) B3 media (paper) size: 13.90" x 19.69" -->
    <string name="mediasize_iso_b3">ISO B3</string>
    <!-- ISO (European standard) B4 media (paper) size: 9.84" x 13.90" -->
    <string name="mediasize_iso_b4">ISO B4</string>
    <!-- ISO (European standard) B5 media (paper) size: 6.93" x 9.84" -->
    <string name="mediasize_iso_b5">ISO B5</string>
    <!-- ISO (European standard) B6 media (paper) size: 4.92" x 6.93" -->
    <string name="mediasize_iso_b6">ISO B6</string>
    <!-- ISO (European standard) B7 media (paper) size: 3.46" x 4.92" -->
    <string name="mediasize_iso_b7">ISO B7</string>
    <!-- ISO (European standard) B8 media (paper) size: 2.44" x 3.46" -->
    <string name="mediasize_iso_b8">ISO B8</string>
    <!-- ISO (European standard) B9 media (paper) size: 1.73" x 2.44" -->
    <string name="mediasize_iso_b9">ISO B9</string>
    <!-- ISO (European standard) B10 media (paper) size: 1.22" x 1.73" -->
    <string name="mediasize_iso_b10">ISO B10</string>

    <!-- ISO (European standard) C0 media (paper) size: 36.10" x 51.06" -->
    <string name="mediasize_iso_c0">ISO C0</string>
    <!-- ISO (European standard) C1 media (paper) size: 25.51" x 36.10" -->
    <string name="mediasize_iso_c1">ISO C1</string>
    <!-- ISO (European standard) C2 media (paper) size: 18.03" x 25.51" -->
    <string name="mediasize_iso_c2">ISO C2</string>
    <!-- ISO (European standard) C3 media (paper) size: 12.76" x 18.03" -->
    <string name="mediasize_iso_c3">ISO C3</string>
    <!-- ISO (European standard) C4 media (paper) size: 9.02" x 12.76" -->
    <string name="mediasize_iso_c4">ISO C4</string>
    <!-- ISO (European standard) C5 media (paper) size: 6.38" x 9.02" -->
    <string name="mediasize_iso_c5">ISO C5</string>
    <!-- ISO (European standard) C6 media (paper) size: 4.49" x 6.38" -->
    <string name="mediasize_iso_c6">ISO C6</string>
    <!-- ISO (European standard) C7 media (paper) size: 3.19" x 4.49" -->
    <string name="mediasize_iso_c7">ISO C7</string>
    <!-- ISO ISO C8 media (paper) size: 2.24" x 3.19" -->
    <string name="mediasize_iso_c8">ISO C8</string>
    <!-- ISO ISO C9 media (paper) size: 1.57" x 2.24" -->
    <string name="mediasize_iso_c9">ISO C9</string>
    <!-- ISO (European standard) C10 media (paper) size: 1.10" x 1.57" -->
    <string name="mediasize_iso_c10">ISO C10</string>

    <!-- North America Letter media (paper) size: 8.5" × 11" (279mm x 216mm) -->
    <string name="mediasize_na_letter">Letter</string>
    <!-- North America Government Letter media (paper) size: 8.0" × 10.5" (203mm x 267mm) -->
    <string name="mediasize_na_gvrnmt_letter">Government Letter</string>
    <!-- North America Legal media (paper) size: 8.5" × 14" (216mm x 356mm) -->
    <string name="mediasize_na_legal">Legal</string>
    <!-- North America Junior Legal media (paper) size: 8.0" × 5.0" (203mm × 127mm) -->
    <string name="mediasize_na_junior_legal">Junior Legal</string>
    <!-- North America Ledger media (paper) size: 17" × 11" (432mm × 279mm) -->
    <string name="mediasize_na_ledger">Ledger</string>
    <!-- North America Tabloid media (paper) size: 11" × 17" (279mm × 432mm) -->
    <string name="mediasize_na_tabloid">Tabloid</string>

    <!-- North America Index Card 3x5 media (paper) size: 3" x 5" (76mm x 127mm) -->
    <string name="mediasize_na_index_3x5">Index Card 3x5</string>
    <!-- North America Index Card 4x6 media (paper) size: 4" x 6" (102mm x 152mm) -->
    <string name="mediasize_na_index_4x6">Index Card 4x6</string>
    <!-- North America Index Card 5x8 media (paper) size: 5" x 8" (127mm x 203mm) -->
    <string name="mediasize_na_index_5x8">Index Card 5x8</string>
    <!-- North America Monarch media (paper) size: 7.25" x 10.5" (184mm x 267mm) -->
    <string name="mediasize_na_monarch">Monarch</string>
    <!-- North America Quarto media (paper) size: 8" x 10" (203mm x 254mm) -->
    <string name="mediasize_na_quarto">Quarto</string>
    <!-- North America Foolscap media (paper) size: 8" x 13" (203mm x 330mm) -->
    <string name="mediasize_na_foolscap">Foolscap</string>

    <!-- Chinese Roc 8k media (paper) size: 270mm x 390mm (10.629" x 15.3543") -->
    <string name="mediasize_chinese_roc_8k">ROC 8K</string>
    <!-- Chinese Roc 16k media (paper) size: 195mm x 270mm (7.677" x 10.629") -->
    <string name="mediasize_chinese_roc_16k">ROC 16K</string>

    <!-- Chinese PRC 1 media (paper) size: 102mm x 165mm (4.015" x 6.496") -->
    <string name="mediasize_chinese_prc_1">PRC 1</string>
    <!-- Chinese PRC 2 media (paper) size: 102mm x 176mm (4.015" x 6.929") -->
    <string name="mediasize_chinese_prc_2">PRC 2</string>
    <!-- Chinese PRC 3 media (paper) size: 125mm x 176mm (4.921" x 6.929") -->
    <string name="mediasize_chinese_prc_3">PRC 3</string>
    <!-- Chinese PRC 4 media (paper) size: 110mm x 208mm (4.330" x 8.189") -->
    <string name="mediasize_chinese_prc_4">PRC 4</string>
    <!-- Chinese PRC 5 media (paper) size: 110mm x 220mm (4.330" x 8.661") -->
    <string name="mediasize_chinese_prc_5">PRC 5</string>
    <!-- Chinese PRC 6 media (paper) size: 120mm x 320mm (4.724" x 12.599") -->
    <string name="mediasize_chinese_prc_6">PRC 6</string>
    <!-- Chinese PRC 7 media (paper) size: 160mm x 230mm (6.299" x 9.055") -->
    <string name="mediasize_chinese_prc_7">PRC 7</string>
    <!-- Chinese PRC 8 media (paper) size: 120mm x 309mm (4.724" x 12.165") -->
    <string name="mediasize_chinese_prc_8">PRC 8</string>
    <!-- Chinese PRC 9 media (paper) size: 229mm x 324mm (9.016" x 12.756") -->
    <string name="mediasize_chinese_prc_9">PRC 9</string>
    <!-- Chinese PRC 10 media (paper) size: 324mm x 458mm (12.756" x 18.032") -->
    <string name="mediasize_chinese_prc_10">PRC 10</string>

    <!-- Chinese RPC 16K media (paper) size: 146mm x 215mm (5.749" x 8.465") -->
    <string name="mediasize_chinese_prc_16k">PRC 16K</string>
    <!-- Chinese Pa Kai media (paper) size: 146mm x 215mm (5.749" x 8.465") -->
    <string name="mediasize_chinese_om_pa_kai">Pa Kai</string>
    <!-- Chinese Dai Pa Kai media (paper) size: 275mm x 395mm (10.827" x 15.551") -->
    <string name="mediasize_chinese_om_dai_pa_kai">Dai Pa Kai</string>
    <!-- Chinese Jurro Ku Kai media (paper) size: 275mm x 395mm (10.827" x 15.551") -->
    <string name="mediasize_chinese_om_jurro_ku_kai">Jurro Ku Kai</string>

    <!-- Japanese JIS B10 media (paper) size: 32mm x 45mm (1.259" x 1.772") -->
    <string name="mediasize_japanese_jis_b10">JIS B10</string>
    <!-- Japanese JIS B9 media (paper) size: 45mm x 64mm (1.772" x 2.52") -->
    <string name="mediasize_japanese_jis_b9">JIS B9</string>
    <!-- Japanese JIS B8 media (paper) size: 64mm x 91mm (2.52" x 3.583") -->
    <string name="mediasize_japanese_jis_b8">JIS B8</string>
    <!-- Japanese JIS B7 media (paper) size: 91mm x 128mm (3.583" x 5.049") -->
    <string name="mediasize_japanese_jis_b7">JIS B7</string>
    <!-- Japanese JIS B6 media (paper) size: 128mm x 182mm (5.049" x 7.165") -->
    <string name="mediasize_japanese_jis_b6">JIS B6</string>
    <!-- Japanese JIS B5 media (paper) size: 182mm x 257mm (7.165" x 10.118") -->
    <string name="mediasize_japanese_jis_b5">JIS B5</string>
    <!-- Japanese JIS B4 media (paper) size: 257mm x 364mm (10.118" x 14.331") -->
    <string name="mediasize_japanese_jis_b4">JIS B4</string>
    <!-- Japanese JIS B3 media (paper) size: 364mm x 515mm (14.331" x 20.276") -->
    <string name="mediasize_japanese_jis_b3">JIS B3</string>
    <!-- Japanese JIS B2 media (paper) size: 515mm x 728mm (20.276" x 28.661") -->
    <string name="mediasize_japanese_jis_b2">JIS B2</string>
    <!-- Japanese JIS B1 media (paper) size: 728mm x 1030mm (28.661" x 40.551") -->
    <string name="mediasize_japanese_jis_b1">JIS B1</string>
    <!-- Japanese JIS B0 media (paper) size: 1030mm x 1456mm (40.551" x 57.323") -->
    <string name="mediasize_japanese_jis_b0">JIS B0</string>

    <!-- Japanese JIS Exec media (paper) size: 216mm x 330mm (8.504" x 12.992") -->
    <string name="mediasize_japanese_jis_exec">JIS Exec</string>

    <!-- Japanese Chou4 media (paper) size: 90mm x 205mm (3.543" x 8.071") -->
    <string name="mediasize_japanese_chou4">Chou4</string>
    <!-- Japanese Chou3 media (paper) size: 120mm x 235mm (4.724" x 9.252") -->
    <string name="mediasize_japanese_chou3">Chou3</string>
    <!-- Japanese Chou2 media (paper) size: 111.1mm x 146mm (4.374" x 5.748") -->
    <string name="mediasize_japanese_chou2">Chou2</string>

    <!-- Japanese Hagaki media (paper) size: 100mm x 148mm (3.937" x 5.827") -->
    <string name="mediasize_japanese_hagaki">Hagaki </string>
    <!-- Japanese Oufuku media (paper) size: 148mm x 200mm (5.827" x 7.874") -->
    <string name="mediasize_japanese_oufuku">Oufuku </string>
    <!-- Japanese Kahu media (paper) size: 240mm x 322.1mm (9.449" x 12.681") -->
    <string name="mediasize_japanese_kahu">Kahu</string>
    <!-- Japanese Kaku2 media (paper) size: 240mm x 332mm (9.449" x 13.071") -->
    <string name="mediasize_japanese_kaku2">Kaku2</string>
    <!-- Japanese You4 media (paper) size: 105mm x 235mm (4.134" x 9.252") -->
    <string name="mediasize_japanese_you4">You4</string>

    <!-- Media (paper) size for specifying any paper size in portrait.-->
    <string name="mediasize_unknown_portrait">Unknown portrait</string>
    <!-- Media (paper) size for specifying any paper size in landscape.-->
    <string name="mediasize_unknown_landscape">Unknown landscape</string>

    <!-- Write fail reason: printing was cancelled.[CHAR LIMIT=none] -->
    <string name="write_fail_reason_cancelled">Cancelled</string>
    <!-- Write fail reason: couldn't write the printed content. [CHAR LIMIT=none] -->
    <string name="write_fail_reason_cannot_write">Error writing content</string>

    <!-- Print fail reason: unknown. [CHAR LIMIT=25] -->
    <string name="reason_unknown">unknown</string>

    <!-- Print fail reason: the print service that has to process the print job is not available. [CHAR LIMIT=none] -->
    <string name="reason_service_unavailable">Print service not enabled</string>

    <!-- Title for the notification that a print service was installed. [CHAR LIMIT=50] -->
    <string name="print_service_installed_title"><xliff:g id="name" example="Cloud Print">%s</xliff:g> service installed</string>
    <!-- Message for the notification that a print service was installed. [CHAR LIMIT=50] -->
    <string name="print_service_installed_message">Tap to enable</string>

    <!-- PIN entry dialog title for entering the administrator PIN [CHAR LIMIT=none] -->
    <string name="restr_pin_enter_admin_pin">Enter administrator PIN</string>
    <!-- PIN entry dialog label/hint for PIN [CHAR LIMIT=none] -->
    <string name="restr_pin_enter_pin">Enter PIN</string>
    <!-- PIN entry dialog label/hint for incorrect PIN entry [CHAR LIMIT=none] -->
    <string name="restr_pin_incorrect">Incorrect</string>
    <!-- PIN entry dialog label/hint for old PIN [CHAR LIMIT=none] -->
    <string name="restr_pin_enter_old_pin">Current PIN</string>
    <!-- PIN entry dialog label for new PIN [CHAR LIMIT=none] -->
    <string name="restr_pin_enter_new_pin">New PIN</string>
    <!-- PIN entry dialog label for new PIN confirmation [CHAR LIMIT=none] -->
    <string name="restr_pin_confirm_pin">Confirm new PIN</string>
    <!-- PIN creation dialog message [CHAR LIMIT=none] -->
    <string name="restr_pin_create_pin">Create a PIN for modifying restrictions</string>
    <!-- PIN entry dialog error when PINs are not the same [CHAR LIMIT=none] -->
    <string name="restr_pin_error_doesnt_match">PINs don\'t match. Try again.</string>
    <!-- PIN entry dialog error when PIN is too short [CHAR LIMIT=none] -->
    <string name="restr_pin_error_too_short">PIN is too short. Must be at least 4 digits.</string>
    <!-- PIN entry dialog countdown message for next chance to enter the PIN [CHAR LIMIT=none] -->
    <!-- Phrase describing a time duration using seconds [CHAR LIMIT=none] -->
    <plurals name="restr_pin_countdown">
        <item quantity="one">Try again in 1 second</item>
        <item quantity="other">Try again in <xliff:g id="count">%d</xliff:g> seconds</item>
    </plurals>
    <!-- PIN entry dialog tells the user to not enter a PIN for a while. [CHAR LIMIT=none] -->
    <string name="restr_pin_try_later">Try again later</string>

    <!-- Cling help message title when hiding the navigation bar entering immersive mode [CHAR LIMIT=none] -->
    <string name="immersive_cling_title">Viewing full screen</string>

    <!-- Cling help message description when hiding the navigation bar entering immersive mode [CHAR LIMIT=none] -->
    <string name="immersive_cling_description">To exit, swipe down from the top.</string>

    <!-- Cling help message confirmation button when hiding the navigation bar entering immersive mode [CHAR LIMIT=30] -->
    <string name="immersive_cling_positive">Got it</string>

    <!-- Label for button to confirm chosen date or time [CHAR LIMIT=30] -->
    <string name="done_label">Done</string>
    <!--
         Content description for the hour selector in the time picker, which displays
         selectable hours of the day along the inside edge of a circle, as in an analog clock.
         [CHAR LIMIT=50]
    -->
    <string name="hour_picker_description">Hours circular slider</string>
    <!--
         Content description for the minute selector in the time picker, which displays
         selectable five-minute intervals along the inside edge of a circle, as in an analog clock.
         [CHAR LIMIT=50]
    -->
    <string name="minute_picker_description">Minutes circular slider</string>
    <!-- Accessibility announcement for hour circular picker [CHAR LIMIT=NONE] -->
    <string name="select_hours">Select hours</string>
    <!-- Accessibility announcement for minute circular picker [CHAR LIMIT=NONE] -->
    <string name="select_minutes">Select minutes</string>

    <!-- Accessibility announcement for the day picker [CHAR LIMIT=NONE] -->
    <string name="select_day">Select month and day</string>
    <!-- Accessibility announcement for the year picker [CHAR LIMIT=NONE] -->
    <string name="select_year">Select year</string>
    <!-- Accessibility description for the item that is currently selected. -->
    <string name="item_is_selected"><xliff:g id="item" example="2013">%1$s</xliff:g> selected</string>
    <!-- Accessibility announcement when a number that had been typed in is deleted [CHAR_LIMIT=NONE] -->
    <string name="deleted_key"><xliff:g id="key" example="4">%1$s</xliff:g> deleted</string>

    <!--
        Used to wrap a label for content description for a work profile, e.g. "Work Email" instead
        of email when there are two email apps.
        [CHAR LIMIT=20]
     -->
    <string name="managed_profile_label_badge">Work <xliff:g id="label" example="Email">%1$s</xliff:g></string>

    <!-- DO NOT TRANSLATE -->
    <string name="time_placeholder">--</string>

    <!-- DO NOT TRANSLATE -->
    <string name="radial_numbers_typeface">sans-serif</string>
    <!-- DO NOT TRANSLATE -->
    <string name="sans_serif">sans-serif</string>

    <!-- DO NOT TRANSLATE -->
    <string name="date_picker_month_typeface">sans-serif-medium</string>
    <!-- DO NOT TRANSLATE -->
    <string name="date_picker_day_of_week_typeface">sans-serif-medium</string>
    <!-- DO NOT TRANSLATE -->
    <string name="date_picker_day_typeface">sans-serif-medium</string>

    <!-- Notify use that they are in Lock-to-app -->
    <string name="lock_to_app_toast">To unpin this screen, touch and hold Back and Overview at the same time.</string>
    <!-- Notify use that they are in Lock-to-app in accessibility mode -->
    <string name="lock_to_app_toast_accessible">To unpin this screen, touch and hold Overview.</string>
    <!-- Notify user that they are locked in lock-to-app mode -->
    <string name="lock_to_app_toast_locked">App is pinned: Unpinning isn\'t allowed on this device.</string>
    <!-- Starting lock-to-app indication. -->
    <string name="lock_to_app_start">Screen pinned</string>
    <!-- Exting lock-to-app indication. -->
    <string name="lock_to_app_exit">Screen unpinned</string>

    <!-- Lock-to-app unlock pin string -->
    <string name="lock_to_app_unlock_pin">Ask for PIN before unpinning</string>
    <!-- Lock-to-app unlock pattern string -->
    <string name="lock_to_app_unlock_pattern">Ask for unlock pattern before unpinning</string>
    <!-- Lock-to-app unlock password string -->
    <string name="lock_to_app_unlock_password">Ask for password before unpinning</string>

    <!-- [CHAR_LIMIT=NONE] Battery saver: Feature description -->
    <string name="battery_saver_description">To help improve battery life, battery saver reduces your device’s performance and limits vibration, location services, and most background data. Email, messaging, and other apps that rely on syncing may not update unless you open them.\n\nBattery saver turns off automatically when your device is charging.</string>

    <!-- [CHAR_LIMIT=NONE] Zen mode: Condition summary for built-in downtime condition, if active -->
    <string name="downtime_condition_summary">Until your downtime ends at <xliff:g id="formattedTime" example="10:00 PM">%1$s</xliff:g></string>

    <!-- [CHAR_LIMIT=NONE] Zen mode: Condition line one for built-in downtime condition, if active -->
    <string name="downtime_condition_line_one">Until your downtime ends</string>

    <!-- Zen mode condition - summary: time duration in minutes. [CHAR LIMIT=NONE] -->
    <plurals name="zen_mode_duration_minutes_summary">
        <item quantity="one">For one minute (until <xliff:g id="formattedTime" example="10:00 PM">%2$s</xliff:g>)</item>
        <item quantity="other">For %1$d minutes (until <xliff:g id="formattedTime" example="10:00 PM">%2$s</xliff:g>)</item>
    </plurals>

    <!-- Zen mode condition - summary: time duration in hours. [CHAR LIMIT=NONE] -->
    <plurals name="zen_mode_duration_hours_summary">
        <item quantity="one">For one hour (until <xliff:g id="formattedTime" example="10:00 PM">%2$s</xliff:g>)</item>
        <item quantity="other">For %1$d hours (until <xliff:g id="formattedTime" example="10:00 PM">%2$s</xliff:g>)</item>
    </plurals>

    <!-- Zen mode condition - line one: time duration in minutes. [CHAR LIMIT=NONE] -->
    <plurals name="zen_mode_duration_minutes">
        <item quantity="one">For one minute</item>
        <item quantity="other">For %d minutes</item>
    </plurals>

    <!-- Zen mode condition - line one: time duration in hours. [CHAR LIMIT=NONE] -->
    <plurals name="zen_mode_duration_hours">
        <item quantity="one">For one hour</item>
        <item quantity="other">For %d hours</item>
    </plurals>

    <!-- Zen mode condition - line two: ending time. [CHAR LIMIT=NONE] -->
    <string name="zen_mode_until">Until <xliff:g id="formattedTime" example="10:00 PM">%1$s</xliff:g></string>

    <!-- Zen mode condition: no exit criteria. [CHAR LIMIT=NONE] -->
    <string name="zen_mode_forever">Until you turn this off</string>

    <!-- Content description for the Toolbar icon used to collapse an expanded action mode. [CHAR LIMIT=NONE] -->
    <string name="toolbar_collapse_description">Collapse</string>

    <!-- Zen mode condition - summary: until next alarm. [CHAR LIMIT=NONE] -->
    <string name="zen_mode_next_alarm_summary">Until next alarm at <xliff:g id="formattedTime" example="7:30 AM">%1$s</xliff:g></string>

    <!-- Zen mode condition - line one: until next alarm. [CHAR LIMIT=NONE] -->
    <string name="zen_mode_next_alarm_line_one">Until next alarm</string>

    <!-- Indication that the current volume and other effects (vibration) are being suppressed by a third party, such as a notification listener. [CHAR LIMIT=30] -->
    <string name="muted_by">Muted by <xliff:g id="third_party">%1$s</xliff:g></string>

    <!-- Error message shown when there is a system error which can be solved by user performing factory reset. [CHAR LIMIT=NONE] -->
    <string name="system_error_wipe_data">There\'s an internal problem with your device, and it may be unstable until you factory data reset.</string>
    <!-- Error message shown when there is a system error which can be solved by the manufacturer. [CHAR LIMIT=NONE] -->
    <string name="system_error_manufacturer">There\'s an internal problem with your device. Contact your manufacturer for details.</string>

    <!-- Displayed when the USSD/SS request is modified by STK CC to a
    different request. This will be displayed in a toast. -->
    <string name="stk_cc_ussd_to_dial">USSD request is modified to DIAL request.</string>
    <string name="stk_cc_ussd_to_ss">USSD request is modified to SS request.</string>
    <string name="stk_cc_ussd_to_ussd">USSD request is modified to new USSD request.</string>
    <string name="stk_cc_ss_to_dial">SS request is modified to DIAL request.</string>
    <string name="stk_cc_ss_to_ussd">SS request is modified to USSD request.</string>
    <string name="stk_cc_ss_to_ss">SS request is modified to new SS request.</string>

    <!-- Manufacturer name for USB MIDI Peripheral port -->
    <string name="usb_midi_peripheral_manufacturer_name">Android</string>
    <!-- Model name for USB MIDI Peripheral port -->
    <string name="usb_midi_peripheral_model_name">USB Peripheral Port</string>

</resources><|MERGE_RESOLUTION|>--- conflicted
+++ resolved
@@ -251,11 +251,8 @@
     <string-array name="wfcOperatorErrorCodes" translatable="false" />
     <!-- WFC Operator Error Messages -->
     <string-array name="wfcOperatorErrorMessages" />
-<<<<<<< HEAD
-=======
     <!-- Template for showing cellular network operator name while WFC is active -->
     <string name="wfcSpnFormat">%s</string>
->>>>>>> d35f8862
 
     <!--
         {0} is one of "bearerServiceCode*"
