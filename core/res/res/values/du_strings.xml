--- conflicted
+++ resolved
@@ -52,10 +52,8 @@
     <string name="adb_both_active_notification_title">ADB over USB &amp; network enabled</string>
     <!-- ADB notification message-->
     <string name="adb_active_generic_notification_message">Touch to disable debugging.</string>
-<<<<<<< HEAD
-=======
 
     <!-- Pocket Lock --> 
     <string name="pocket_lock_message_long_press">Press and hold power button to unlock</string> 
->>>>>>> 31efc37b
+
 </resources>