--- conflicted
+++ resolved
@@ -763,14 +763,12 @@
     <dimen name="chooser_header_scroll_elevation">4dp</dimen>
     <dimen name="chooser_max_collapsed_height">288dp</dimen>
     <dimen name="chooser_direct_share_label_placeholder_max_width">72dp</dimen>
-<<<<<<< HEAD
 
     <dimen name="extra_qs_footer_height">48dp</dimen>
     <dimen name="qs_background_inset">0dp</dimen>
     <dimen name="qs_drag_handle_margin_bottom">-12dp</dimen>
     <dimen name="qs_notification_padding">20dp</dimen>
 
-=======
     <dimen name="resolver_icon_size">32dp</dimen>
     <dimen name="resolver_button_bar_spacing">8dp</dimen>
     <dimen name="resolver_badge_size">18dp</dimen>
@@ -779,5 +777,4 @@
     <dimen name="resolver_edge_margin">24dp</dimen>
     <dimen name="resolver_elevation">1dp</dimen>
     <dimen name="chooser_action_button_icon_size">18dp</dimen>
->>>>>>> 2327d933
 </resources>