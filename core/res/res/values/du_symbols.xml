<?xml version="1.0" encoding="utf-8"?>
<!--
     Copyright 2006, The Android Open Source Project
     Licensed under the Apache License, Version 2.0 (the "License");
     you may not use this file except in compliance with the License.
     You may obtain a copy of the License at
          http://www.apache.org/licenses/LICENSE-2.0
     Unless required by applicable law or agreed to in writing, software
     distributed under the License is distributed on an "AS IS" BASIS,
     WITHOUT WARRANTIES OR CONDITIONS OF ANY KIND, either express or implied.
     See the License for the specific language governing permissions and
     limitations under the License.
-->
<resources>

  <!-- Advanced Reboot menu -->
  <java-symbol type="string" name="reboot_to_recovery_title" />
  <java-symbol type="string" name="reboot_to_recovery_message" />
  <java-symbol type="string" name="reboot_to_bootloader_title" />
  <java-symbol type="string" name="reboot_to_bootloader_message" />
  <java-symbol type="string" name="reboot_title" />
  <java-symbol type="string" name="reboot_message" />
  <java-symbol type="array" name="config_custom_globalActionsList" />

  <!-- Rotation sensor -->
  <java-symbol type="bool" name="config_useSystemClockforRotationSensor" />

  <!-- Toast animation -->
  <java-symbol type="style" name="Animation.Toast.Material" />

  <!-- Whether to allow process with media UID to access CameraServiceProxy -->
  <java-symbol type="bool" name="config_allowMediaUidForCameraServiceProxy" />

  <!-- Whether to cleanup fingerprints upon connection to the daemon and when user switches -->
  <java-symbol type="bool" name="config_cleanupUnusedFingerprints" />

  <!-- Whether notify fingerprint client of successful cancelled authentication -->
  <java-symbol type="bool" name="config_notifyClientOnFingerprintCancelSuccess" />

  <!-- Vendor signatures -->
  <java-symbol type="array" name="config_vendorPlatformSignatures" />

  <!-- App error dialog -->
  <java-symbol type="id" name="aerr_copy" />
  <java-symbol type="string" name="url_copy_success" />
  <java-symbol type="string" name="url_copy_failed" />

  <!-- Whether device supports an alt. ambient display -->
  <java-symbol type="bool" name="config_alt_ambient_display"/>

  <java-symbol type="bool" name="config_ignoreRssnrSignalLevel" />

  <!-- Whether device has a physical display cutout -->
  <java-symbol type="bool" name="config_physicalDisplayCutout" />

  <!-- Whether device has a big physical display cutout -->
  <java-symbol type="bool" name="config_physicalDisplayCutoutCentered" />

  <!-- Led Notification -->
  <java-symbol type="bool" name="config_hasNotificationLed" />
  <java-symbol type="bool" name="config_intrusiveBatteryLed" />
  <java-symbol type="bool" name="config_multiColorBatteryLed" />
  <java-symbol type="bool" name="config_ledCanPulse" />

  <!-- Package Manager -->
  <java-symbol type="array" name="config_deviceDisabledComponents" />
  <java-symbol type="array" name="config_globallyDisabledComponents" />
  <java-symbol type="array" name="config_forceEnabledComponents" />

  <!-- Whether to use old mobile type icons as default -->
  <java-symbol type="bool" name="config_useOldMobileIcons" />

  <!-- Device keyhandlers -->
  <java-symbol type="array" name="config_deviceKeyHandlerLibs" />
  <java-symbol type="array" name="config_deviceKeyHandlerClasses" />

  <!-- Alternative keyhandler -->
  <java-symbol type="string" name="config_alternativeDeviceKeyHandlerLib" />
  <java-symbol type="string" name="config_alternativeDeviceKeyHandlerClass" />

  <!-- Post reset runnable for all clients -->
  <java-symbol type="bool" name="config_fingerprintPostResetRunnableForAllClients" />

  <!-- Custom permission -->
  <java-symbol type="array" name="config_customPermissionsList" />

  <!-- Sensor packages -->
  <java-symbol type="array" name="config_blockPackagesSensorDrain" />

  <!-- Themes -->
  <java-symbol type="color" name="du_themes_qs_inactive_color" />

  <!-- Soli -->
  <java-symbol type="bool" name="config_has_Soli" />

  <!-- Light / Regular style fonts -->
  <java-symbol type="string" name="config_lightFontFamily" />
  <java-symbol type="string" name="config_regularFontFamily" />

  <!-- Custom default wallpaper -->
  <java-symbol type="drawable" name="custom_default_wallpaper" />

  <!-- Gaming mode -->
  <java-symbol type="drawable" name="ic_gaming_notif" />
  <java-symbol type="string" name="notification_channel_gaming" />
  <java-symbol type="string" name="gaming_mode_notification_title" />
  <java-symbol type="string" name="gaming_mode_notification_content" />
  <java-symbol type="string" name="gaming_mode_enabled_toast" />
  <java-symbol type="string" name="gaming_mode_disabled_toast" />

  <!-- True if the notification's should dynamically tint the app icon and text -->
  <java-symbol type="bool" name="config_allowNotificationIconTextTinting" />

  <!-- True if the notification's dynamic app icon and text tint should be optimised for dark
       backgrounds -->
  <java-symbol type="bool" name="config_useDarkBgNotificationIconTextTinting" />

  <!-- Pulse brightness -->
  <java-symbol type="integer" name="config_screenBrightnessPulse" />

  <!-- Oneplus haptic -->
  <java-symbol type="bool" name="config_hasOnePlusHapticMotor" />

  <!-- Whether to show a custom view for FOD -->
  <java-symbol type="bool" name="config_needCustomFODView" />

  <!-- Whether to send camera status intent -->
  <java-symbol type="bool" name="config_sendCameraStatusIntent" />

  <!-- Powermenu animations -->
  <java-symbol type="style" name="GlobalActionsAnimation" />
  <java-symbol type="style" name="GlobalActionsAnimationTop" />
  <java-symbol type="style" name="GlobalActionsAnimationEnter" />
  <java-symbol type="style" name="GlobalActionsAnimationFly" />
  <java-symbol type="style" name="GlobalActionsAnimationTn" />
  <java-symbol type="style" name="GlobalActionsAnimationTranslucent" />
  <java-symbol type="style" name="GlobalActionsAnimationXylon" />
  <java-symbol type="style" name="GlobalActionsAnimationCard" />
  <java-symbol type="style" name="GlobalActionsAnimationRotate" />

  <!-- AOKP custom system animations -->
  <java-symbol type="string" name="action_null"/>
  <java-symbol type="string" name="animation_fade"/>
  <java-symbol type="string" name="animation_slide_left"/>
  <java-symbol type="string" name="animation_slide_right"/>
  <java-symbol type="string" name="animation_slide_left_no_fade"/>
  <java-symbol type="string" name="animation_slide_right_no_fade"/>
  <java-symbol type="string" name="animation_slide_up"/>
  <java-symbol type="string" name="animation_slide_down"/>
  <java-symbol type="string" name="animation_default"/>
  <java-symbol type="string" name="animation_translucent"/>
  <java-symbol type="string" name="animation_grow_shrink"/>
  <java-symbol type="string" name="animation_grow_shrink_center"/>
  <java-symbol type="string" name="animation_grow_shrink_bottom"/>
  <java-symbol type="string" name="animation_grow_shrink_left"/>
  <java-symbol type="string" name="animation_grow_shrink_right"/>
  <java-symbol type="string" name="animation_random"/>
  <java-symbol type="string" name="animation_ethans"/>
  <java-symbol type="anim" name="shrink_fade_out_ribbon" />
  <java-symbol type="anim" name="shrink_fade_out_center_ribbon" />
  <java-symbol type="anim" name="shrink_fade_out_right_ribbon" />
  <java-symbol type="anim" name="shrink_fade_out_left_ribbon" />
  <java-symbol type="anim" name="shrink_fade_out_from_bottom_ribbon" />
  <java-symbol type="anim" name="grow_fade_in_ribbon" />
  <java-symbol type="anim" name="grow_fade_in_center_ribbon" />
  <java-symbol type="anim" name="grow_fade_in_left_ribbon" />
  <java-symbol type="anim" name="grow_fade_in_right_ribbon" />
  <java-symbol type="anim" name="grow_fade_in_from_bottom_ribbon" />
  <java-symbol type="anim" name="translucent_enter_ribbon" />
  <java-symbol type="anim" name="translucent_exit_ribbon" />
  <java-symbol type="anim" name="slide_in_down" />
  <java-symbol type="anim" name="slide_out_up" />
  <java-symbol type="anim" name="slide_in_right_ribbon" />
  <java-symbol type="anim" name="slide_out_right_ribbon" />
  <java-symbol type="anim" name="slide_in_left_ribbon" />
  <java-symbol type="anim" name="slide_out_left_ribbon" />
  <java-symbol type="anim" name="slow_fade_in" />
  <java-symbol type="anim" name="slow_fade_out" />
  <java-symbol type="anim" name="slide_in_up_ribbon" />
  <java-symbol type="anim" name="slide_out_down_ribbon" /> 
  <java-symbol type="anim" name="slide_in_right_no_fade" />
  <java-symbol type="anim" name="slide_out_left_no_fade" />
  <java-symbol type="anim" name="slide_in_left_no_fade" />
  <java-symbol type="anim" name="slide_out_right_no_fade" />
  <java-symbol type="anim" name="ethans_activity_open_enter" />
  <java-symbol type="anim" name="ethans_activity_open_exit" />
  <java-symbol type="anim" name="ethans_activity_close_enter" />
  <java-symbol type="anim" name="ethans_activity_close_exit" />
  <java-symbol type="anim" name="ethans_task_open_enter" />
  <java-symbol type="anim" name="ethans_task_open_exit" />
  <java-symbol type="anim" name="ethans_task_close_enter" />
  <java-symbol type="anim" name="ethans_task_close_exit" />
  <java-symbol type="anim" name="ethans_wallpaper_open_enter" />
  <java-symbol type="anim" name="ethans_wallpaper_open_exit" />
  <java-symbol type="anim" name="ethans_wallpaper_close_enter" />
  <java-symbol type="anim" name="ethans_wallpaper_close_exit" />
  <java-symbol type="anim" name="ethans_wallpaper_intra_open_enter" />
  <java-symbol type="anim" name="ethans_wallpaper_intra_open_exit" />
  <java-symbol type="anim" name="ethans_wallpaper_intra_close_enter" />
  <java-symbol type="anim" name="ethans_wallpaper_intra_close_exit" />
  <java-symbol type="anim" name="ethans_launch_task_behind_source" />
  <java-symbol type="anim" name="ethans_launch_task_behind_target" />

  <!-- Whether device supports internal audio recording -->
  <java-symbol type="bool" name="config_hasInternalAudioRecordingSupport" />

  <!-- Smart charging battery percentage -->
  <java-symbol type="bool" name="config_smartChargingAvailable" />
  <java-symbol type="integer" name="config_smartChargingBatteryLevel" />
  <java-symbol type="integer" name="config_smartChargingBatteryResumeLevel" />
  <java-symbol type="string" name="config_SmartChargingSysfsNode" />
  <java-symbol type="string" name="config_SmartChargingSupspendValue" />
  <java-symbol type="string" name="config_SmartChargingResumeValue" />

  <!-- Input policy constants  -->
  <java-symbol type="integer" name="config_deviceHardwareKeys" />
  <java-symbol type="integer" name="config_doubleTapOnHomeKeyBehavior" />
  <java-symbol type="integer" name="config_doubleTapOnMenuKeyBehavior" />
  <java-symbol type="integer" name="config_doubleTapOnBackKeyBehavior" />
  <java-symbol type="integer" name="config_doubleTapOnAssistKeyBehavior" />
  <java-symbol type="integer" name="config_doubleTapOnAppSwitchKeyBehavior" />
  <java-symbol type="integer" name="config_doubleTapOnCameraKeyBehavior" />
  <java-symbol type="integer" name="config_longPressOnHomeKeyBehavior" />
  <java-symbol type="integer" name="config_longPressOnMenuKeyBehavior" />
  <java-symbol type="integer" name="config_longPressOnBackKeyBehavior" />
  <java-symbol type="integer" name="config_longPressOnAssistKeyBehavior" />
  <java-symbol type="integer" name="config_longPressOnAppSwitchKeyBehavior" />
  <java-symbol type="integer" name="config_longPressOnCameraKeyBehavior" />

  <!-- Button brightness -->
  <java-symbol type="bool" name="config_button_brightness_support" />
  <java-symbol type="integer" name="config_button_brightness_default" />

   <!-- Whether to use base rounded corner radius for window animations instead
        of min between top and bottom radius-->
  <java-symbol type="bool" name="config_useDefaultRoundedCornerRadius" />

  <!-- ADB notification -->
  <java-symbol type="string" name="adb_net_active_notification_title" />
  <java-symbol type="string" name="adb_both_active_notification_title" />
  <java-symbol type="string" name="adb_active_generic_notification_message" />

  <!-- Full screen aspect ratio -->
  <java-symbol type="bool" name="config_haveHigherAspectRatioScreen" />
  <java-symbol type="dimen" name="config_screenAspectRatio" />
<<<<<<< HEAD
=======

  <!-- Bootleg unneccesary gradient declaration | Just for our shishu bars -->
  <java-symbol type="color" name="bootleg_accent_gradient_end_color" />

  <!-- Pocket Lock -->
  <java-symbol type="layout" name="pocket_lock_view_layout" />
  <java-symbol type="id" name="pocket_hint_container" />
  <java-symbol type="id" name="pocket_hint_image" />
  <java-symbol type="id" name="pocket_hint_message" />

  <!-- Pocket bridge -->
  <java-symbol type="string" name="config_pocketBridgeSysfsInpocket" />
>>>>>>> 31efc37b
</resources><|MERGE_RESOLUTION|>--- conflicted
+++ resolved
@@ -243,8 +243,6 @@
   <!-- Full screen aspect ratio -->
   <java-symbol type="bool" name="config_haveHigherAspectRatioScreen" />
   <java-symbol type="dimen" name="config_screenAspectRatio" />
-<<<<<<< HEAD
-=======
 
   <!-- Bootleg unneccesary gradient declaration | Just for our shishu bars -->
   <java-symbol type="color" name="bootleg_accent_gradient_end_color" />
@@ -257,5 +255,5 @@
 
   <!-- Pocket bridge -->
   <java-symbol type="string" name="config_pocketBridgeSysfsInpocket" />
->>>>>>> 31efc37b
+
 </resources>