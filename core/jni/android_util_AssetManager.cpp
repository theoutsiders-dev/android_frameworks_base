/* //device/libs/android_runtime/android_util_AssetManager.cpp
**
** Copyright 2006, The Android Open Source Project
**
** Licensed under the Apache License, Version 2.0 (the "License");
** you may not use this file except in compliance with the License.
** You may obtain a copy of the License at
**
**     http://www.apache.org/licenses/LICENSE-2.0
**
** Unless required by applicable law or agreed to in writing, software
** distributed under the License is distributed on an "AS IS" BASIS,
** WITHOUT WARRANTIES OR CONDITIONS OF ANY KIND, either express or implied.
** See the License for the specific language governing permissions and
** limitations under the License.
*/

#define LOG_TAG "asset"

#include <android_runtime/android_util_AssetManager.h>

#include <inttypes.h>
#include <linux/capability.h>
#include <stdio.h>
#include <sys/types.h>
#include <sys/wait.h>
#include <sys/stat.h>
#include <sys/system_properties.h>

#include <private/android_filesystem_config.h> // for AID_SYSTEM

#include "androidfw/Asset.h"
#include "androidfw/AssetManager.h"
#include "androidfw/AttributeResolution.h"
#include "androidfw/ResourceTypes.h"
#include "android_runtime/AndroidRuntime.h"
#include "android_util_Binder.h"
#include "core_jni_helpers.h"
#include "jni.h"
#include <nativehelper/JNIHelp.h>
#include <nativehelper/ScopedStringChars.h>
#include <nativehelper/ScopedUtfChars.h>
#include "utils/Log.h"
#include "utils/misc.h"
#include "utils/String8.h"

extern "C" int capget(cap_user_header_t hdrp, cap_user_data_t datap);
extern "C" int capset(cap_user_header_t hdrp, const cap_user_data_t datap);


namespace android {

static const bool kThrowOnBadId = false;

// ----------------------------------------------------------------------------

static struct typedvalue_offsets_t
{
    jfieldID mType;
    jfieldID mData;
    jfieldID mString;
    jfieldID mAssetCookie;
    jfieldID mResourceId;
    jfieldID mChangingConfigurations;
    jfieldID mDensity;
} gTypedValueOffsets;

static struct assetfiledescriptor_offsets_t
{
    jfieldID mFd;
    jfieldID mStartOffset;
    jfieldID mLength;
} gAssetFileDescriptorOffsets;

static struct assetmanager_offsets_t
{
    jfieldID mObject;
} gAssetManagerOffsets;

static struct sparsearray_offsets_t
{
    jclass classObject;
    jmethodID constructor;
    jmethodID put;
} gSparseArrayOffsets;

static struct configuration_offsets_t
{
    jclass classObject;
    jmethodID constructor;
    jfieldID mSmallestScreenWidthDpOffset;
    jfieldID mScreenWidthDpOffset;
    jfieldID mScreenHeightDpOffset;
} gConfigurationOffsets;

jclass g_stringClass = NULL;

// ----------------------------------------------------------------------------

static jint copyValue(JNIEnv* env, jobject outValue, const ResTable* table,
                      const Res_value& value, uint32_t ref, ssize_t block,
                      uint32_t typeSpecFlags, ResTable_config* config = NULL);

jint copyValue(JNIEnv* env, jobject outValue, const ResTable* table,
               const Res_value& value, uint32_t ref, ssize_t block,
               uint32_t typeSpecFlags, ResTable_config* config)
{
    env->SetIntField(outValue, gTypedValueOffsets.mType, value.dataType);
    env->SetIntField(outValue, gTypedValueOffsets.mAssetCookie,
                     static_cast<jint>(table->getTableCookie(block)));
    env->SetIntField(outValue, gTypedValueOffsets.mData, value.data);
    env->SetObjectField(outValue, gTypedValueOffsets.mString, NULL);
    env->SetIntField(outValue, gTypedValueOffsets.mResourceId, ref);
    env->SetIntField(outValue, gTypedValueOffsets.mChangingConfigurations,
            typeSpecFlags);
    if (config != NULL) {
        env->SetIntField(outValue, gTypedValueOffsets.mDensity, config->density);
    }
    return block;
}

// This is called by zygote (running as user root) as part of preloadResources.
static void verifySystemIdmaps()
{
    pid_t pid;
    char system_id[10];

    snprintf(system_id, sizeof(system_id), "%d", AID_SYSTEM);

    switch (pid = fork()) {
        case -1:
            ALOGE("failed to fork for idmap: %s", strerror(errno));
            break;
        case 0: // child
            {
                struct __user_cap_header_struct capheader;
                struct __user_cap_data_struct capdata;

                memset(&capheader, 0, sizeof(capheader));
                memset(&capdata, 0, sizeof(capdata));

                capheader.version = _LINUX_CAPABILITY_VERSION;
                capheader.pid = 0;

                if (capget(&capheader, &capdata) != 0) {
                    ALOGE("capget: %s\n", strerror(errno));
                    exit(1);
                }

                capdata.effective = capdata.permitted;
                if (capset(&capheader, &capdata) != 0) {
                    ALOGE("capset: %s\n", strerror(errno));
                    exit(1);
                }

                if (setgid(AID_SYSTEM) != 0) {
                    ALOGE("setgid: %s\n", strerror(errno));
                    exit(1);
                }

                if (setuid(AID_SYSTEM) != 0) {
                    ALOGE("setuid: %s\n", strerror(errno));
                    exit(1);
                }

                // Generic idmap parameters
                const char* argv[8];
                int argc = 0;
                struct stat st;

                memset(argv, NULL, sizeof(argv));
                argv[argc++] = AssetManager::IDMAP_BIN;
                argv[argc++] = "--scan";
                argv[argc++] = AssetManager::TARGET_PACKAGE_NAME;
                argv[argc++] = AssetManager::TARGET_APK_PATH;
                argv[argc++] = AssetManager::IDMAP_DIR;

                // Directories to scan for overlays: if OVERLAY_THEME_DIR_PROPERTY is defined,
                // use OVERLAY_DIR/<value of OVERLAY_THEME_DIR_PROPERTY> in addition to OVERLAY_DIR.
                char subdir[PROP_VALUE_MAX];
                int len = __system_property_get(AssetManager::OVERLAY_THEME_DIR_PROPERTY, subdir);
                if (len > 0) {
                    String8 overlayPath = String8(AssetManager::OVERLAY_DIR) + "/" + subdir;
                    if (stat(overlayPath.string(), &st) == 0) {
                        argv[argc++] = overlayPath.string();
                    }
                }
                if (stat(AssetManager::OVERLAY_DIR, &st) == 0) {
                    argv[argc++] = AssetManager::OVERLAY_DIR;
                }

<<<<<<< HEAD
=======
                if (stat(AssetManager::PRODUCT_OVERLAY_DIR, &st) == 0) {
                    argv[argc++] = AssetManager::PRODUCT_OVERLAY_DIR;
                }

>>>>>>> 231cb066
                // Finally, invoke idmap (if any overlay directory exists)
                if (argc > 5) {
                    execv(AssetManager::IDMAP_BIN, (char* const*)argv);
                    ALOGE("failed to execv for idmap: %s", strerror(errno));
                    exit(1); // should never get here
                } else {
                    exit(0);
                }
            }
            break;
        default: // parent
            waitpid(pid, NULL, 0);
            break;
    }
}


// ----------------------------------------------------------------------------

// this guy is exported to other jni routines
AssetManager* assetManagerForJavaObject(JNIEnv* env, jobject obj)
{
    jlong amHandle = env->GetLongField(obj, gAssetManagerOffsets.mObject);
    AssetManager* am = reinterpret_cast<AssetManager*>(amHandle);
    if (am != NULL) {
        return am;
    }
    jniThrowException(env, "java/lang/IllegalStateException", "AssetManager has been finalized!");
    return NULL;
}

static jlong android_content_AssetManager_openAsset(JNIEnv* env, jobject clazz,
                                                jstring fileName, jint mode)
{
    AssetManager* am = assetManagerForJavaObject(env, clazz);
    if (am == NULL) {
        return 0;
    }

    ALOGV("openAsset in %p (Java object %p)\n", am, clazz);

    ScopedUtfChars fileName8(env, fileName);
    if (fileName8.c_str() == NULL) {
        jniThrowException(env, "java/lang/IllegalArgumentException", "Empty file name");
        return -1;
    }

    if (mode != Asset::ACCESS_UNKNOWN && mode != Asset::ACCESS_RANDOM
        && mode != Asset::ACCESS_STREAMING && mode != Asset::ACCESS_BUFFER) {
        jniThrowException(env, "java/lang/IllegalArgumentException", "Bad access mode");
        return -1;
    }

    Asset* a = am->open(fileName8.c_str(), (Asset::AccessMode)mode);

    if (a == NULL) {
        jniThrowException(env, "java/io/FileNotFoundException", fileName8.c_str());
        return -1;
    }

    //printf("Created Asset Stream: %p\n", a);

    return reinterpret_cast<jlong>(a);
}

static jobject returnParcelFileDescriptor(JNIEnv* env, Asset* a, jlongArray outOffsets)
{
    off64_t startOffset, length;
    int fd = a->openFileDescriptor(&startOffset, &length);
    delete a;

    if (fd < 0) {
        jniThrowException(env, "java/io/FileNotFoundException",
                "This file can not be opened as a file descriptor; it is probably compressed");
        return NULL;
    }

    jlong* offsets = (jlong*)env->GetPrimitiveArrayCritical(outOffsets, 0);
    if (offsets == NULL) {
        close(fd);
        return NULL;
    }

    offsets[0] = startOffset;
    offsets[1] = length;

    env->ReleasePrimitiveArrayCritical(outOffsets, offsets, 0);

    jobject fileDesc = jniCreateFileDescriptor(env, fd);
    if (fileDesc == NULL) {
        close(fd);
        return NULL;
    }

    return newParcelFileDescriptor(env, fileDesc);
}

static jobject android_content_AssetManager_openAssetFd(JNIEnv* env, jobject clazz,
                                                jstring fileName, jlongArray outOffsets)
{
    AssetManager* am = assetManagerForJavaObject(env, clazz);
    if (am == NULL) {
        return NULL;
    }

    ALOGV("openAssetFd in %p (Java object %p)\n", am, clazz);

    ScopedUtfChars fileName8(env, fileName);
    if (fileName8.c_str() == NULL) {
        return NULL;
    }

    Asset* a = am->open(fileName8.c_str(), Asset::ACCESS_RANDOM);

    if (a == NULL) {
        jniThrowException(env, "java/io/FileNotFoundException", fileName8.c_str());
        return NULL;
    }

    //printf("Created Asset Stream: %p\n", a);

    return returnParcelFileDescriptor(env, a, outOffsets);
}

static jlong android_content_AssetManager_openNonAssetNative(JNIEnv* env, jobject clazz,
                                                         jint cookie,
                                                         jstring fileName,
                                                         jint mode)
{
    AssetManager* am = assetManagerForJavaObject(env, clazz);
    if (am == NULL) {
        return 0;
    }

    ALOGV("openNonAssetNative in %p (Java object %p)\n", am, clazz);

    ScopedUtfChars fileName8(env, fileName);
    if (fileName8.c_str() == NULL) {
        return -1;
    }

    if (mode != Asset::ACCESS_UNKNOWN && mode != Asset::ACCESS_RANDOM
        && mode != Asset::ACCESS_STREAMING && mode != Asset::ACCESS_BUFFER) {
        jniThrowException(env, "java/lang/IllegalArgumentException", "Bad access mode");
        return -1;
    }

    Asset* a = cookie
        ? am->openNonAsset(static_cast<int32_t>(cookie), fileName8.c_str(),
                (Asset::AccessMode)mode)
        : am->openNonAsset(fileName8.c_str(), (Asset::AccessMode)mode);

    if (a == NULL) {
        jniThrowException(env, "java/io/FileNotFoundException", fileName8.c_str());
        return -1;
    }

    //printf("Created Asset Stream: %p\n", a);

    return reinterpret_cast<jlong>(a);
}

static jobject android_content_AssetManager_openNonAssetFdNative(JNIEnv* env, jobject clazz,
                                                         jint cookie,
                                                         jstring fileName,
                                                         jlongArray outOffsets)
{
    AssetManager* am = assetManagerForJavaObject(env, clazz);
    if (am == NULL) {
        return NULL;
    }

    ALOGV("openNonAssetFd in %p (Java object %p)\n", am, clazz);

    ScopedUtfChars fileName8(env, fileName);
    if (fileName8.c_str() == NULL) {
        return NULL;
    }

    Asset* a = cookie
        ? am->openNonAsset(static_cast<int32_t>(cookie), fileName8.c_str(), Asset::ACCESS_RANDOM)
        : am->openNonAsset(fileName8.c_str(), Asset::ACCESS_RANDOM);

    if (a == NULL) {
        jniThrowException(env, "java/io/FileNotFoundException", fileName8.c_str());
        return NULL;
    }

    //printf("Created Asset Stream: %p\n", a);

    return returnParcelFileDescriptor(env, a, outOffsets);
}

static jobjectArray android_content_AssetManager_list(JNIEnv* env, jobject clazz,
                                                   jstring fileName)
{
    AssetManager* am = assetManagerForJavaObject(env, clazz);
    if (am == NULL) {
        return NULL;
    }

    ScopedUtfChars fileName8(env, fileName);
    if (fileName8.c_str() == NULL) {
        return NULL;
    }

    AssetDir* dir = am->openDir(fileName8.c_str());

    if (dir == NULL) {
        jniThrowException(env, "java/io/FileNotFoundException", fileName8.c_str());
        return NULL;
    }

    size_t N = dir->getFileCount();

    jobjectArray array = env->NewObjectArray(dir->getFileCount(),
                                                g_stringClass, NULL);
    if (array == NULL) {
        delete dir;
        return NULL;
    }

    for (size_t i=0; i<N; i++) {
        const String8& name = dir->getFileName(i);
        jstring str = env->NewStringUTF(name.string());
        if (str == NULL) {
            delete dir;
            return NULL;
        }
        env->SetObjectArrayElement(array, i, str);
        env->DeleteLocalRef(str);
    }

    delete dir;

    return array;
}

static void android_content_AssetManager_destroyAsset(JNIEnv* env, jobject clazz,
                                                      jlong assetHandle)
{
    Asset* a = reinterpret_cast<Asset*>(assetHandle);

    //printf("Destroying Asset Stream: %p\n", a);

    if (a == NULL) {
        jniThrowNullPointerException(env, "asset");
        return;
    }

    delete a;
}

static jint android_content_AssetManager_readAssetChar(JNIEnv* env, jobject clazz,
                                                       jlong assetHandle)
{
    Asset* a = reinterpret_cast<Asset*>(assetHandle);

    if (a == NULL) {
        jniThrowNullPointerException(env, "asset");
        return -1;
    }

    uint8_t b;
    ssize_t res = a->read(&b, 1);
    return res == 1 ? b : -1;
}

static jint android_content_AssetManager_readAsset(JNIEnv* env, jobject clazz,
                                                jlong assetHandle, jbyteArray bArray,
                                                jint off, jint len)
{
    Asset* a = reinterpret_cast<Asset*>(assetHandle);

    if (a == NULL || bArray == NULL) {
        jniThrowNullPointerException(env, "asset");
        return -1;
    }

    if (len == 0) {
        return 0;
    }

    jsize bLen = env->GetArrayLength(bArray);
    if (off < 0 || off >= bLen || len < 0 || len > bLen || (off+len) > bLen) {
        jniThrowException(env, "java/lang/IndexOutOfBoundsException", "");
        return -1;
    }

    jbyte* b = env->GetByteArrayElements(bArray, NULL);
    ssize_t res = a->read(b+off, len);
    env->ReleaseByteArrayElements(bArray, b, 0);

    if (res > 0) return static_cast<jint>(res);

    if (res < 0) {
        jniThrowException(env, "java/io/IOException", "");
    }
    return -1;
}

static jlong android_content_AssetManager_seekAsset(JNIEnv* env, jobject clazz,
                                                 jlong assetHandle,
                                                 jlong offset, jint whence)
{
    Asset* a = reinterpret_cast<Asset*>(assetHandle);

    if (a == NULL) {
        jniThrowNullPointerException(env, "asset");
        return -1;
    }

    return a->seek(
        offset, (whence > 0) ? SEEK_END : (whence < 0 ? SEEK_SET : SEEK_CUR));
}

static jlong android_content_AssetManager_getAssetLength(JNIEnv* env, jobject clazz,
                                                      jlong assetHandle)
{
    Asset* a = reinterpret_cast<Asset*>(assetHandle);

    if (a == NULL) {
        jniThrowNullPointerException(env, "asset");
        return -1;
    }

    return a->getLength();
}

static jlong android_content_AssetManager_getAssetRemainingLength(JNIEnv* env, jobject clazz,
                                                               jlong assetHandle)
{
    Asset* a = reinterpret_cast<Asset*>(assetHandle);

    if (a == NULL) {
        jniThrowNullPointerException(env, "asset");
        return -1;
    }

    return a->getRemainingLength();
}

static jint android_content_AssetManager_addAssetPath(JNIEnv* env, jobject clazz,
                                                       jstring path, jboolean appAsLib)
{
    ScopedUtfChars path8(env, path);
    if (path8.c_str() == NULL) {
        return 0;
    }

    AssetManager* am = assetManagerForJavaObject(env, clazz);
    if (am == NULL) {
        return 0;
    }

    int32_t cookie;
    bool res = am->addAssetPath(String8(path8.c_str()), &cookie, appAsLib);

    return (res) ? static_cast<jint>(cookie) : 0;
}

static jint android_content_AssetManager_addOverlayPath(JNIEnv* env, jobject clazz,
                                                     jstring idmapPath)
{
    ScopedUtfChars idmapPath8(env, idmapPath);
    if (idmapPath8.c_str() == NULL) {
        return 0;
    }

    AssetManager* am = assetManagerForJavaObject(env, clazz);
    if (am == NULL) {
        return 0;
    }

    int32_t cookie;
    bool res = am->addOverlayPath(String8(idmapPath8.c_str()), &cookie);

    return (res) ? (jint)cookie : 0;
}

static jint android_content_AssetManager_addAssetFd(JNIEnv* env, jobject clazz,
                                                    jobject fileDescriptor, jstring debugPathName,
                                                    jboolean appAsLib)
{
    ScopedUtfChars debugPathName8(env, debugPathName);

    int fd = jniGetFDFromFileDescriptor(env, fileDescriptor);
    if (fd < 0) {
        jniThrowException(env, "java/lang/IllegalArgumentException", "Bad FileDescriptor");
        return 0;
    }

    AssetManager* am = assetManagerForJavaObject(env, clazz);
    if (am == NULL) {
        return 0;
    }

    int dupfd = ::dup(fd);
    if (dupfd < 0) {
        jniThrowIOException(env, errno);
        return 0;
    }

    int32_t cookie;
    bool res = am->addAssetFd(dupfd, String8(debugPathName8.c_str()), &cookie, appAsLib);

    return (res) ? static_cast<jint>(cookie) : 0;
}

static jboolean android_content_AssetManager_isUpToDate(JNIEnv* env, jobject clazz)
{
    AssetManager* am = assetManagerForJavaObject(env, clazz);
    if (am == NULL) {
        return JNI_TRUE;
    }
    return am->isUpToDate() ? JNI_TRUE : JNI_FALSE;
}

static jobjectArray getLocales(JNIEnv* env, jobject clazz, bool includeSystemLocales)
{
    Vector<String8> locales;

    AssetManager* am = assetManagerForJavaObject(env, clazz);
    if (am == NULL) {
        return NULL;
    }

    am->getLocales(&locales, includeSystemLocales);

    const int N = locales.size();

    jobjectArray result = env->NewObjectArray(N, g_stringClass, NULL);
    if (result == NULL) {
        return NULL;
    }

    for (int i=0; i<N; i++) {
        jstring str = env->NewStringUTF(locales[i].string());
        if (str == NULL) {
            return NULL;
        }
        env->SetObjectArrayElement(result, i, str);
        env->DeleteLocalRef(str);
    }

    return result;
}

static jobjectArray android_content_AssetManager_getLocales(JNIEnv* env, jobject clazz)
{
    return getLocales(env, clazz, true /* include system locales */);
}

static jobjectArray android_content_AssetManager_getNonSystemLocales(JNIEnv* env, jobject clazz)
{
    return getLocales(env, clazz, false /* don't include system locales */);
}

static jobject constructConfigurationObject(JNIEnv* env, const ResTable_config& config) {
    jobject result = env->NewObject(gConfigurationOffsets.classObject,
            gConfigurationOffsets.constructor);
    if (result == NULL) {
        return NULL;
    }

    env->SetIntField(result, gConfigurationOffsets.mSmallestScreenWidthDpOffset,
            config.smallestScreenWidthDp);
    env->SetIntField(result, gConfigurationOffsets.mScreenWidthDpOffset, config.screenWidthDp);
    env->SetIntField(result, gConfigurationOffsets.mScreenHeightDpOffset, config.screenHeightDp);

    return result;
}

static jobjectArray getSizeConfigurationsInternal(JNIEnv* env,
        const Vector<ResTable_config>& configs) {
    const int N = configs.size();
    jobjectArray result = env->NewObjectArray(N, gConfigurationOffsets.classObject, NULL);
    if (result == NULL) {
        return NULL;
    }

    for (int i=0; i<N; i++) {
        jobject config = constructConfigurationObject(env, configs[i]);
        if (config == NULL) {
            env->DeleteLocalRef(result);
            return NULL;
        }

        env->SetObjectArrayElement(result, i, config);
        env->DeleteLocalRef(config);
    }

    return result;
}

static jobjectArray android_content_AssetManager_getSizeConfigurations(JNIEnv* env, jobject clazz) {
    AssetManager* am = assetManagerForJavaObject(env, clazz);
    if (am == NULL) {
        return NULL;
    }

    const ResTable& res(am->getResources());
    Vector<ResTable_config> configs;
    res.getConfigurations(&configs, false /* ignoreMipmap */, true /* ignoreAndroidPackage */);

    return getSizeConfigurationsInternal(env, configs);
}

static void android_content_AssetManager_setConfiguration(JNIEnv* env, jobject clazz,
                                                          jint mcc, jint mnc,
                                                          jstring locale, jint orientation,
                                                          jint touchscreen, jint density,
                                                          jint keyboard, jint keyboardHidden,
                                                          jint navigation,
                                                          jint screenWidth, jint screenHeight,
                                                          jint smallestScreenWidthDp,
                                                          jint screenWidthDp, jint screenHeightDp,
                                                          jint screenLayout, jint uiMode,
                                                          jint colorMode, jint sdkVersion)
{
    AssetManager* am = assetManagerForJavaObject(env, clazz);
    if (am == NULL) {
        return;
    }

    ResTable_config config;
    memset(&config, 0, sizeof(config));

    const char* locale8 = locale != NULL ? env->GetStringUTFChars(locale, NULL) : NULL;

    // Constants duplicated from Java class android.content.res.Configuration.
    static const jint kScreenLayoutRoundMask = 0x300;
    static const jint kScreenLayoutRoundShift = 8;

    config.mcc = (uint16_t)mcc;
    config.mnc = (uint16_t)mnc;
    config.orientation = (uint8_t)orientation;
    config.touchscreen = (uint8_t)touchscreen;
    config.density = (uint16_t)density;
    config.keyboard = (uint8_t)keyboard;
    config.inputFlags = (uint8_t)keyboardHidden;
    config.navigation = (uint8_t)navigation;
    config.screenWidth = (uint16_t)screenWidth;
    config.screenHeight = (uint16_t)screenHeight;
    config.smallestScreenWidthDp = (uint16_t)smallestScreenWidthDp;
    config.screenWidthDp = (uint16_t)screenWidthDp;
    config.screenHeightDp = (uint16_t)screenHeightDp;
    config.screenLayout = (uint8_t)screenLayout;
    config.uiMode = (uint8_t)uiMode;
    config.colorMode = (uint8_t)colorMode;
    config.sdkVersion = (uint16_t)sdkVersion;
    config.minorVersion = 0;

    // In Java, we use a 32bit integer for screenLayout, while we only use an 8bit integer
    // in C++. We must extract the round qualifier out of the Java screenLayout and put it
    // into screenLayout2.
    config.screenLayout2 =
            (uint8_t)((screenLayout & kScreenLayoutRoundMask) >> kScreenLayoutRoundShift);

    am->setConfiguration(config, locale8);

    if (locale != NULL) env->ReleaseStringUTFChars(locale, locale8);
}

static jint android_content_AssetManager_getResourceIdentifier(JNIEnv* env, jobject clazz,
                                                            jstring name,
                                                            jstring defType,
                                                            jstring defPackage)
{
    ScopedStringChars name16(env, name);
    if (name16.get() == NULL) {
        return 0;
    }

    AssetManager* am = assetManagerForJavaObject(env, clazz);
    if (am == NULL) {
        return 0;
    }

    const char16_t* defType16 = reinterpret_cast<const char16_t*>(defType)
        ? reinterpret_cast<const char16_t*>(env->GetStringChars(defType, NULL))
        : NULL;
    jsize defTypeLen = defType
        ? env->GetStringLength(defType) : 0;
    const char16_t* defPackage16 = reinterpret_cast<const char16_t*>(defPackage)
        ? reinterpret_cast<const char16_t*>(env->GetStringChars(defPackage,
                                                                NULL))
        : NULL;
    jsize defPackageLen = defPackage
        ? env->GetStringLength(defPackage) : 0;

    jint ident = am->getResources().identifierForName(
        reinterpret_cast<const char16_t*>(name16.get()), name16.size(),
        defType16, defTypeLen, defPackage16, defPackageLen);

    if (defPackage16) {
        env->ReleaseStringChars(defPackage,
                                reinterpret_cast<const jchar*>(defPackage16));
    }
    if (defType16) {
        env->ReleaseStringChars(defType,
                                reinterpret_cast<const jchar*>(defType16));
    }

    return ident;
}

static jstring android_content_AssetManager_getResourceName(JNIEnv* env, jobject clazz,
                                                            jint resid)
{
    AssetManager* am = assetManagerForJavaObject(env, clazz);
    if (am == NULL) {
        return NULL;
    }

    ResTable::resource_name name;
    if (!am->getResources().getResourceName(resid, true, &name)) {
        return NULL;
    }

    String16 str;
    if (name.package != NULL) {
        str.setTo(name.package, name.packageLen);
    }
    if (name.type8 != NULL || name.type != NULL) {
        if (str.size() > 0) {
            char16_t div = ':';
            str.append(&div, 1);
        }
        if (name.type8 != NULL) {
            str.append(String16(name.type8, name.typeLen));
        } else {
            str.append(name.type, name.typeLen);
        }
    }
    if (name.name8 != NULL || name.name != NULL) {
        if (str.size() > 0) {
            char16_t div = '/';
            str.append(&div, 1);
        }
        if (name.name8 != NULL) {
            str.append(String16(name.name8, name.nameLen));
        } else {
            str.append(name.name, name.nameLen);
        }
    }

    return env->NewString((const jchar*)str.string(), str.size());
}

static jstring android_content_AssetManager_getResourcePackageName(JNIEnv* env, jobject clazz,
                                                                   jint resid)
{
    AssetManager* am = assetManagerForJavaObject(env, clazz);
    if (am == NULL) {
        return NULL;
    }

    ResTable::resource_name name;
    if (!am->getResources().getResourceName(resid, true, &name)) {
        return NULL;
    }

    if (name.package != NULL) {
        return env->NewString((const jchar*)name.package, name.packageLen);
    }

    return NULL;
}

static jstring android_content_AssetManager_getResourceTypeName(JNIEnv* env, jobject clazz,
                                                                jint resid)
{
    AssetManager* am = assetManagerForJavaObject(env, clazz);
    if (am == NULL) {
        return NULL;
    }

    ResTable::resource_name name;
    if (!am->getResources().getResourceName(resid, true, &name)) {
        return NULL;
    }

    if (name.type8 != NULL) {
        return env->NewStringUTF(name.type8);
    }

    if (name.type != NULL) {
        return env->NewString((const jchar*)name.type, name.typeLen);
    }

    return NULL;
}

static jstring android_content_AssetManager_getResourceEntryName(JNIEnv* env, jobject clazz,
                                                                 jint resid)
{
    AssetManager* am = assetManagerForJavaObject(env, clazz);
    if (am == NULL) {
        return NULL;
    }

    ResTable::resource_name name;
    if (!am->getResources().getResourceName(resid, true, &name)) {
        return NULL;
    }

    if (name.name8 != NULL) {
        return env->NewStringUTF(name.name8);
    }

    if (name.name != NULL) {
        return env->NewString((const jchar*)name.name, name.nameLen);
    }

    return NULL;
}

static jint android_content_AssetManager_loadResourceValue(JNIEnv* env, jobject clazz,
                                                           jint ident,
                                                           jshort density,
                                                           jobject outValue,
                                                           jboolean resolve)
{
    if (outValue == NULL) {
         jniThrowNullPointerException(env, "outValue");
         return 0;
    }
    AssetManager* am = assetManagerForJavaObject(env, clazz);
    if (am == NULL) {
        return 0;
    }
    const ResTable& res(am->getResources());

    Res_value value;
    ResTable_config config;
    uint32_t typeSpecFlags;
    ssize_t block = res.getResource(ident, &value, false, density, &typeSpecFlags, &config);
    if (kThrowOnBadId) {
        if (block == BAD_INDEX) {
            jniThrowException(env, "java/lang/IllegalStateException", "Bad resource!");
            return 0;
        }
    }
    uint32_t ref = ident;
    if (resolve) {
        block = res.resolveReference(&value, block, &ref, &typeSpecFlags, &config);
        if (kThrowOnBadId) {
            if (block == BAD_INDEX) {
                jniThrowException(env, "java/lang/IllegalStateException", "Bad resource!");
                return 0;
            }
        }
    }
    if (block >= 0) {
        return copyValue(env, outValue, &res, value, ref, block, typeSpecFlags, &config);
    }

    return static_cast<jint>(block);
}

static jint android_content_AssetManager_loadResourceBagValue(JNIEnv* env, jobject clazz,
                                                           jint ident, jint bagEntryId,
                                                           jobject outValue, jboolean resolve)
{
    AssetManager* am = assetManagerForJavaObject(env, clazz);
    if (am == NULL) {
        return 0;
    }
    const ResTable& res(am->getResources());

    // Now lock down the resource object and start pulling stuff from it.
    res.lock();

    ssize_t block = -1;
    Res_value value;

    const ResTable::bag_entry* entry = NULL;
    uint32_t typeSpecFlags;
    ssize_t entryCount = res.getBagLocked(ident, &entry, &typeSpecFlags);

    for (ssize_t i=0; i<entryCount; i++) {
        if (((uint32_t)bagEntryId) == entry->map.name.ident) {
            block = entry->stringBlock;
            value = entry->map.value;
        }
        entry++;
    }

    res.unlock();

    if (block < 0) {
        return static_cast<jint>(block);
    }

    uint32_t ref = ident;
    if (resolve) {
        block = res.resolveReference(&value, block, &ref, &typeSpecFlags);
        if (kThrowOnBadId) {
            if (block == BAD_INDEX) {
                jniThrowException(env, "java/lang/IllegalStateException", "Bad resource!");
                return 0;
            }
        }
    }
    if (block >= 0) {
        return copyValue(env, outValue, &res, value, ref, block, typeSpecFlags);
    }

    return static_cast<jint>(block);
}

static jint android_content_AssetManager_getStringBlockCount(JNIEnv* env, jobject clazz)
{
    AssetManager* am = assetManagerForJavaObject(env, clazz);
    if (am == NULL) {
        return 0;
    }
    return am->getResources().getTableCount();
}

static jlong android_content_AssetManager_getNativeStringBlock(JNIEnv* env, jobject clazz,
                                                           jint block)
{
    AssetManager* am = assetManagerForJavaObject(env, clazz);
    if (am == NULL) {
        return 0;
    }
    return reinterpret_cast<jlong>(am->getResources().getTableStringBlock(block));
}

static jstring android_content_AssetManager_getCookieName(JNIEnv* env, jobject clazz,
                                                       jint cookie)
{
    AssetManager* am = assetManagerForJavaObject(env, clazz);
    if (am == NULL) {
        return NULL;
    }
    String8 name(am->getAssetPath(static_cast<int32_t>(cookie)));
    if (name.length() == 0) {
        jniThrowException(env, "java/lang/IndexOutOfBoundsException", "Empty cookie name");
        return NULL;
    }
    jstring str = env->NewStringUTF(name.string());
    return str;
}

static jobject android_content_AssetManager_getAssignedPackageIdentifiers(JNIEnv* env, jobject clazz)
{
    AssetManager* am = assetManagerForJavaObject(env, clazz);
    if (am == NULL) {
        return 0;
    }

    const ResTable& res = am->getResources();

    jobject sparseArray = env->NewObject(gSparseArrayOffsets.classObject,
            gSparseArrayOffsets.constructor);
    const size_t N = res.getBasePackageCount();
    for (size_t i = 0; i < N; i++) {
        const String16 name = res.getBasePackageName(i);
        env->CallVoidMethod(
            sparseArray, gSparseArrayOffsets.put,
            static_cast<jint>(res.getBasePackageId(i)),
            env->NewString(reinterpret_cast<const jchar*>(name.string()),
                           name.size()));
    }
    return sparseArray;
}

static jlong android_content_AssetManager_newTheme(JNIEnv* env, jobject clazz)
{
    AssetManager* am = assetManagerForJavaObject(env, clazz);
    if (am == NULL) {
        return 0;
    }
    return reinterpret_cast<jlong>(new ResTable::Theme(am->getResources()));
}

static void android_content_AssetManager_deleteTheme(JNIEnv* env, jobject clazz,
                                                     jlong themeHandle)
{
    ResTable::Theme* theme = reinterpret_cast<ResTable::Theme*>(themeHandle);
    delete theme;
}

static void android_content_AssetManager_applyThemeStyle(JNIEnv* env, jobject clazz,
                                                         jlong themeHandle,
                                                         jint styleRes,
                                                         jboolean force)
{
    ResTable::Theme* theme = reinterpret_cast<ResTable::Theme*>(themeHandle);
    theme->applyStyle(styleRes, force ? true : false);
}

static void android_content_AssetManager_copyTheme(JNIEnv* env, jobject clazz,
                                                   jlong destHandle, jlong srcHandle)
{
    ResTable::Theme* dest = reinterpret_cast<ResTable::Theme*>(destHandle);
    ResTable::Theme* src = reinterpret_cast<ResTable::Theme*>(srcHandle);
    dest->setTo(*src);
}

static void android_content_AssetManager_clearTheme(JNIEnv* env, jobject clazz, jlong themeHandle)
{
    ResTable::Theme* theme = reinterpret_cast<ResTable::Theme*>(themeHandle);
    theme->clear();
}

static jint android_content_AssetManager_loadThemeAttributeValue(
    JNIEnv* env, jobject clazz, jlong themeHandle, jint ident, jobject outValue, jboolean resolve)
{
    ResTable::Theme* theme = reinterpret_cast<ResTable::Theme*>(themeHandle);
    const ResTable& res(theme->getResTable());

    Res_value value;
    // XXX value could be different in different configs!
    uint32_t typeSpecFlags = 0;
    ssize_t block = theme->getAttribute(ident, &value, &typeSpecFlags);
    uint32_t ref = 0;
    if (resolve) {
        block = res.resolveReference(&value, block, &ref, &typeSpecFlags);
        if (kThrowOnBadId) {
            if (block == BAD_INDEX) {
                jniThrowException(env, "java/lang/IllegalStateException", "Bad resource!");
                return 0;
            }
        }
    }
    return block >= 0 ? copyValue(env, outValue, &res, value, ref, block, typeSpecFlags) : block;
}

static jint android_content_AssetManager_getThemeChangingConfigurations(JNIEnv* env, jobject clazz,
                                                                        jlong themeHandle)
{
    ResTable::Theme* theme = reinterpret_cast<ResTable::Theme*>(themeHandle);
    return theme->getChangingConfigurations();
}

static void android_content_AssetManager_dumpTheme(JNIEnv* env, jobject clazz,
                                                   jlong themeHandle, jint pri,
                                                   jstring tag, jstring prefix)
{
    ResTable::Theme* theme = reinterpret_cast<ResTable::Theme*>(themeHandle);
    const ResTable& res(theme->getResTable());
    (void)res;

    // XXX Need to use params.
    theme->dumpToLog();
}

static jboolean android_content_AssetManager_resolveAttrs(JNIEnv* env, jobject clazz,
                                                          jlong themeToken,
                                                          jint defStyleAttr,
                                                          jint defStyleRes,
                                                          jintArray inValues,
                                                          jintArray attrs,
                                                          jintArray outValues,
                                                          jintArray outIndices)
{
    if (themeToken == 0) {
        jniThrowNullPointerException(env, "theme token");
        return JNI_FALSE;
    }
    if (attrs == NULL) {
        jniThrowNullPointerException(env, "attrs");
        return JNI_FALSE;
    }
    if (outValues == NULL) {
        jniThrowNullPointerException(env, "out values");
        return JNI_FALSE;
    }

    const jsize NI = env->GetArrayLength(attrs);
    const jsize NV = env->GetArrayLength(outValues);
    if (NV < (NI*STYLE_NUM_ENTRIES)) {
        jniThrowException(env, "java/lang/IndexOutOfBoundsException", "out values too small");
        return JNI_FALSE;
    }

    jint* src = (jint*)env->GetPrimitiveArrayCritical(attrs, 0);
    if (src == NULL) {
        return JNI_FALSE;
    }

    jint* srcValues = (jint*)env->GetPrimitiveArrayCritical(inValues, 0);
    const jsize NSV = srcValues == NULL ? 0 : env->GetArrayLength(inValues);

    jint* baseDest = (jint*)env->GetPrimitiveArrayCritical(outValues, 0);
    if (baseDest == NULL) {
        env->ReleasePrimitiveArrayCritical(attrs, src, 0);
        return JNI_FALSE;
    }

    jint* indices = NULL;
    if (outIndices != NULL) {
        if (env->GetArrayLength(outIndices) > NI) {
            indices = (jint*)env->GetPrimitiveArrayCritical(outIndices, 0);
        }
    }

    ResTable::Theme* theme = reinterpret_cast<ResTable::Theme*>(themeToken);
    bool result = ResolveAttrs(theme, defStyleAttr, defStyleRes,
                               (uint32_t*) srcValues, NSV,
                               (uint32_t*) src, NI,
                               (uint32_t*) baseDest,
                               (uint32_t*) indices);

    if (indices != NULL) {
        env->ReleasePrimitiveArrayCritical(outIndices, indices, 0);
    }
    env->ReleasePrimitiveArrayCritical(outValues, baseDest, 0);
    env->ReleasePrimitiveArrayCritical(inValues, srcValues, 0);
    env->ReleasePrimitiveArrayCritical(attrs, src, 0);
    return result ? JNI_TRUE : JNI_FALSE;
}

static void android_content_AssetManager_applyStyle(JNIEnv* env, jobject, jlong themeToken,
        jint defStyleAttr, jint defStyleRes, jlong xmlParserToken, jintArray attrsObj, jint length,
        jlong outValuesAddress, jlong outIndicesAddress) {
    jint* attrs = env->GetIntArrayElements(attrsObj, 0);
    ResTable::Theme* theme = reinterpret_cast<ResTable::Theme*>(themeToken);
    ResXMLParser* xmlParser = reinterpret_cast<ResXMLParser*>(xmlParserToken);
    uint32_t* outValues = reinterpret_cast<uint32_t*>(static_cast<uintptr_t>(outValuesAddress));
    uint32_t* outIndices = reinterpret_cast<uint32_t*>(static_cast<uintptr_t>(outIndicesAddress));
    ApplyStyle(theme, xmlParser, defStyleAttr, defStyleRes,
            reinterpret_cast<const uint32_t*>(attrs), length, outValues, outIndices);
    env->ReleaseIntArrayElements(attrsObj, attrs, JNI_ABORT);
}

static jboolean android_content_AssetManager_retrieveAttributes(JNIEnv* env, jobject clazz,
                                                        jlong xmlParserToken,
                                                        jintArray attrs,
                                                        jintArray outValues,
                                                        jintArray outIndices)
{
    if (xmlParserToken == 0) {
        jniThrowNullPointerException(env, "xmlParserToken");
        return JNI_FALSE;
    }
    if (attrs == NULL) {
        jniThrowNullPointerException(env, "attrs");
        return JNI_FALSE;
    }
    if (outValues == NULL) {
        jniThrowNullPointerException(env, "out values");
        return JNI_FALSE;
    }

    AssetManager* am = assetManagerForJavaObject(env, clazz);
    if (am == NULL) {
        return JNI_FALSE;
    }
    const ResTable& res(am->getResources());
    ResXMLParser* xmlParser = (ResXMLParser*)xmlParserToken;

    const jsize NI = env->GetArrayLength(attrs);
    const jsize NV = env->GetArrayLength(outValues);
    if (NV < (NI*STYLE_NUM_ENTRIES)) {
        jniThrowException(env, "java/lang/IndexOutOfBoundsException", "out values too small");
        return JNI_FALSE;
    }

    jint* src = (jint*)env->GetPrimitiveArrayCritical(attrs, 0);
    if (src == NULL) {
        return JNI_FALSE;
    }

    jint* baseDest = (jint*)env->GetPrimitiveArrayCritical(outValues, 0);
    if (baseDest == NULL) {
        env->ReleasePrimitiveArrayCritical(attrs, src, 0);
        return JNI_FALSE;
    }

    jint* indices = NULL;
    if (outIndices != NULL) {
        if (env->GetArrayLength(outIndices) > NI) {
            indices = (jint*)env->GetPrimitiveArrayCritical(outIndices, 0);
        }
    }

    bool result = RetrieveAttributes(&res, xmlParser,
                                     (uint32_t*) src, NI,
                                     (uint32_t*) baseDest,
                                     (uint32_t*) indices);

    if (indices != NULL) {
        env->ReleasePrimitiveArrayCritical(outIndices, indices, 0);
    }
    env->ReleasePrimitiveArrayCritical(outValues, baseDest, 0);
    env->ReleasePrimitiveArrayCritical(attrs, src, 0);
    return result ? JNI_TRUE : JNI_FALSE;
}

static jint android_content_AssetManager_getArraySize(JNIEnv* env, jobject clazz,
                                                       jint id)
{
    AssetManager* am = assetManagerForJavaObject(env, clazz);
    if (am == NULL) {
        return 0;
    }
    const ResTable& res(am->getResources());

    res.lock();
    const ResTable::bag_entry* defStyleEnt = NULL;
    ssize_t bagOff = res.getBagLocked(id, &defStyleEnt);
    res.unlock();

    return static_cast<jint>(bagOff);
}

static jint android_content_AssetManager_retrieveArray(JNIEnv* env, jobject clazz,
                                                        jint id,
                                                        jintArray outValues)
{
    if (outValues == NULL) {
        jniThrowNullPointerException(env, "out values");
        return JNI_FALSE;
    }

    AssetManager* am = assetManagerForJavaObject(env, clazz);
    if (am == NULL) {
        return JNI_FALSE;
    }
    const ResTable& res(am->getResources());
    ResTable_config config;
    Res_value value;
    ssize_t block;

    const jsize NV = env->GetArrayLength(outValues);

    jint* baseDest = (jint*)env->GetPrimitiveArrayCritical(outValues, 0);
    jint* dest = baseDest;
    if (dest == NULL) {
        jniThrowException(env, "java/lang/OutOfMemoryError", "");
        return JNI_FALSE;
    }

    // Now lock down the resource object and start pulling stuff from it.
    res.lock();

    const ResTable::bag_entry* arrayEnt = NULL;
    uint32_t arrayTypeSetFlags = 0;
    ssize_t bagOff = res.getBagLocked(id, &arrayEnt, &arrayTypeSetFlags);
    const ResTable::bag_entry* endArrayEnt = arrayEnt +
        (bagOff >= 0 ? bagOff : 0);

    int i = 0;
    uint32_t typeSetFlags;
    while (i < NV && arrayEnt < endArrayEnt) {
        block = arrayEnt->stringBlock;
        typeSetFlags = arrayTypeSetFlags;
        config.density = 0;
        value = arrayEnt->map.value;

        uint32_t resid = 0;
        if (value.dataType != Res_value::TYPE_NULL) {
            // Take care of resolving the found resource to its final value.
            //printf("Resolving attribute reference\n");
            ssize_t newBlock = res.resolveReference(&value, block, &resid,
                    &typeSetFlags, &config);
            if (kThrowOnBadId) {
                if (newBlock == BAD_INDEX) {
                    jniThrowException(env, "java/lang/IllegalStateException", "Bad resource!");
                    return JNI_FALSE;
                }
            }
            if (newBlock >= 0) block = newBlock;
        }

        // Deal with the special @null value -- it turns back to TYPE_NULL.
        if (value.dataType == Res_value::TYPE_REFERENCE && value.data == 0) {
            value.dataType = Res_value::TYPE_NULL;
            value.data = Res_value::DATA_NULL_UNDEFINED;
        }

        //printf("Attribute 0x%08x: final type=0x%x, data=0x%08x\n", curIdent, value.dataType, value.data);

        // Write the final value back to Java.
        dest[STYLE_TYPE] = value.dataType;
        dest[STYLE_DATA] = value.data;
        dest[STYLE_ASSET_COOKIE] = reinterpret_cast<jint>(res.getTableCookie(block));
        dest[STYLE_RESOURCE_ID] = resid;
        dest[STYLE_CHANGING_CONFIGURATIONS] = typeSetFlags;
        dest[STYLE_DENSITY] = config.density;
        dest += STYLE_NUM_ENTRIES;
        i+= STYLE_NUM_ENTRIES;
        arrayEnt++;
    }

    i /= STYLE_NUM_ENTRIES;

    res.unlock();

    env->ReleasePrimitiveArrayCritical(outValues, baseDest, 0);

    return i;
}

static jlong android_content_AssetManager_openXmlAssetNative(JNIEnv* env, jobject clazz,
                                                         jint cookie,
                                                         jstring fileName)
{
    AssetManager* am = assetManagerForJavaObject(env, clazz);
    if (am == NULL) {
        return 0;
    }

    ALOGV("openXmlAsset in %p (Java object %p)\n", am, clazz);

    ScopedUtfChars fileName8(env, fileName);
    if (fileName8.c_str() == NULL) {
        return 0;
    }

    int32_t assetCookie = static_cast<int32_t>(cookie);
    Asset* a = assetCookie
        ? am->openNonAsset(assetCookie, fileName8.c_str(), Asset::ACCESS_BUFFER)
        : am->openNonAsset(fileName8.c_str(), Asset::ACCESS_BUFFER, &assetCookie);

    if (a == NULL) {
        jniThrowException(env, "java/io/FileNotFoundException", fileName8.c_str());
        return 0;
    }

    const DynamicRefTable* dynamicRefTable =
            am->getResources().getDynamicRefTableForCookie(assetCookie);
    ResXMLTree* block = new ResXMLTree(dynamicRefTable);
    status_t err = block->setTo(a->getBuffer(true), a->getLength(), true);
    a->close();
    delete a;

    if (err != NO_ERROR) {
        jniThrowException(env, "java/io/FileNotFoundException", "Corrupt XML binary file");
        return 0;
    }

    return reinterpret_cast<jlong>(block);
}

static jintArray android_content_AssetManager_getArrayStringInfo(JNIEnv* env, jobject clazz,
                                                                 jint arrayResId)
{
    AssetManager* am = assetManagerForJavaObject(env, clazz);
    if (am == NULL) {
        return NULL;
    }
    const ResTable& res(am->getResources());

    const ResTable::bag_entry* startOfBag;
    const ssize_t N = res.lockBag(arrayResId, &startOfBag);
    if (N < 0) {
        return NULL;
    }

    jintArray array = env->NewIntArray(N * 2);
    if (array == NULL) {
        res.unlockBag(startOfBag);
        return NULL;
    }

    Res_value value;
    const ResTable::bag_entry* bag = startOfBag;
    for (size_t i = 0, j = 0; ((ssize_t)i)<N; i++, bag++) {
        jint stringIndex = -1;
        jint stringBlock = 0;
        value = bag->map.value;

        // Take care of resolving the found resource to its final value.
        stringBlock = res.resolveReference(&value, bag->stringBlock, NULL);
        if (value.dataType == Res_value::TYPE_STRING) {
            stringIndex = value.data;
        }

        if (kThrowOnBadId) {
            if (stringBlock == BAD_INDEX) {
                jniThrowException(env, "java/lang/IllegalStateException", "Bad resource!");
                return array;
            }
        }

        //todo: It might be faster to allocate a C array to contain
        //      the blocknums and indices, put them in there and then
        //      do just one SetIntArrayRegion()
        env->SetIntArrayRegion(array, j, 1, &stringBlock);
        env->SetIntArrayRegion(array, j + 1, 1, &stringIndex);
        j = j + 2;
    }
    res.unlockBag(startOfBag);
    return array;
}

static jobjectArray android_content_AssetManager_getArrayStringResource(JNIEnv* env, jobject clazz,
                                                                        jint arrayResId)
{
    AssetManager* am = assetManagerForJavaObject(env, clazz);
    if (am == NULL) {
        return NULL;
    }
    const ResTable& res(am->getResources());

    const ResTable::bag_entry* startOfBag;
    const ssize_t N = res.lockBag(arrayResId, &startOfBag);
    if (N < 0) {
        return NULL;
    }

    jobjectArray array = env->NewObjectArray(N, g_stringClass, NULL);
    if (env->ExceptionCheck()) {
        res.unlockBag(startOfBag);
        return NULL;
    }

    Res_value value;
    const ResTable::bag_entry* bag = startOfBag;
    size_t strLen = 0;
    for (size_t i=0; ((ssize_t)i)<N; i++, bag++) {
        value = bag->map.value;
        jstring str = NULL;

        // Take care of resolving the found resource to its final value.
        ssize_t block = res.resolveReference(&value, bag->stringBlock, NULL);
        if (kThrowOnBadId) {
            if (block == BAD_INDEX) {
                jniThrowException(env, "java/lang/IllegalStateException", "Bad resource!");
                return array;
            }
        }
        if (value.dataType == Res_value::TYPE_STRING) {
            const ResStringPool* pool = res.getTableStringBlock(block);
            const char* str8 = pool->string8At(value.data, &strLen);
            if (str8 != NULL) {
                str = env->NewStringUTF(str8);
            } else {
                const char16_t* str16 = pool->stringAt(value.data, &strLen);
                str = env->NewString(reinterpret_cast<const jchar*>(str16),
                                     strLen);
            }

            // If one of our NewString{UTF} calls failed due to memory, an
            // exception will be pending.
            if (env->ExceptionCheck()) {
                res.unlockBag(startOfBag);
                return NULL;
            }

            env->SetObjectArrayElement(array, i, str);

            // str is not NULL at that point, otherwise ExceptionCheck would have been true.
            // If we have a large amount of strings in our array, we might
            // overflow the local reference table of the VM.
            env->DeleteLocalRef(str);
        }
    }
    res.unlockBag(startOfBag);
    return array;
}

static jintArray android_content_AssetManager_getArrayIntResource(JNIEnv* env, jobject clazz,
                                                                        jint arrayResId)
{
    AssetManager* am = assetManagerForJavaObject(env, clazz);
    if (am == NULL) {
        return NULL;
    }
    const ResTable& res(am->getResources());

    const ResTable::bag_entry* startOfBag;
    const ssize_t N = res.lockBag(arrayResId, &startOfBag);
    if (N < 0) {
        return NULL;
    }

    jintArray array = env->NewIntArray(N);
    if (array == NULL) {
        res.unlockBag(startOfBag);
        return NULL;
    }

    Res_value value;
    const ResTable::bag_entry* bag = startOfBag;
    for (size_t i=0; ((ssize_t)i)<N; i++, bag++) {
        value = bag->map.value;

        // Take care of resolving the found resource to its final value.
        ssize_t block = res.resolveReference(&value, bag->stringBlock, NULL);
        if (kThrowOnBadId) {
            if (block == BAD_INDEX) {
                jniThrowException(env, "java/lang/IllegalStateException", "Bad resource!");
                return array;
            }
        }
        if (value.dataType >= Res_value::TYPE_FIRST_INT
                && value.dataType <= Res_value::TYPE_LAST_INT) {
            int intVal = value.data;
            env->SetIntArrayRegion(array, i, 1, &intVal);
        }
    }
    res.unlockBag(startOfBag);
    return array;
}

static jintArray android_content_AssetManager_getStyleAttributes(JNIEnv* env, jobject clazz,
                                                                 jint styleId)
{
    AssetManager* am = assetManagerForJavaObject(env, clazz);
    if (am == NULL) {
        return NULL;
    }
    const ResTable& res(am->getResources());

    const ResTable::bag_entry* startOfBag;
    const ssize_t N = res.lockBag(styleId, &startOfBag);
    if (N < 0) {
        return NULL;
    }

    jintArray array = env->NewIntArray(N);
    if (array == NULL) {
        res.unlockBag(startOfBag);
        return NULL;
    }

    const ResTable::bag_entry* bag = startOfBag;
    for (size_t i=0; ((ssize_t)i)<N; i++, bag++) {
        int resourceId = bag->map.name.ident;
        env->SetIntArrayRegion(array, i, 1, &resourceId);
    }
    res.unlockBag(startOfBag);
    return array;
}

static void android_content_AssetManager_init(JNIEnv* env, jobject clazz, jboolean isSystem)
{
    if (isSystem) {
        verifySystemIdmaps();
    }
    AssetManager* am = new AssetManager();
    if (am == NULL) {
        jniThrowException(env, "java/lang/OutOfMemoryError", "");
        return;
    }

    am->addDefaultAssets();

    ALOGV("Created AssetManager %p for Java object %p\n", am, clazz);
    env->SetLongField(clazz, gAssetManagerOffsets.mObject, reinterpret_cast<jlong>(am));
}

static void android_content_AssetManager_destroy(JNIEnv* env, jobject clazz)
{
    AssetManager* am = (AssetManager*)
        (env->GetLongField(clazz, gAssetManagerOffsets.mObject));
    ALOGV("Destroying AssetManager %p for Java object %p\n", am, clazz);
    if (am != NULL) {
        delete am;
        env->SetLongField(clazz, gAssetManagerOffsets.mObject, 0);
    }
}

static jint android_content_AssetManager_getGlobalAssetCount(JNIEnv* env, jobject clazz)
{
    return Asset::getGlobalCount();
}

static jobject android_content_AssetManager_getAssetAllocations(JNIEnv* env, jobject clazz)
{
    String8 alloc = Asset::getAssetAllocations();
    if (alloc.length() <= 0) {
        return NULL;
    }

    jstring str = env->NewStringUTF(alloc.string());
    return str;
}

static jint android_content_AssetManager_getGlobalAssetManagerCount(JNIEnv* env, jobject clazz)
{
    return AssetManager::getGlobalCount();
}

// ----------------------------------------------------------------------------

/*
 * JNI registration.
 */
static const JNINativeMethod gAssetManagerMethods[] = {
    /* name, signature, funcPtr */

    // Basic asset stuff.
    { "openAsset",      "(Ljava/lang/String;I)J",
        (void*) android_content_AssetManager_openAsset },
    { "openAssetFd",      "(Ljava/lang/String;[J)Landroid/os/ParcelFileDescriptor;",
        (void*) android_content_AssetManager_openAssetFd },
    { "openNonAssetNative", "(ILjava/lang/String;I)J",
        (void*) android_content_AssetManager_openNonAssetNative },
    { "openNonAssetFdNative", "(ILjava/lang/String;[J)Landroid/os/ParcelFileDescriptor;",
        (void*) android_content_AssetManager_openNonAssetFdNative },
    { "list",           "(Ljava/lang/String;)[Ljava/lang/String;",
        (void*) android_content_AssetManager_list },
    { "destroyAsset",   "(J)V",
        (void*) android_content_AssetManager_destroyAsset },
    { "readAssetChar",  "(J)I",
        (void*) android_content_AssetManager_readAssetChar },
    { "readAsset",      "(J[BII)I",
        (void*) android_content_AssetManager_readAsset },
    { "seekAsset",      "(JJI)J",
        (void*) android_content_AssetManager_seekAsset },
    { "getAssetLength", "(J)J",
        (void*) android_content_AssetManager_getAssetLength },
    { "getAssetRemainingLength", "(J)J",
        (void*) android_content_AssetManager_getAssetRemainingLength },
    { "addAssetPathNative", "(Ljava/lang/String;Z)I",
        (void*) android_content_AssetManager_addAssetPath },
    { "addAssetFdNative", "(Ljava/io/FileDescriptor;Ljava/lang/String;Z)I",
        (void*) android_content_AssetManager_addAssetFd },
    { "addOverlayPathNative",   "(Ljava/lang/String;)I",
        (void*) android_content_AssetManager_addOverlayPath },
    { "isUpToDate",     "()Z",
        (void*) android_content_AssetManager_isUpToDate },

    // Resources.
    { "getLocales",      "()[Ljava/lang/String;",
        (void*) android_content_AssetManager_getLocales },
    { "getNonSystemLocales", "()[Ljava/lang/String;",
        (void*) android_content_AssetManager_getNonSystemLocales },
    { "getSizeConfigurations", "()[Landroid/content/res/Configuration;",
        (void*) android_content_AssetManager_getSizeConfigurations },
    { "setConfiguration", "(IILjava/lang/String;IIIIIIIIIIIIIII)V",
        (void*) android_content_AssetManager_setConfiguration },
    { "getResourceIdentifier","(Ljava/lang/String;Ljava/lang/String;Ljava/lang/String;)I",
        (void*) android_content_AssetManager_getResourceIdentifier },
    { "getResourceName","(I)Ljava/lang/String;",
        (void*) android_content_AssetManager_getResourceName },
    { "getResourcePackageName","(I)Ljava/lang/String;",
        (void*) android_content_AssetManager_getResourcePackageName },
    { "getResourceTypeName","(I)Ljava/lang/String;",
        (void*) android_content_AssetManager_getResourceTypeName },
    { "getResourceEntryName","(I)Ljava/lang/String;",
        (void*) android_content_AssetManager_getResourceEntryName },
    { "loadResourceValue","(ISLandroid/util/TypedValue;Z)I",
        (void*) android_content_AssetManager_loadResourceValue },
    { "loadResourceBagValue","(IILandroid/util/TypedValue;Z)I",
        (void*) android_content_AssetManager_loadResourceBagValue },
    { "getStringBlockCount","()I",
        (void*) android_content_AssetManager_getStringBlockCount },
    { "getNativeStringBlock","(I)J",
        (void*) android_content_AssetManager_getNativeStringBlock },
    { "getCookieName","(I)Ljava/lang/String;",
        (void*) android_content_AssetManager_getCookieName },
    { "getAssignedPackageIdentifiers","()Landroid/util/SparseArray;",
        (void*) android_content_AssetManager_getAssignedPackageIdentifiers },

    // Themes.
    { "newTheme", "()J",
        (void*) android_content_AssetManager_newTheme },
    { "deleteTheme", "(J)V",
        (void*) android_content_AssetManager_deleteTheme },
    { "applyThemeStyle", "(JIZ)V",
        (void*) android_content_AssetManager_applyThemeStyle },
    { "copyTheme", "(JJ)V",
        (void*) android_content_AssetManager_copyTheme },
    { "clearTheme", "(J)V",
        (void*) android_content_AssetManager_clearTheme },
    { "loadThemeAttributeValue", "(JILandroid/util/TypedValue;Z)I",
        (void*) android_content_AssetManager_loadThemeAttributeValue },
    { "getThemeChangingConfigurations", "(J)I",
        (void*) android_content_AssetManager_getThemeChangingConfigurations },
    { "dumpTheme", "(JILjava/lang/String;Ljava/lang/String;)V",
        (void*) android_content_AssetManager_dumpTheme },
    { "applyStyle","(JIIJ[IIJJ)V",
        (void*) android_content_AssetManager_applyStyle },
    { "resolveAttrs","(JII[I[I[I[I)Z",
        (void*) android_content_AssetManager_resolveAttrs },
    { "retrieveAttributes","(J[I[I[I)Z",
        (void*) android_content_AssetManager_retrieveAttributes },
    { "getArraySize","(I)I",
        (void*) android_content_AssetManager_getArraySize },
    { "retrieveArray","(I[I)I",
        (void*) android_content_AssetManager_retrieveArray },

    // XML files.
    { "openXmlAssetNative", "(ILjava/lang/String;)J",
        (void*) android_content_AssetManager_openXmlAssetNative },

    // Arrays.
    { "getArrayStringResource","(I)[Ljava/lang/String;",
        (void*) android_content_AssetManager_getArrayStringResource },
    { "getArrayStringInfo","(I)[I",
        (void*) android_content_AssetManager_getArrayStringInfo },
    { "getArrayIntResource","(I)[I",
        (void*) android_content_AssetManager_getArrayIntResource },
    { "getStyleAttributes","(I)[I",
        (void*) android_content_AssetManager_getStyleAttributes },

    // Bookkeeping.
    { "init",           "(Z)V",
        (void*) android_content_AssetManager_init },
    { "destroy",        "()V",
        (void*) android_content_AssetManager_destroy },
    { "getGlobalAssetCount", "()I",
        (void*) android_content_AssetManager_getGlobalAssetCount },
    { "getAssetAllocations", "()Ljava/lang/String;",
        (void*) android_content_AssetManager_getAssetAllocations },
    { "getGlobalAssetManagerCount", "()I",
        (void*) android_content_AssetManager_getGlobalAssetManagerCount },
};

int register_android_content_AssetManager(JNIEnv* env)
{
    jclass typedValue = FindClassOrDie(env, "android/util/TypedValue");
    gTypedValueOffsets.mType = GetFieldIDOrDie(env, typedValue, "type", "I");
    gTypedValueOffsets.mData = GetFieldIDOrDie(env, typedValue, "data", "I");
    gTypedValueOffsets.mString = GetFieldIDOrDie(env, typedValue, "string",
                                                 "Ljava/lang/CharSequence;");
    gTypedValueOffsets.mAssetCookie = GetFieldIDOrDie(env, typedValue, "assetCookie", "I");
    gTypedValueOffsets.mResourceId = GetFieldIDOrDie(env, typedValue, "resourceId", "I");
    gTypedValueOffsets.mChangingConfigurations = GetFieldIDOrDie(env, typedValue,
                                                                 "changingConfigurations", "I");
    gTypedValueOffsets.mDensity = GetFieldIDOrDie(env, typedValue, "density", "I");

    jclass assetFd = FindClassOrDie(env, "android/content/res/AssetFileDescriptor");
    gAssetFileDescriptorOffsets.mFd = GetFieldIDOrDie(env, assetFd, "mFd",
                                                      "Landroid/os/ParcelFileDescriptor;");
    gAssetFileDescriptorOffsets.mStartOffset = GetFieldIDOrDie(env, assetFd, "mStartOffset", "J");
    gAssetFileDescriptorOffsets.mLength = GetFieldIDOrDie(env, assetFd, "mLength", "J");

    jclass assetManager = FindClassOrDie(env, "android/content/res/AssetManager");
    gAssetManagerOffsets.mObject = GetFieldIDOrDie(env, assetManager, "mObject", "J");

    jclass stringClass = FindClassOrDie(env, "java/lang/String");
    g_stringClass = MakeGlobalRefOrDie(env, stringClass);

    jclass sparseArrayClass = FindClassOrDie(env, "android/util/SparseArray");
    gSparseArrayOffsets.classObject = MakeGlobalRefOrDie(env, sparseArrayClass);
    gSparseArrayOffsets.constructor = GetMethodIDOrDie(env, gSparseArrayOffsets.classObject,
                                                       "<init>", "()V");
    gSparseArrayOffsets.put = GetMethodIDOrDie(env, gSparseArrayOffsets.classObject, "put",
                                               "(ILjava/lang/Object;)V");

    jclass configurationClass = FindClassOrDie(env, "android/content/res/Configuration");
    gConfigurationOffsets.classObject = MakeGlobalRefOrDie(env, configurationClass);
    gConfigurationOffsets.constructor = GetMethodIDOrDie(env, configurationClass,
            "<init>", "()V");
    gConfigurationOffsets.mSmallestScreenWidthDpOffset = GetFieldIDOrDie(env, configurationClass,
            "smallestScreenWidthDp", "I");
    gConfigurationOffsets.mScreenWidthDpOffset = GetFieldIDOrDie(env, configurationClass,
            "screenWidthDp", "I");
    gConfigurationOffsets.mScreenHeightDpOffset = GetFieldIDOrDie(env, configurationClass,
            "screenHeightDp", "I");

    return RegisterMethodsOrDie(env, "android/content/res/AssetManager", gAssetManagerMethods,
                                NELEM(gAssetManagerMethods));
}

}; // namespace android<|MERGE_RESOLUTION|>--- conflicted
+++ resolved
@@ -189,13 +189,10 @@
                     argv[argc++] = AssetManager::OVERLAY_DIR;
                 }
 
-<<<<<<< HEAD
-=======
                 if (stat(AssetManager::PRODUCT_OVERLAY_DIR, &st) == 0) {
                     argv[argc++] = AssetManager::PRODUCT_OVERLAY_DIR;
                 }
 
->>>>>>> 231cb066
                 // Finally, invoke idmap (if any overlay directory exists)
                 if (argc > 5) {
                     execv(AssetManager::IDMAP_BIN, (char* const*)argv);
