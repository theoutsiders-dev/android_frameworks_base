--- conflicted
+++ resolved
@@ -583,7 +583,6 @@
       mOptions.add(opt);
     }
 
-<<<<<<< HEAD
     strcpy(gctypeOptsBuf, "-Xgc:");
     property_get("dalvik.vm.gctype", gctypeOptsBuf+5, "");
     if (gctypeOptsBuf[5] != '\0') {
@@ -591,8 +590,6 @@
         mOptions.add(opt);
     }
 
-=======
->>>>>>> bac61807
     /*
      * Enable or disable dexopt features, such as bytecode verification and
      * calculation of register maps for precise GC.
