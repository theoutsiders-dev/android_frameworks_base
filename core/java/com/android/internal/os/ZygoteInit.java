--- conflicted
+++ resolved
@@ -670,15 +670,9 @@
             zygoteServer.closeServerSocket();
         } catch (Zygote.MethodAndArgsCaller caller) {
             caller.run();
-<<<<<<< HEAD
-        } catch (RuntimeException ex) {
+        } catch (Throwable ex) {
             Log.e(TAG, "System zygote died with exception", ex);
             zygoteServer.closeServerSocket();
-=======
-        } catch (Throwable ex) {
-            Log.e(TAG, "Zygote died with exception", ex);
-            closeServerSocket();
->>>>>>> cf111230
             throw ex;
         }
     }
