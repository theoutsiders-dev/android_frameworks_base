/*
 * Copyright (C) 2014 The Android Open Source Project
 *
 * Licensed under the Apache License, Version 2.0 (the "License");
 * you may not use this file except in compliance with the License.
 * You may obtain a copy of the License at
 *
 *      http://www.apache.org/licenses/LICENSE-2.0
 *
 * Unless required by applicable law or agreed to in writing, software
 * distributed under the License is distributed on an "AS IS" BASIS,
 * WITHOUT WARRANTIES OR CONDITIONS OF ANY KIND, either express or implied.
 * See the License for the specific language governing permissions and
 * limitations under the License.
 */

package android.net;

import android.os.Parcel;
import android.os.Parcelable;
import android.text.TextUtils;
import java.lang.IllegalArgumentException;

/**
 * This class represents the capabilities of a network.  This is used both to specify
 * needs to {@link ConnectivityManager} and when inspecting a network.
 *
 * Note that this replaces the old {@link ConnectivityManager#TYPE_MOBILE} method
 * of network selection.  Rather than indicate a need for Wi-Fi because an application
 * needs high bandwidth and risk obsolescence when a new, fast network appears (like LTE),
 * the application should specify it needs high bandwidth.  Similarly if an application
 * needs an unmetered network for a bulk transfer it can specify that rather than assuming
 * all cellular based connections are metered and all Wi-Fi based connections are not.
 */
public final class NetworkCapabilities implements Parcelable {
    /**
     * @hide
     */
    public NetworkCapabilities() {
        clearAll();
        mNetworkCapabilities = DEFAULT_CAPABILITIES;
    }

    public NetworkCapabilities(NetworkCapabilities nc) {
        if (nc != null) {
            mNetworkCapabilities = nc.mNetworkCapabilities;
            mTransportTypes = nc.mTransportTypes;
            mLinkUpBandwidthKbps = nc.mLinkUpBandwidthKbps;
            mLinkDownBandwidthKbps = nc.mLinkDownBandwidthKbps;
            mNetworkSpecifier = nc.mNetworkSpecifier;
            mSignalStrength = nc.mSignalStrength;
        }
    }

    /**
     * Completely clears the contents of this object, removing even the capabilities that are set
     * by default when the object is constructed.
     * @hide
     */
    public void clearAll() {
        mNetworkCapabilities = mTransportTypes = 0;
        mLinkUpBandwidthKbps = mLinkDownBandwidthKbps = 0;
        mNetworkSpecifier = null;
        mSignalStrength = SIGNAL_STRENGTH_UNSPECIFIED;
    }

    /**
     * Represents the network's capabilities.  If any are specified they will be satisfied
     * by any Network that matches all of them.
     */
    private long mNetworkCapabilities;

    /**
     * Indicates this is a network that has the ability to reach the
     * carrier's MMSC for sending and receiving MMS messages.
     */
    public static final int NET_CAPABILITY_MMS            = 0;

    /**
     * Indicates this is a network that has the ability to reach the carrier's
     * SUPL server, used to retrieve GPS information.
     */
    public static final int NET_CAPABILITY_SUPL           = 1;

    /**
     * Indicates this is a network that has the ability to reach the carrier's
     * DUN or tethering gateway.
     */
    public static final int NET_CAPABILITY_DUN            = 2;

    /**
     * Indicates this is a network that has the ability to reach the carrier's
     * FOTA portal, used for over the air updates.
     */
    public static final int NET_CAPABILITY_FOTA           = 3;

    /**
     * Indicates this is a network that has the ability to reach the carrier's
     * IMS servers, used for network registration and signaling.
     */
    public static final int NET_CAPABILITY_IMS            = 4;

    /**
     * Indicates this is a network that has the ability to reach the carrier's
     * CBS servers, used for carrier specific services.
     */
    public static final int NET_CAPABILITY_CBS            = 5;

    /**
     * Indicates this is a network that has the ability to reach a Wi-Fi direct
     * peer.
     */
    public static final int NET_CAPABILITY_WIFI_P2P       = 6;

    /**
     * Indicates this is a network that has the ability to reach a carrier's
     * Initial Attach servers.
     */
    public static final int NET_CAPABILITY_IA             = 7;

    /**
     * Indicates this is a network that has the ability to reach a carrier's
     * RCS servers, used for Rich Communication Services.
     */
    public static final int NET_CAPABILITY_RCS            = 8;

    /**
     * Indicates this is a network that has the ability to reach a carrier's
     * XCAP servers, used for configuration and control.
     */
    public static final int NET_CAPABILITY_XCAP           = 9;

    /**
     * Indicates this is a network that has the ability to reach a carrier's
     * Emergency IMS servers or other services, used for network signaling
     * during emergency calls.
     */
    public static final int NET_CAPABILITY_EIMS           = 10;

    /**
     * Indicates that this network is unmetered.
     */
    public static final int NET_CAPABILITY_NOT_METERED    = 11;

    /**
     * Indicates that this network should be able to reach the internet.
     */
    public static final int NET_CAPABILITY_INTERNET       = 12;

    /**
     * Indicates that this network is available for general use.  If this is not set
     * applications should not attempt to communicate on this network.  Note that this
     * is simply informative and not enforcement - enforcement is handled via other means.
     * Set by default.
     */
    public static final int NET_CAPABILITY_NOT_RESTRICTED = 13;

    /**
     * Indicates that the user has indicated implicit trust of this network.  This
     * generally means it's a sim-selected carrier, a plugged in ethernet, a paired
     * BT device or a wifi the user asked to connect to.  Untrusted networks
     * are probably limited to unknown wifi AP.  Set by default.
     */
    public static final int NET_CAPABILITY_TRUSTED        = 14;

    /**
     * Indicates that this network is not a VPN.  This capability is set by default and should be
     * explicitly cleared for VPN networks.
     */
    public static final int NET_CAPABILITY_NOT_VPN        = 15;

    /**
     * Indicates that connectivity on this network was successfully validated. For example, for a
     * network with NET_CAPABILITY_INTERNET, it means that Internet connectivity was successfully
     * detected.
     */
    public static final int NET_CAPABILITY_VALIDATED      = 16;

    /**
     * Indicates that this network was found to have a captive portal in place last time it was
     * probed.
     */
    public static final int NET_CAPABILITY_CAPTIVE_PORTAL = 17;

    private static final int MIN_NET_CAPABILITY = NET_CAPABILITY_MMS;
    private static final int MAX_NET_CAPABILITY = NET_CAPABILITY_CAPTIVE_PORTAL;

    /**
<<<<<<< HEAD
     * Network capabilities that are expected to be mutable, i.e., can change while a particular
     * network is connected.
     */
    private static final long MUTABLE_CAPABILITIES =
            // TRUSTED can change when user explicitly connects to an untrusted network in Settings.
            // http://b/18206275
            (1 << NET_CAPABILITY_TRUSTED) |
            (1 << NET_CAPABILITY_VALIDATED) |
            (1 << NET_CAPABILITY_CAPTIVE_PORTAL);

    /**
     * Network capabilities that are not allowed in NetworkRequests. This exists because the
     * NetworkFactory / NetworkAgent model does not deal well with the situation where a
     * capability's presence cannot be known in advance. If such a capability is requested, then we
     * can get into a cycle where the NetworkFactory endlessly churns out NetworkAgents that then
     * get immediately torn down because they do not have the requested capability.
     */
    private static final long NON_REQUESTABLE_CAPABILITIES =
            (1 << NET_CAPABILITY_VALIDATED) |
            (1 << NET_CAPABILITY_CAPTIVE_PORTAL);

    /**
=======
>>>>>>> dbc4edcc
     * Capabilities that are set by default when the object is constructed.
     */
    private static final long DEFAULT_CAPABILITIES =
            (1 << NET_CAPABILITY_NOT_RESTRICTED) |
            (1 << NET_CAPABILITY_TRUSTED) |
            (1 << NET_CAPABILITY_NOT_VPN);

    /**
<<<<<<< HEAD
=======
     * Capabilities that suggest that a network is restricted.
     * {@see #maybeMarkCapabilitiesRestricted}.
     */
    private static final long RESTRICTED_CAPABILITIES =
            (1 << NET_CAPABILITY_CBS) |
            (1 << NET_CAPABILITY_DUN) |
            (1 << NET_CAPABILITY_EIMS) |
            (1 << NET_CAPABILITY_FOTA) |
            (1 << NET_CAPABILITY_IA) |
            (1 << NET_CAPABILITY_IMS) |
            (1 << NET_CAPABILITY_RCS) |
            (1 << NET_CAPABILITY_XCAP);

    /**
>>>>>>> dbc4edcc
     * Adds the given capability to this {@code NetworkCapability} instance.
     * Multiple capabilities may be applied sequentially.  Note that when searching
     * for a network to satisfy a request, all capabilities requested must be satisfied.
     *
     * @param capability the {@code NetworkCapabilities.NET_CAPABILITY_*} to be added.
     * @return This NetworkCapability to facilitate chaining.
     * @hide
     */
    public NetworkCapabilities addCapability(int capability) {
        if (capability < MIN_NET_CAPABILITY || capability > MAX_NET_CAPABILITY) {
            throw new IllegalArgumentException("NetworkCapability out of range");
        }
        mNetworkCapabilities |= 1 << capability;
        return this;
    }

    /**
     * Removes (if found) the given capability from this {@code NetworkCapability} instance.
     *
     * @param capability the {@code NetworkCapabilities.NET_CAPABILTIY_*} to be removed.
     * @return This NetworkCapability to facilitate chaining.
     * @hide
     */
    public NetworkCapabilities removeCapability(int capability) {
        if (capability < MIN_NET_CAPABILITY || capability > MAX_NET_CAPABILITY) {
            throw new IllegalArgumentException("NetworkCapability out of range");
        }
        mNetworkCapabilities &= ~(1 << capability);
        return this;
    }

    /**
     * Gets all the capabilities set on this {@code NetworkCapability} instance.
     *
     * @return an array of {@code NetworkCapabilities.NET_CAPABILITY_*} values
     *         for this instance.
     * @hide
     */
    public int[] getCapabilities() {
        return enumerateBits(mNetworkCapabilities);
    }

    /**
     * Tests for the presence of a capabilitity on this instance.
     *
     * @param capability the {@code NetworkCapabilities.NET_CAPABILITY_*} to be tested for.
     * @return {@code true} if set on this instance.
     */
    public boolean hasCapability(int capability) {
        if (capability < MIN_NET_CAPABILITY || capability > MAX_NET_CAPABILITY) {
            return false;
        }
        return ((mNetworkCapabilities & (1 << capability)) != 0);
    }

    private int[] enumerateBits(long val) {
        int size = Long.bitCount(val);
        int[] result = new int[size];
        int index = 0;
        int resource = 0;
        while (val > 0) {
            if ((val & 1) == 1) result[index++] = resource;
            val = val >> 1;
            resource++;
        }
        return result;
    }

    private void combineNetCapabilities(NetworkCapabilities nc) {
        this.mNetworkCapabilities |= nc.mNetworkCapabilities;
    }

    /**
     * Convenience function that returns a human-readable description of the first mutable
     * capability we find. Used to present an error message to apps that request mutable
     * capabilities.
     *
     * @hide
     */
    public String describeFirstNonRequestableCapability() {
        if (hasCapability(NET_CAPABILITY_VALIDATED)) return "NET_CAPABILITY_VALIDATED";
        if (hasCapability(NET_CAPABILITY_CAPTIVE_PORTAL)) return "NET_CAPABILITY_CAPTIVE_PORTAL";
        // This cannot happen unless the preceding checks are incomplete.
        if ((mNetworkCapabilities & NON_REQUESTABLE_CAPABILITIES) != 0) {
            return "unknown non-requestable capabilities " + Long.toHexString(mNetworkCapabilities);
        }
        if (mLinkUpBandwidthKbps != 0 || mLinkDownBandwidthKbps != 0) return "link bandwidth";
        if (hasSignalStrength()) return "signalStrength";
        return null;
    }

    private boolean satisfiedByNetCapabilities(NetworkCapabilities nc, boolean onlyImmutable) {
        long networkCapabilities = this.mNetworkCapabilities;
        if (onlyImmutable) {
            networkCapabilities = networkCapabilities & ~MUTABLE_CAPABILITIES;
        }
        return ((nc.mNetworkCapabilities & networkCapabilities) == networkCapabilities);
    }

    /** @hide */
    public boolean equalsNetCapabilities(NetworkCapabilities nc) {
        return (nc.mNetworkCapabilities == this.mNetworkCapabilities);
    }

    private boolean equalsNetCapabilitiesImmutable(NetworkCapabilities that) {
        return ((this.mNetworkCapabilities & ~MUTABLE_CAPABILITIES) ==
                (that.mNetworkCapabilities & ~MUTABLE_CAPABILITIES));
    }

    /**
     * Removes the NET_CAPABILITY_NOT_RESTRICTED capability if all the capabilities it provides are
     * typically provided by restricted networks.
     *
     * TODO: consider:
     * - Renaming it to guessRestrictedCapability and make it set the
     *   restricted capability bit in addition to clearing it.
     * @hide
     */
    public void maybeMarkCapabilitiesRestricted() {
        // If all the capabilities are typically provided by restricted networks, conclude that this
        // network is restricted.
        if ((mNetworkCapabilities & ~(DEFAULT_CAPABILITIES | RESTRICTED_CAPABILITIES)) == 0)
            removeCapability(NET_CAPABILITY_NOT_RESTRICTED);
    }

    /**
     * Representing the transport type.  Apps should generally not care about transport.  A
     * request for a fast internet connection could be satisfied by a number of different
     * transports.  If any are specified here it will be satisfied a Network that matches
     * any of them.  If a caller doesn't care about the transport it should not specify any.
     */
    private long mTransportTypes;

    /**
     * Indicates this network uses a Cellular transport.
     */
    public static final int TRANSPORT_CELLULAR = 0;

    /**
     * Indicates this network uses a Wi-Fi transport.
     */
    public static final int TRANSPORT_WIFI = 1;

    /**
     * Indicates this network uses a Bluetooth transport.
     */
    public static final int TRANSPORT_BLUETOOTH = 2;

    /**
     * Indicates this network uses an Ethernet transport.
     */
    public static final int TRANSPORT_ETHERNET = 3;

    /**
     * Indicates this network uses a VPN transport.
     */
    public static final int TRANSPORT_VPN = 4;

    private static final int MIN_TRANSPORT = TRANSPORT_CELLULAR;
    private static final int MAX_TRANSPORT = TRANSPORT_VPN;

    /**
     * Adds the given transport type to this {@code NetworkCapability} instance.
     * Multiple transports may be applied sequentially.  Note that when searching
     * for a network to satisfy a request, any listed in the request will satisfy the request.
     * For example {@code TRANSPORT_WIFI} and {@code TRANSPORT_ETHERNET} added to a
     * {@code NetworkCapabilities} would cause either a Wi-Fi network or an Ethernet network
     * to be selected.  This is logically different than
     * {@code NetworkCapabilities.NET_CAPABILITY_*} listed above.
     *
     * @param transportType the {@code NetworkCapabilities.TRANSPORT_*} to be added.
     * @return This NetworkCapability to facilitate chaining.
     * @hide
     */
    public NetworkCapabilities addTransportType(int transportType) {
        if (transportType < MIN_TRANSPORT || transportType > MAX_TRANSPORT) {
            throw new IllegalArgumentException("TransportType out of range");
        }
        mTransportTypes |= 1 << transportType;
        setNetworkSpecifier(mNetworkSpecifier); // used for exception checking
        return this;
    }

    /**
     * Removes (if found) the given transport from this {@code NetworkCapability} instance.
     *
     * @param transportType the {@code NetworkCapabilities.TRANSPORT_*} to be removed.
     * @return This NetworkCapability to facilitate chaining.
     * @hide
     */
    public NetworkCapabilities removeTransportType(int transportType) {
        if (transportType < MIN_TRANSPORT || transportType > MAX_TRANSPORT) {
            throw new IllegalArgumentException("TransportType out of range");
        }
        mTransportTypes &= ~(1 << transportType);
        setNetworkSpecifier(mNetworkSpecifier); // used for exception checking
        return this;
    }

    /**
     * Gets all the transports set on this {@code NetworkCapability} instance.
     *
     * @return an array of {@code NetworkCapabilities.TRANSPORT_*} values
     *         for this instance.
     * @hide
     */
    public int[] getTransportTypes() {
        return enumerateBits(mTransportTypes);
    }

    /**
     * Tests for the presence of a transport on this instance.
     *
     * @param transportType the {@code NetworkCapabilities.TRANSPORT_*} to be tested for.
     * @return {@code true} if set on this instance.
     */
    public boolean hasTransport(int transportType) {
        if (transportType < MIN_TRANSPORT || transportType > MAX_TRANSPORT) {
            return false;
        }
        return ((mTransportTypes & (1 << transportType)) != 0);
    }

    private void combineTransportTypes(NetworkCapabilities nc) {
        this.mTransportTypes |= nc.mTransportTypes;
    }
    private boolean satisfiedByTransportTypes(NetworkCapabilities nc) {
        return ((this.mTransportTypes == 0) ||
                ((this.mTransportTypes & nc.mTransportTypes) != 0));
    }
    /** @hide */
    public boolean equalsTransportTypes(NetworkCapabilities nc) {
        return (nc.mTransportTypes == this.mTransportTypes);
    }

    /**
     * Passive link bandwidth.  This is a rough guide of the expected peak bandwidth
     * for the first hop on the given transport.  It is not measured, but may take into account
     * link parameters (Radio technology, allocated channels, etc).
     */
    private int mLinkUpBandwidthKbps;
    private int mLinkDownBandwidthKbps;

    /**
     * Sets the upstream bandwidth for this network in Kbps.  This always only refers to
     * the estimated first hop transport bandwidth.
     * <p>
     * Note that when used to request a network, this specifies the minimum acceptable.
     * When received as the state of an existing network this specifies the typical
     * first hop bandwidth expected.  This is never measured, but rather is inferred
     * from technology type and other link parameters.  It could be used to differentiate
     * between very slow 1xRTT cellular links and other faster networks or even between
     * 802.11b vs 802.11AC wifi technologies.  It should not be used to differentiate between
     * fast backhauls and slow backhauls.
     *
     * @param upKbps the estimated first hop upstream (device to network) bandwidth.
     * @hide
     */
    public void setLinkUpstreamBandwidthKbps(int upKbps) {
        mLinkUpBandwidthKbps = upKbps;
    }

    /**
     * Retrieves the upstream bandwidth for this network in Kbps.  This always only refers to
     * the estimated first hop transport bandwidth.
     *
     * @return The estimated first hop upstream (device to network) bandwidth.
     */
    public int getLinkUpstreamBandwidthKbps() {
        return mLinkUpBandwidthKbps;
    }

    /**
     * Sets the downstream bandwidth for this network in Kbps.  This always only refers to
     * the estimated first hop transport bandwidth.
     * <p>
     * Note that when used to request a network, this specifies the minimum acceptable.
     * When received as the state of an existing network this specifies the typical
     * first hop bandwidth expected.  This is never measured, but rather is inferred
     * from technology type and other link parameters.  It could be used to differentiate
     * between very slow 1xRTT cellular links and other faster networks or even between
     * 802.11b vs 802.11AC wifi technologies.  It should not be used to differentiate between
     * fast backhauls and slow backhauls.
     *
     * @param downKbps the estimated first hop downstream (network to device) bandwidth.
     * @hide
     */
    public void setLinkDownstreamBandwidthKbps(int downKbps) {
        mLinkDownBandwidthKbps = downKbps;
    }

    /**
     * Retrieves the downstream bandwidth for this network in Kbps.  This always only refers to
     * the estimated first hop transport bandwidth.
     *
     * @return The estimated first hop downstream (network to device) bandwidth.
     */
    public int getLinkDownstreamBandwidthKbps() {
        return mLinkDownBandwidthKbps;
    }

    private void combineLinkBandwidths(NetworkCapabilities nc) {
        this.mLinkUpBandwidthKbps =
                Math.max(this.mLinkUpBandwidthKbps, nc.mLinkUpBandwidthKbps);
        this.mLinkDownBandwidthKbps =
                Math.max(this.mLinkDownBandwidthKbps, nc.mLinkDownBandwidthKbps);
    }
    private boolean satisfiedByLinkBandwidths(NetworkCapabilities nc) {
        return !(this.mLinkUpBandwidthKbps > nc.mLinkUpBandwidthKbps ||
                this.mLinkDownBandwidthKbps > nc.mLinkDownBandwidthKbps);
    }
    private boolean equalsLinkBandwidths(NetworkCapabilities nc) {
        return (this.mLinkUpBandwidthKbps == nc.mLinkUpBandwidthKbps &&
                this.mLinkDownBandwidthKbps == nc.mLinkDownBandwidthKbps);
    }

    private String mNetworkSpecifier;
    /**
     * Sets the optional bearer specific network specifier.
     * This has no meaning if a single transport is also not specified, so calling
     * this without a single transport set will generate an exception, as will
     * subsequently adding or removing transports after this is set.
     * </p>
     * The interpretation of this {@code String} is bearer specific and bearers that use
     * it should document their particulars.  For example, Bluetooth may use some sort of
     * device id while WiFi could used SSID and/or BSSID.  Cellular may use carrier SPN (name)
     * or Subscription ID.
     *
     * @param networkSpecifier An {@code String} of opaque format used to specify the bearer
     *                         specific network specifier where the bearer has a choice of
     *                         networks.
     * @hide
     */
    public void setNetworkSpecifier(String networkSpecifier) {
        if (TextUtils.isEmpty(networkSpecifier) == false && Long.bitCount(mTransportTypes) != 1) {
            throw new IllegalStateException("Must have a single transport specified to use " +
                    "setNetworkSpecifier");
        }
        mNetworkSpecifier = networkSpecifier;
    }

    /**
     * Gets the optional bearer specific network specifier.
     *
     * @return The optional {@code String} specifying the bearer specific network specifier.
     *         See {@link #setNetworkSpecifier}.
     * @hide
     */
    public String getNetworkSpecifier() {
        return mNetworkSpecifier;
    }

    private void combineSpecifiers(NetworkCapabilities nc) {
        String otherSpecifier = nc.getNetworkSpecifier();
        if (TextUtils.isEmpty(otherSpecifier)) return;
        if (TextUtils.isEmpty(mNetworkSpecifier) == false) {
            throw new IllegalStateException("Can't combine two networkSpecifiers");
        }
        setNetworkSpecifier(otherSpecifier);
    }
    private boolean satisfiedBySpecifier(NetworkCapabilities nc) {
        return (TextUtils.isEmpty(mNetworkSpecifier) ||
                mNetworkSpecifier.equals(nc.mNetworkSpecifier));
    }
    private boolean equalsSpecifier(NetworkCapabilities nc) {
        if (TextUtils.isEmpty(mNetworkSpecifier)) {
            return TextUtils.isEmpty(nc.mNetworkSpecifier);
        } else {
            return mNetworkSpecifier.equals(nc.mNetworkSpecifier);
        }
    }

    /**
     * Magic value that indicates no signal strength provided. A request specifying this value is
     * always satisfied.
     *
     * @hide
     */
    public static final int SIGNAL_STRENGTH_UNSPECIFIED = Integer.MIN_VALUE;

    /**
     * Signal strength. This is a signed integer, and higher values indicate better signal.
     * The exact units are bearer-dependent. For example, Wi-Fi uses RSSI.
     */
    private int mSignalStrength;

    /**
     * Sets the signal strength. This is a signed integer, with higher values indicating a stronger
     * signal. The exact units are bearer-dependent. For example, Wi-Fi uses the same RSSI units
     * reported by WifiManager.
     * <p>
     * Note that when used to register a network callback, this specifies the minimum acceptable
     * signal strength. When received as the state of an existing network it specifies the current
     * value. A value of code SIGNAL_STRENGTH_UNSPECIFIED} means no value when received and has no
     * effect when requesting a callback.
     *
     * @param signalStrength the bearer-specific signal strength.
     * @hide
     */
    public void setSignalStrength(int signalStrength) {
        mSignalStrength = signalStrength;
    }

    /**
     * Returns {@code true} if this object specifies a signal strength.
     *
     * @hide
     */
    public boolean hasSignalStrength() {
        return mSignalStrength > SIGNAL_STRENGTH_UNSPECIFIED;
    }

    /**
     * Retrieves the signal strength.
     *
     * @return The bearer-specific signal strength.
     * @hide
     */
    public int getSignalStrength() {
        return mSignalStrength;
    }

    private void combineSignalStrength(NetworkCapabilities nc) {
        this.mSignalStrength = Math.max(this.mSignalStrength, nc.mSignalStrength);
    }

    private boolean satisfiedBySignalStrength(NetworkCapabilities nc) {
        return this.mSignalStrength <= nc.mSignalStrength;
    }

    private boolean equalsSignalStrength(NetworkCapabilities nc) {
        return this.mSignalStrength == nc.mSignalStrength;
    }

    /**
     * Combine a set of Capabilities to this one.  Useful for coming up with the complete set
     * @hide
     */
    public void combineCapabilities(NetworkCapabilities nc) {
        combineNetCapabilities(nc);
        combineTransportTypes(nc);
        combineLinkBandwidths(nc);
        combineSpecifiers(nc);
        combineSignalStrength(nc);
    }

    /**
     * Check if our requirements are satisfied by the given {@code NetworkCapabilities}.
     *
     * @param nc the {@code NetworkCapabilities} that may or may not satisfy our requirements.
     * @param onlyImmutable if {@code true}, do not consider mutable requirements such as link
     *         bandwidth, signal strength, or validation / captive portal status.
     *
     * @hide
     */
    private boolean satisfiedByNetworkCapabilities(NetworkCapabilities nc, boolean onlyImmutable) {
        return (nc != null &&
                satisfiedByNetCapabilities(nc, onlyImmutable) &&
                satisfiedByTransportTypes(nc) &&
                (onlyImmutable || satisfiedByLinkBandwidths(nc)) &&
                satisfiedBySpecifier(nc) &&
                (onlyImmutable || satisfiedBySignalStrength(nc)));
    }

    /**
     * Check if our requirements are satisfied by the given {@code NetworkCapabilities}.
     *
     * @param nc the {@code NetworkCapabilities} that may or may not satisfy our requirements.
     *
     * @hide
     */
    public boolean satisfiedByNetworkCapabilities(NetworkCapabilities nc) {
        return satisfiedByNetworkCapabilities(nc, false);
    }

    /**
     * Check if our immutable requirements are satisfied by the given {@code NetworkCapabilities}.
     *
     * @param nc the {@code NetworkCapabilities} that may or may not satisfy our requirements.
     *
     * @hide
     */
    public boolean satisfiedByImmutableNetworkCapabilities(NetworkCapabilities nc) {
        return satisfiedByNetworkCapabilities(nc, true);
    }

    /**
     * Checks that our immutable capabilities are the same as those of the given
     * {@code NetworkCapabilities}.
     *
     * @hide
     */
    public boolean equalImmutableCapabilities(NetworkCapabilities nc) {
        if (nc == null) return false;
        return (equalsNetCapabilitiesImmutable(nc) &&
                equalsTransportTypes(nc) &&
                equalsSpecifier(nc));
    }

    @Override
    public boolean equals(Object obj) {
        if (obj == null || (obj instanceof NetworkCapabilities == false)) return false;
        NetworkCapabilities that = (NetworkCapabilities)obj;
        return (equalsNetCapabilities(that) &&
                equalsTransportTypes(that) &&
                equalsLinkBandwidths(that) &&
                equalsSignalStrength(that) &&
                equalsSpecifier(that));
    }

    @Override
    public int hashCode() {
        return ((int)(mNetworkCapabilities & 0xFFFFFFFF) +
                ((int)(mNetworkCapabilities >> 32) * 3) +
                ((int)(mTransportTypes & 0xFFFFFFFF) * 5) +
                ((int)(mTransportTypes >> 32) * 7) +
                (mLinkUpBandwidthKbps * 11) +
                (mLinkDownBandwidthKbps * 13) +
                (TextUtils.isEmpty(mNetworkSpecifier) ? 0 : mNetworkSpecifier.hashCode() * 17) +
                (mSignalStrength * 19));
    }

    @Override
    public int describeContents() {
        return 0;
    }
    @Override
    public void writeToParcel(Parcel dest, int flags) {
        dest.writeLong(mNetworkCapabilities);
        dest.writeLong(mTransportTypes);
        dest.writeInt(mLinkUpBandwidthKbps);
        dest.writeInt(mLinkDownBandwidthKbps);
        dest.writeString(mNetworkSpecifier);
        dest.writeInt(mSignalStrength);
    }

    public static final Creator<NetworkCapabilities> CREATOR =
        new Creator<NetworkCapabilities>() {
            @Override
            public NetworkCapabilities createFromParcel(Parcel in) {
                NetworkCapabilities netCap = new NetworkCapabilities();

                netCap.mNetworkCapabilities = in.readLong();
                netCap.mTransportTypes = in.readLong();
                netCap.mLinkUpBandwidthKbps = in.readInt();
                netCap.mLinkDownBandwidthKbps = in.readInt();
                netCap.mNetworkSpecifier = in.readString();
                netCap.mSignalStrength = in.readInt();
                return netCap;
            }
            @Override
            public NetworkCapabilities[] newArray(int size) {
                return new NetworkCapabilities[size];
            }
        };

    @Override
    public String toString() {
        int[] types = getTransportTypes();
        String transports = (types.length > 0 ? " Transports: " : "");
        for (int i = 0; i < types.length;) {
            switch (types[i]) {
                case TRANSPORT_CELLULAR:    transports += "CELLULAR"; break;
                case TRANSPORT_WIFI:        transports += "WIFI"; break;
                case TRANSPORT_BLUETOOTH:   transports += "BLUETOOTH"; break;
                case TRANSPORT_ETHERNET:    transports += "ETHERNET"; break;
                case TRANSPORT_VPN:         transports += "VPN"; break;
            }
            if (++i < types.length) transports += "|";
        }

        types = getCapabilities();
        String capabilities = (types.length > 0 ? " Capabilities: " : "");
        for (int i = 0; i < types.length; ) {
            switch (types[i]) {
                case NET_CAPABILITY_MMS:            capabilities += "MMS"; break;
                case NET_CAPABILITY_SUPL:           capabilities += "SUPL"; break;
                case NET_CAPABILITY_DUN:            capabilities += "DUN"; break;
                case NET_CAPABILITY_FOTA:           capabilities += "FOTA"; break;
                case NET_CAPABILITY_IMS:            capabilities += "IMS"; break;
                case NET_CAPABILITY_CBS:            capabilities += "CBS"; break;
                case NET_CAPABILITY_WIFI_P2P:       capabilities += "WIFI_P2P"; break;
                case NET_CAPABILITY_IA:             capabilities += "IA"; break;
                case NET_CAPABILITY_RCS:            capabilities += "RCS"; break;
                case NET_CAPABILITY_XCAP:           capabilities += "XCAP"; break;
                case NET_CAPABILITY_EIMS:           capabilities += "EIMS"; break;
                case NET_CAPABILITY_NOT_METERED:    capabilities += "NOT_METERED"; break;
                case NET_CAPABILITY_INTERNET:       capabilities += "INTERNET"; break;
                case NET_CAPABILITY_NOT_RESTRICTED: capabilities += "NOT_RESTRICTED"; break;
                case NET_CAPABILITY_TRUSTED:        capabilities += "TRUSTED"; break;
                case NET_CAPABILITY_NOT_VPN:        capabilities += "NOT_VPN"; break;
                case NET_CAPABILITY_VALIDATED:      capabilities += "VALIDATED"; break;
                case NET_CAPABILITY_CAPTIVE_PORTAL: capabilities += "CAPTIVE_PORTAL"; break;
            }
            if (++i < types.length) capabilities += "&";
        }

        String upBand = ((mLinkUpBandwidthKbps > 0) ? " LinkUpBandwidth>=" +
                mLinkUpBandwidthKbps + "Kbps" : "");
        String dnBand = ((mLinkDownBandwidthKbps > 0) ? " LinkDnBandwidth>=" +
                mLinkDownBandwidthKbps + "Kbps" : "");

        String specifier = (mNetworkSpecifier == null ?
                "" : " Specifier: <" + mNetworkSpecifier + ">");

        String signalStrength = (hasSignalStrength() ? " SignalStrength: " + mSignalStrength : "");

        return "[" + transports + capabilities + upBand + dnBand + specifier + signalStrength + "]";
    }
}<|MERGE_RESOLUTION|>--- conflicted
+++ resolved
@@ -186,7 +186,6 @@
     private static final int MAX_NET_CAPABILITY = NET_CAPABILITY_CAPTIVE_PORTAL;
 
     /**
-<<<<<<< HEAD
      * Network capabilities that are expected to be mutable, i.e., can change while a particular
      * network is connected.
      */
@@ -209,8 +208,6 @@
             (1 << NET_CAPABILITY_CAPTIVE_PORTAL);
 
     /**
-=======
->>>>>>> dbc4edcc
      * Capabilities that are set by default when the object is constructed.
      */
     private static final long DEFAULT_CAPABILITIES =
@@ -219,8 +216,6 @@
             (1 << NET_CAPABILITY_NOT_VPN);
 
     /**
-<<<<<<< HEAD
-=======
      * Capabilities that suggest that a network is restricted.
      * {@see #maybeMarkCapabilitiesRestricted}.
      */
@@ -235,7 +230,6 @@
             (1 << NET_CAPABILITY_XCAP);
 
     /**
->>>>>>> dbc4edcc
      * Adds the given capability to this {@code NetworkCapability} instance.
      * Multiple capabilities may be applied sequentially.  Note that when searching
      * for a network to satisfy a request, all capabilities requested must be satisfied.
