/*
 * Copyright (C) 2014 The Android Open Source Project
 *
 * Licensed under the Apache License, Version 2.0 (the "License");
 * you may not use this file except in compliance with the License.
 * You may obtain a copy of the License at
 *
 *      http://www.apache.org/licenses/LICENSE-2.0
 *
 * Unless required by applicable law or agreed to in writing, software
 * distributed under the License is distributed on an "AS IS" BASIS,
 * WITHOUT WARRANTIES OR CONDITIONS OF ANY KIND, either express or implied.
 * See the License for the specific language governing permissions and
 * limitations under the License.
 */

package android.net;

import android.os.Parcel;
import android.os.Parcelable;

<<<<<<< HEAD
=======
import com.android.internal.annotations.VisibleForTesting;
import com.android.internal.util.BitUtils;

>>>>>>> d6c9efa3
import java.util.Objects;
import com.android.internal.util.BitUtils;

/**
 * This class represents the capabilities of a network.  This is used both to specify
 * needs to {@link ConnectivityManager} and when inspecting a network.
 *
 * Note that this replaces the old {@link ConnectivityManager#TYPE_MOBILE} method
 * of network selection.  Rather than indicate a need for Wi-Fi because an application
 * needs high bandwidth and risk obsolescence when a new, fast network appears (like LTE),
 * the application should specify it needs high bandwidth.  Similarly if an application
 * needs an unmetered network for a bulk transfer it can specify that rather than assuming
 * all cellular based connections are metered and all Wi-Fi based connections are not.
 */
public final class NetworkCapabilities implements Parcelable {
    private static final String TAG = "NetworkCapabilities";

    /**
     * @hide
     */
    public NetworkCapabilities() {
        clearAll();
        mNetworkCapabilities = DEFAULT_CAPABILITIES;
    }

    public NetworkCapabilities(NetworkCapabilities nc) {
        if (nc != null) {
            mNetworkCapabilities = nc.mNetworkCapabilities;
            mTransportTypes = nc.mTransportTypes;
            mLinkUpBandwidthKbps = nc.mLinkUpBandwidthKbps;
            mLinkDownBandwidthKbps = nc.mLinkDownBandwidthKbps;
            mNetworkSpecifier = nc.mNetworkSpecifier;
            mSignalStrength = nc.mSignalStrength;
        }
    }

    /**
     * Completely clears the contents of this object, removing even the capabilities that are set
     * by default when the object is constructed.
     * @hide
     */
    public void clearAll() {
        mNetworkCapabilities = mTransportTypes = 0;
        mLinkUpBandwidthKbps = mLinkDownBandwidthKbps = 0;
        mNetworkSpecifier = null;
        mSignalStrength = SIGNAL_STRENGTH_UNSPECIFIED;
    }

    /**
     * Represents the network's capabilities.  If any are specified they will be satisfied
     * by any Network that matches all of them.
     */
    private long mNetworkCapabilities;

    /**
     * Indicates this is a network that has the ability to reach the
     * carrier's MMSC for sending and receiving MMS messages.
     */
    public static final int NET_CAPABILITY_MMS            = 0;

    /**
     * Indicates this is a network that has the ability to reach the carrier's
     * SUPL server, used to retrieve GPS information.
     */
    public static final int NET_CAPABILITY_SUPL           = 1;

    /**
     * Indicates this is a network that has the ability to reach the carrier's
     * DUN or tethering gateway.
     */
    public static final int NET_CAPABILITY_DUN            = 2;

    /**
     * Indicates this is a network that has the ability to reach the carrier's
     * FOTA portal, used for over the air updates.
     */
    public static final int NET_CAPABILITY_FOTA           = 3;

    /**
     * Indicates this is a network that has the ability to reach the carrier's
     * IMS servers, used for network registration and signaling.
     */
    public static final int NET_CAPABILITY_IMS            = 4;

    /**
     * Indicates this is a network that has the ability to reach the carrier's
     * CBS servers, used for carrier specific services.
     */
    public static final int NET_CAPABILITY_CBS            = 5;

    /**
     * Indicates this is a network that has the ability to reach a Wi-Fi direct
     * peer.
     */
    public static final int NET_CAPABILITY_WIFI_P2P       = 6;

    /**
     * Indicates this is a network that has the ability to reach a carrier's
     * Initial Attach servers.
     */
    public static final int NET_CAPABILITY_IA             = 7;

    /**
     * Indicates this is a network that has the ability to reach a carrier's
     * RCS servers, used for Rich Communication Services.
     */
    public static final int NET_CAPABILITY_RCS            = 8;

    /**
     * Indicates this is a network that has the ability to reach a carrier's
     * XCAP servers, used for configuration and control.
     */
    public static final int NET_CAPABILITY_XCAP           = 9;

    /**
     * Indicates this is a network that has the ability to reach a carrier's
     * Emergency IMS servers or other services, used for network signaling
     * during emergency calls.
     */
    public static final int NET_CAPABILITY_EIMS           = 10;

    /**
     * Indicates that this network is unmetered.
     */
    public static final int NET_CAPABILITY_NOT_METERED    = 11;

    /**
     * Indicates that this network should be able to reach the internet.
     */
    public static final int NET_CAPABILITY_INTERNET       = 12;

    /**
     * Indicates that this network is available for general use.  If this is not set
     * applications should not attempt to communicate on this network.  Note that this
     * is simply informative and not enforcement - enforcement is handled via other means.
     * Set by default.
     */
    public static final int NET_CAPABILITY_NOT_RESTRICTED = 13;

    /**
     * Indicates that the user has indicated implicit trust of this network.  This
     * generally means it's a sim-selected carrier, a plugged in ethernet, a paired
     * BT device or a wifi the user asked to connect to.  Untrusted networks
     * are probably limited to unknown wifi AP.  Set by default.
     */
    public static final int NET_CAPABILITY_TRUSTED        = 14;

    /**
     * Indicates that this network is not a VPN.  This capability is set by default and should be
     * explicitly cleared for VPN networks.
     */
    public static final int NET_CAPABILITY_NOT_VPN        = 15;

    /**
     * Indicates that connectivity on this network was successfully validated. For example, for a
     * network with NET_CAPABILITY_INTERNET, it means that Internet connectivity was successfully
     * detected.
     */
    public static final int NET_CAPABILITY_VALIDATED      = 16;

    /**
     * Indicates that this network was found to have a captive portal in place last time it was
     * probed.
     */
    public static final int NET_CAPABILITY_CAPTIVE_PORTAL = 17;

    /**
     * Indicates that this network is available for use by apps, and not a network that is being
     * kept up in the background to facilitate fast network switching.
     * @hide
     */
    public static final int NET_CAPABILITY_FOREGROUND = 18;

    private static final int MIN_NET_CAPABILITY = NET_CAPABILITY_MMS;
    private static final int MAX_NET_CAPABILITY = NET_CAPABILITY_FOREGROUND;

    /**
     * Network capabilities that are expected to be mutable, i.e., can change while a particular
     * network is connected.
     */
    private static final long MUTABLE_CAPABILITIES =
            // TRUSTED can change when user explicitly connects to an untrusted network in Settings.
            // http://b/18206275
            (1 << NET_CAPABILITY_TRUSTED) |
            (1 << NET_CAPABILITY_VALIDATED) |
            (1 << NET_CAPABILITY_CAPTIVE_PORTAL) |
            (1 << NET_CAPABILITY_FOREGROUND);

    /**
     * Network capabilities that are not allowed in NetworkRequests. This exists because the
     * NetworkFactory / NetworkAgent model does not deal well with the situation where a
     * capability's presence cannot be known in advance. If such a capability is requested, then we
     * can get into a cycle where the NetworkFactory endlessly churns out NetworkAgents that then
     * get immediately torn down because they do not have the requested capability.
     */
    private static final long NON_REQUESTABLE_CAPABILITIES =
            MUTABLE_CAPABILITIES & ~(1 << NET_CAPABILITY_TRUSTED);

    /**
     * Capabilities that are set by default when the object is constructed.
     */
    private static final long DEFAULT_CAPABILITIES =
            (1 << NET_CAPABILITY_NOT_RESTRICTED) |
            (1 << NET_CAPABILITY_TRUSTED) |
            (1 << NET_CAPABILITY_NOT_VPN);

    /**
     * Capabilities that suggest that a network is restricted.
     * {@see #maybeMarkCapabilitiesRestricted}.
     */
    @VisibleForTesting
    /* package */ static final long RESTRICTED_CAPABILITIES =
            (1 << NET_CAPABILITY_CBS) |
            (1 << NET_CAPABILITY_DUN) |
            (1 << NET_CAPABILITY_EIMS) |
            (1 << NET_CAPABILITY_FOTA) |
            (1 << NET_CAPABILITY_IA) |
            (1 << NET_CAPABILITY_IMS) |
            (1 << NET_CAPABILITY_RCS) |
            (1 << NET_CAPABILITY_XCAP);

    /**
     * Capabilities that suggest that a network is unrestricted.
     * {@see #maybeMarkCapabilitiesRestricted}.
     */
    @VisibleForTesting
    /* package */ static final long UNRESTRICTED_CAPABILITIES =
            (1 << NET_CAPABILITY_INTERNET) |
            (1 << NET_CAPABILITY_MMS) |
            (1 << NET_CAPABILITY_SUPL) |
            (1 << NET_CAPABILITY_WIFI_P2P);

    /**
     * Adds the given capability to this {@code NetworkCapability} instance.
     * Multiple capabilities may be applied sequentially.  Note that when searching
     * for a network to satisfy a request, all capabilities requested must be satisfied.
     *
     * @param capability the {@code NetworkCapabilities.NET_CAPABILITY_*} to be added.
     * @return This NetworkCapabilities instance, to facilitate chaining.
     * @hide
     */
    public NetworkCapabilities addCapability(int capability) {
        if (capability < MIN_NET_CAPABILITY || capability > MAX_NET_CAPABILITY) {
            throw new IllegalArgumentException("NetworkCapability out of range");
        }
        mNetworkCapabilities |= 1 << capability;
        return this;
    }

    /**
     * Removes (if found) the given capability from this {@code NetworkCapability} instance.
     *
     * @param capability the {@code NetworkCapabilities.NET_CAPABILTIY_*} to be removed.
     * @return This NetworkCapabilities instance, to facilitate chaining.
     * @hide
     */
    public NetworkCapabilities removeCapability(int capability) {
        if (capability < MIN_NET_CAPABILITY || capability > MAX_NET_CAPABILITY) {
            throw new IllegalArgumentException("NetworkCapability out of range");
        }
        mNetworkCapabilities &= ~(1 << capability);
        return this;
    }

    /**
     * Gets all the capabilities set on this {@code NetworkCapability} instance.
     *
     * @return an array of {@code NetworkCapabilities.NET_CAPABILITY_*} values
     *         for this instance.
     * @hide
     */
    public int[] getCapabilities() {
        return BitUtils.unpackBits(mNetworkCapabilities);
    }

    /**
     * Tests for the presence of a capabilitity on this instance.
     *
     * @param capability the {@code NetworkCapabilities.NET_CAPABILITY_*} to be tested for.
     * @return {@code true} if set on this instance.
     */
    public boolean hasCapability(int capability) {
        if (capability < MIN_NET_CAPABILITY || capability > MAX_NET_CAPABILITY) {
            return false;
        }
        return ((mNetworkCapabilities & (1 << capability)) != 0);
    }

    private void combineNetCapabilities(NetworkCapabilities nc) {
        this.mNetworkCapabilities |= nc.mNetworkCapabilities;
    }

    /**
     * Convenience function that returns a human-readable description of the first mutable
     * capability we find. Used to present an error message to apps that request mutable
     * capabilities.
     *
     * @hide
     */
    public String describeFirstNonRequestableCapability() {
        if (hasCapability(NET_CAPABILITY_VALIDATED)) return "NET_CAPABILITY_VALIDATED";
        if (hasCapability(NET_CAPABILITY_CAPTIVE_PORTAL)) return "NET_CAPABILITY_CAPTIVE_PORTAL";
        if (hasCapability(NET_CAPABILITY_FOREGROUND)) return "NET_CAPABILITY_FOREGROUND";
        // This cannot happen unless the preceding checks are incomplete.
        if ((mNetworkCapabilities & NON_REQUESTABLE_CAPABILITIES) != 0) {
            return "unknown non-requestable capabilities " + Long.toHexString(mNetworkCapabilities);
        }
        if (mLinkUpBandwidthKbps != 0 || mLinkDownBandwidthKbps != 0) return "link bandwidth";
        if (hasSignalStrength()) return "signalStrength";
        return null;
    }

    private boolean satisfiedByNetCapabilities(NetworkCapabilities nc, boolean onlyImmutable) {
        long networkCapabilities = this.mNetworkCapabilities;
        if (onlyImmutable) {
            networkCapabilities = networkCapabilities & ~MUTABLE_CAPABILITIES;
        }
        return ((nc.mNetworkCapabilities & networkCapabilities) == networkCapabilities);
    }

    /** @hide */
    public boolean equalsNetCapabilities(NetworkCapabilities nc) {
        return (nc.mNetworkCapabilities == this.mNetworkCapabilities);
    }

    private boolean equalsNetCapabilitiesImmutable(NetworkCapabilities that) {
        return ((this.mNetworkCapabilities & ~MUTABLE_CAPABILITIES) ==
                (that.mNetworkCapabilities & ~MUTABLE_CAPABILITIES));
    }

    private boolean equalsNetCapabilitiesRequestable(NetworkCapabilities that) {
        return ((this.mNetworkCapabilities & ~NON_REQUESTABLE_CAPABILITIES) ==
                (that.mNetworkCapabilities & ~NON_REQUESTABLE_CAPABILITIES));
    }

    /**
     * Removes the NET_CAPABILITY_NOT_RESTRICTED capability if all the capabilities it provides are
     * typically provided by restricted networks.
     *
     * TODO: consider:
     * - Renaming it to guessRestrictedCapability and make it set the
     *   restricted capability bit in addition to clearing it.
     * @hide
     */
    public void maybeMarkCapabilitiesRestricted() {
        // Verify there aren't any unrestricted capabilities.  If there are we say
        // the whole thing is unrestricted.
        final boolean hasUnrestrictedCapabilities =
                ((mNetworkCapabilities & UNRESTRICTED_CAPABILITIES) != 0);

        // Must have at least some restricted capabilities.
        final boolean hasRestrictedCapabilities =
                ((mNetworkCapabilities & RESTRICTED_CAPABILITIES) != 0);

        if (hasRestrictedCapabilities && !hasUnrestrictedCapabilities) {
            removeCapability(NET_CAPABILITY_NOT_RESTRICTED);
        }
    }

    /**
     * Representing the transport type.  Apps should generally not care about transport.  A
     * request for a fast internet connection could be satisfied by a number of different
     * transports.  If any are specified here it will be satisfied a Network that matches
     * any of them.  If a caller doesn't care about the transport it should not specify any.
     */
    private long mTransportTypes;

    /**
     * Indicates this network uses a Cellular transport.
     */
    public static final int TRANSPORT_CELLULAR = 0;

    /**
     * Indicates this network uses a Wi-Fi transport.
     */
    public static final int TRANSPORT_WIFI = 1;

    /**
     * Indicates this network uses a Bluetooth transport.
     */
    public static final int TRANSPORT_BLUETOOTH = 2;

    /**
     * Indicates this network uses an Ethernet transport.
     */
    public static final int TRANSPORT_ETHERNET = 3;

    /**
     * Indicates this network uses a VPN transport.
     */
    public static final int TRANSPORT_VPN = 4;

    /**
     * Indicates this network uses a Wi-Fi Aware transport.
     */
    public static final int TRANSPORT_WIFI_AWARE = 5;

    /** @hide */
    public static final int MIN_TRANSPORT = TRANSPORT_CELLULAR;
    /** @hide */
    public static final int MAX_TRANSPORT = TRANSPORT_WIFI_AWARE;

    private static final String[] TRANSPORT_NAMES = {
        "CELLULAR",
        "WIFI",
        "BLUETOOTH",
        "ETHERNET",
        "VPN",
        "WIFI_AWARE"
    };

    /**
     * Adds the given transport type to this {@code NetworkCapability} instance.
     * Multiple transports may be applied sequentially.  Note that when searching
     * for a network to satisfy a request, any listed in the request will satisfy the request.
     * For example {@code TRANSPORT_WIFI} and {@code TRANSPORT_ETHERNET} added to a
     * {@code NetworkCapabilities} would cause either a Wi-Fi network or an Ethernet network
     * to be selected.  This is logically different than
     * {@code NetworkCapabilities.NET_CAPABILITY_*} listed above.
     *
     * @param transportType the {@code NetworkCapabilities.TRANSPORT_*} to be added.
     * @return This NetworkCapabilities instance, to facilitate chaining.
     * @hide
     */
    public NetworkCapabilities addTransportType(int transportType) {
        if (transportType < MIN_TRANSPORT || transportType > MAX_TRANSPORT) {
            throw new IllegalArgumentException("TransportType out of range");
        }
        mTransportTypes |= 1 << transportType;
        setNetworkSpecifier(mNetworkSpecifier); // used for exception checking
        return this;
    }

    /**
     * Removes (if found) the given transport from this {@code NetworkCapability} instance.
     *
     * @param transportType the {@code NetworkCapabilities.TRANSPORT_*} to be removed.
     * @return This NetworkCapabilities instance, to facilitate chaining.
     * @hide
     */
    public NetworkCapabilities removeTransportType(int transportType) {
        if (transportType < MIN_TRANSPORT || transportType > MAX_TRANSPORT) {
            throw new IllegalArgumentException("TransportType out of range");
        }
        mTransportTypes &= ~(1 << transportType);
        setNetworkSpecifier(mNetworkSpecifier); // used for exception checking
        return this;
    }

    /**
     * Gets all the transports set on this {@code NetworkCapability} instance.
     *
     * @return an array of {@code NetworkCapabilities.TRANSPORT_*} values
     *         for this instance.
     * @hide
     */
    public int[] getTransportTypes() {
        return BitUtils.unpackBits(mTransportTypes);
    }

    /**
     * Tests for the presence of a transport on this instance.
     *
     * @param transportType the {@code NetworkCapabilities.TRANSPORT_*} to be tested for.
     * @return {@code true} if set on this instance.
     */
    public boolean hasTransport(int transportType) {
        if (transportType < MIN_TRANSPORT || transportType > MAX_TRANSPORT) {
            return false;
        }
        return ((mTransportTypes & (1 << transportType)) != 0);
    }

    private void combineTransportTypes(NetworkCapabilities nc) {
        this.mTransportTypes |= nc.mTransportTypes;
    }
    private boolean satisfiedByTransportTypes(NetworkCapabilities nc) {
        return ((this.mTransportTypes == 0) ||
                ((this.mTransportTypes & nc.mTransportTypes) != 0));
    }
    /** @hide */
    public boolean equalsTransportTypes(NetworkCapabilities nc) {
        return (nc.mTransportTypes == this.mTransportTypes);
    }

    /**
     * Passive link bandwidth.  This is a rough guide of the expected peak bandwidth
     * for the first hop on the given transport.  It is not measured, but may take into account
     * link parameters (Radio technology, allocated channels, etc).
     */
    private int mLinkUpBandwidthKbps;
    private int mLinkDownBandwidthKbps;

    /**
     * Sets the upstream bandwidth for this network in Kbps.  This always only refers to
     * the estimated first hop transport bandwidth.
     * <p>
     * Note that when used to request a network, this specifies the minimum acceptable.
     * When received as the state of an existing network this specifies the typical
     * first hop bandwidth expected.  This is never measured, but rather is inferred
     * from technology type and other link parameters.  It could be used to differentiate
     * between very slow 1xRTT cellular links and other faster networks or even between
     * 802.11b vs 802.11AC wifi technologies.  It should not be used to differentiate between
     * fast backhauls and slow backhauls.
     *
     * @param upKbps the estimated first hop upstream (device to network) bandwidth.
     * @hide
     */
    public void setLinkUpstreamBandwidthKbps(int upKbps) {
        mLinkUpBandwidthKbps = upKbps;
    }

    /**
     * Retrieves the upstream bandwidth for this network in Kbps.  This always only refers to
     * the estimated first hop transport bandwidth.
     *
     * @return The estimated first hop upstream (device to network) bandwidth.
     */
    public int getLinkUpstreamBandwidthKbps() {
        return mLinkUpBandwidthKbps;
    }

    /**
     * Sets the downstream bandwidth for this network in Kbps.  This always only refers to
     * the estimated first hop transport bandwidth.
     * <p>
     * Note that when used to request a network, this specifies the minimum acceptable.
     * When received as the state of an existing network this specifies the typical
     * first hop bandwidth expected.  This is never measured, but rather is inferred
     * from technology type and other link parameters.  It could be used to differentiate
     * between very slow 1xRTT cellular links and other faster networks or even between
     * 802.11b vs 802.11AC wifi technologies.  It should not be used to differentiate between
     * fast backhauls and slow backhauls.
     *
     * @param downKbps the estimated first hop downstream (network to device) bandwidth.
     * @hide
     */
    public void setLinkDownstreamBandwidthKbps(int downKbps) {
        mLinkDownBandwidthKbps = downKbps;
    }

    /**
     * Retrieves the downstream bandwidth for this network in Kbps.  This always only refers to
     * the estimated first hop transport bandwidth.
     *
     * @return The estimated first hop downstream (network to device) bandwidth.
     */
    public int getLinkDownstreamBandwidthKbps() {
        return mLinkDownBandwidthKbps;
    }

    private void combineLinkBandwidths(NetworkCapabilities nc) {
        this.mLinkUpBandwidthKbps =
                Math.max(this.mLinkUpBandwidthKbps, nc.mLinkUpBandwidthKbps);
        this.mLinkDownBandwidthKbps =
                Math.max(this.mLinkDownBandwidthKbps, nc.mLinkDownBandwidthKbps);
    }
    private boolean satisfiedByLinkBandwidths(NetworkCapabilities nc) {
        return !(this.mLinkUpBandwidthKbps > nc.mLinkUpBandwidthKbps ||
                this.mLinkDownBandwidthKbps > nc.mLinkDownBandwidthKbps);
    }
    private boolean equalsLinkBandwidths(NetworkCapabilities nc) {
        return (this.mLinkUpBandwidthKbps == nc.mLinkUpBandwidthKbps &&
                this.mLinkDownBandwidthKbps == nc.mLinkDownBandwidthKbps);
    }

    private NetworkSpecifier mNetworkSpecifier = null;

    /**
     * Sets the optional bearer specific network specifier.
     * This has no meaning if a single transport is also not specified, so calling
     * this without a single transport set will generate an exception, as will
     * subsequently adding or removing transports after this is set.
     * </p>
     *
     * @param networkSpecifier A concrete, parcelable framework class that extends
     *                         NetworkSpecifier.
     * @return This NetworkCapabilities instance, to facilitate chaining.
     * @hide
     */
    public NetworkCapabilities setNetworkSpecifier(NetworkSpecifier networkSpecifier) {
        if (networkSpecifier != null && Long.bitCount(mTransportTypes) != 1) {
            throw new IllegalStateException("Must have a single transport specified to use " +
                    "setNetworkSpecifier");
        }

        mNetworkSpecifier = networkSpecifier;

        return this;
    }

    /**
     * Gets the optional bearer specific network specifier.
     *
     * @return The optional {@link NetworkSpecifier} specifying the bearer specific network
     *         specifier. See {@link #setNetworkSpecifier}.
     * @hide
     */
    public NetworkSpecifier getNetworkSpecifier() {
        return mNetworkSpecifier;
    }

    private void combineSpecifiers(NetworkCapabilities nc) {
        if (mNetworkSpecifier != null && !mNetworkSpecifier.equals(nc.mNetworkSpecifier)) {
            throw new IllegalStateException("Can't combine two networkSpecifiers");
        }
        setNetworkSpecifier(nc.mNetworkSpecifier);
    }

    private boolean satisfiedBySpecifier(NetworkCapabilities nc) {
        return mNetworkSpecifier == null || mNetworkSpecifier.satisfiedBy(nc.mNetworkSpecifier)
                || nc.mNetworkSpecifier instanceof MatchAllNetworkSpecifier;
    }

    private boolean equalsSpecifier(NetworkCapabilities nc) {
        return Objects.equals(mNetworkSpecifier, nc.mNetworkSpecifier);
    }

    /**
     * Magic value that indicates no signal strength provided. A request specifying this value is
     * always satisfied.
     *
     * @hide
     */
    public static final int SIGNAL_STRENGTH_UNSPECIFIED = Integer.MIN_VALUE;

    /**
     * Signal strength. This is a signed integer, and higher values indicate better signal.
     * The exact units are bearer-dependent. For example, Wi-Fi uses RSSI.
     */
    private int mSignalStrength;

    /**
     * Sets the signal strength. This is a signed integer, with higher values indicating a stronger
     * signal. The exact units are bearer-dependent. For example, Wi-Fi uses the same RSSI units
     * reported by WifiManager.
     * <p>
     * Note that when used to register a network callback, this specifies the minimum acceptable
     * signal strength. When received as the state of an existing network it specifies the current
     * value. A value of code SIGNAL_STRENGTH_UNSPECIFIED} means no value when received and has no
     * effect when requesting a callback.
     *
     * @param signalStrength the bearer-specific signal strength.
     * @hide
     */
    public void setSignalStrength(int signalStrength) {
        mSignalStrength = signalStrength;
    }

    /**
     * Returns {@code true} if this object specifies a signal strength.
     *
     * @hide
     */
    public boolean hasSignalStrength() {
        return mSignalStrength > SIGNAL_STRENGTH_UNSPECIFIED;
    }

    /**
     * Retrieves the signal strength.
     *
     * @return The bearer-specific signal strength.
     * @hide
     */
    public int getSignalStrength() {
        return mSignalStrength;
    }

    private void combineSignalStrength(NetworkCapabilities nc) {
        this.mSignalStrength = Math.max(this.mSignalStrength, nc.mSignalStrength);
    }

    private boolean satisfiedBySignalStrength(NetworkCapabilities nc) {
        return this.mSignalStrength <= nc.mSignalStrength;
    }

    private boolean equalsSignalStrength(NetworkCapabilities nc) {
        return this.mSignalStrength == nc.mSignalStrength;
    }

    /**
     * Combine a set of Capabilities to this one.  Useful for coming up with the complete set
     * @hide
     */
    public void combineCapabilities(NetworkCapabilities nc) {
        combineNetCapabilities(nc);
        combineTransportTypes(nc);
        combineLinkBandwidths(nc);
        combineSpecifiers(nc);
        combineSignalStrength(nc);
    }

    /**
     * Check if our requirements are satisfied by the given {@code NetworkCapabilities}.
     *
     * @param nc the {@code NetworkCapabilities} that may or may not satisfy our requirements.
     * @param onlyImmutable if {@code true}, do not consider mutable requirements such as link
     *         bandwidth, signal strength, or validation / captive portal status.
     *
     * @hide
     */
    private boolean satisfiedByNetworkCapabilities(NetworkCapabilities nc, boolean onlyImmutable) {
        return (nc != null &&
                satisfiedByNetCapabilities(nc, onlyImmutable) &&
                satisfiedByTransportTypes(nc) &&
                (onlyImmutable || satisfiedByLinkBandwidths(nc)) &&
                satisfiedBySpecifier(nc) &&
                (onlyImmutable || satisfiedBySignalStrength(nc)));
    }

    /**
     * Check if our requirements are satisfied by the given {@code NetworkCapabilities}.
     *
     * @param nc the {@code NetworkCapabilities} that may or may not satisfy our requirements.
     *
     * @hide
     */
    public boolean satisfiedByNetworkCapabilities(NetworkCapabilities nc) {
        return satisfiedByNetworkCapabilities(nc, false);
    }

    /**
     * Check if our immutable requirements are satisfied by the given {@code NetworkCapabilities}.
     *
     * @param nc the {@code NetworkCapabilities} that may or may not satisfy our requirements.
     *
     * @hide
     */
    public boolean satisfiedByImmutableNetworkCapabilities(NetworkCapabilities nc) {
        return satisfiedByNetworkCapabilities(nc, true);
    }

    /**
     * Checks that our immutable capabilities are the same as those of the given
     * {@code NetworkCapabilities}.
     *
     * @hide
     */
    public boolean equalImmutableCapabilities(NetworkCapabilities nc) {
        if (nc == null) return false;
        return (equalsNetCapabilitiesImmutable(nc) &&
                equalsTransportTypes(nc) &&
                equalsSpecifier(nc));
    }

    /**
     * Checks that our requestable capabilities are the same as those of the given
     * {@code NetworkCapabilities}.
     *
     * @hide
     */
    public boolean equalRequestableCapabilities(NetworkCapabilities nc) {
        if (nc == null) return false;
        return (equalsNetCapabilitiesRequestable(nc) &&
                equalsTransportTypes(nc) &&
                equalsSpecifier(nc));
    }

    @Override
    public boolean equals(Object obj) {
        if (obj == null || (obj instanceof NetworkCapabilities == false)) return false;
        NetworkCapabilities that = (NetworkCapabilities)obj;
        return (equalsNetCapabilities(that) &&
                equalsTransportTypes(that) &&
                equalsLinkBandwidths(that) &&
                equalsSignalStrength(that) &&
                equalsSpecifier(that));
    }

    @Override
    public int hashCode() {
        return ((int)(mNetworkCapabilities & 0xFFFFFFFF) +
                ((int)(mNetworkCapabilities >> 32) * 3) +
                ((int)(mTransportTypes & 0xFFFFFFFF) * 5) +
                ((int)(mTransportTypes >> 32) * 7) +
                (mLinkUpBandwidthKbps * 11) +
                (mLinkDownBandwidthKbps * 13) +
                Objects.hashCode(mNetworkSpecifier) * 17 +
                (mSignalStrength * 19));
    }

    @Override
    public int describeContents() {
        return 0;
    }
    @Override
    public void writeToParcel(Parcel dest, int flags) {
        dest.writeLong(mNetworkCapabilities);
        dest.writeLong(mTransportTypes);
        dest.writeInt(mLinkUpBandwidthKbps);
        dest.writeInt(mLinkDownBandwidthKbps);
        dest.writeParcelable((Parcelable) mNetworkSpecifier, flags);
        dest.writeInt(mSignalStrength);
    }

    public static final Creator<NetworkCapabilities> CREATOR =
        new Creator<NetworkCapabilities>() {
            @Override
            public NetworkCapabilities createFromParcel(Parcel in) {
                NetworkCapabilities netCap = new NetworkCapabilities();

                netCap.mNetworkCapabilities = in.readLong();
                netCap.mTransportTypes = in.readLong();
                netCap.mLinkUpBandwidthKbps = in.readInt();
                netCap.mLinkDownBandwidthKbps = in.readInt();
                netCap.mNetworkSpecifier = in.readParcelable(null);
                netCap.mSignalStrength = in.readInt();
                return netCap;
            }
            @Override
            public NetworkCapabilities[] newArray(int size) {
                return new NetworkCapabilities[size];
            }
        };

    @Override
    public String toString() {
        int[] types = getTransportTypes();
        String transports = (types.length > 0) ? " Transports: " + transportNamesOf(types) : "";

        types = getCapabilities();
        String capabilities = (types.length > 0 ? " Capabilities: " : "");
        for (int i = 0; i < types.length; ) {
            switch (types[i]) {
                case NET_CAPABILITY_MMS:            capabilities += "MMS"; break;
                case NET_CAPABILITY_SUPL:           capabilities += "SUPL"; break;
                case NET_CAPABILITY_DUN:            capabilities += "DUN"; break;
                case NET_CAPABILITY_FOTA:           capabilities += "FOTA"; break;
                case NET_CAPABILITY_IMS:            capabilities += "IMS"; break;
                case NET_CAPABILITY_CBS:            capabilities += "CBS"; break;
                case NET_CAPABILITY_WIFI_P2P:       capabilities += "WIFI_P2P"; break;
                case NET_CAPABILITY_IA:             capabilities += "IA"; break;
                case NET_CAPABILITY_RCS:            capabilities += "RCS"; break;
                case NET_CAPABILITY_XCAP:           capabilities += "XCAP"; break;
                case NET_CAPABILITY_EIMS:           capabilities += "EIMS"; break;
                case NET_CAPABILITY_NOT_METERED:    capabilities += "NOT_METERED"; break;
                case NET_CAPABILITY_INTERNET:       capabilities += "INTERNET"; break;
                case NET_CAPABILITY_NOT_RESTRICTED: capabilities += "NOT_RESTRICTED"; break;
                case NET_CAPABILITY_TRUSTED:        capabilities += "TRUSTED"; break;
                case NET_CAPABILITY_NOT_VPN:        capabilities += "NOT_VPN"; break;
                case NET_CAPABILITY_VALIDATED:      capabilities += "VALIDATED"; break;
                case NET_CAPABILITY_CAPTIVE_PORTAL: capabilities += "CAPTIVE_PORTAL"; break;
                case NET_CAPABILITY_FOREGROUND:     capabilities += "FOREGROUND"; break;
            }
            if (++i < types.length) capabilities += "&";
        }

        String upBand = ((mLinkUpBandwidthKbps > 0) ? " LinkUpBandwidth>=" +
                mLinkUpBandwidthKbps + "Kbps" : "");
        String dnBand = ((mLinkDownBandwidthKbps > 0) ? " LinkDnBandwidth>=" +
                mLinkDownBandwidthKbps + "Kbps" : "");

        String specifier = (mNetworkSpecifier == null ?
                "" : " Specifier: <" + mNetworkSpecifier + ">");

        String signalStrength = (hasSignalStrength() ? " SignalStrength: " + mSignalStrength : "");

        return "[" + transports + capabilities + upBand + dnBand + specifier + signalStrength + "]";
    }

    /**
     * @hide
     */
    public static String transportNamesOf(int[] types) {
        if (types == null || types.length == 0) {
            return "";
        }
        StringBuilder transports = new StringBuilder();
        for (int t : types) {
            transports.append("|").append(transportNameOf(t));
        }
        return transports.substring(1);
    }

    /**
     * @hide
     */
    public static String transportNameOf(int transport) {
        if (transport < 0 || TRANSPORT_NAMES.length <= transport) {
            return "UNKNOWN";
        }
        return TRANSPORT_NAMES[transport];
    }
}<|MERGE_RESOLUTION|>--- conflicted
+++ resolved
@@ -19,14 +19,10 @@
 import android.os.Parcel;
 import android.os.Parcelable;
 
-<<<<<<< HEAD
-=======
 import com.android.internal.annotations.VisibleForTesting;
 import com.android.internal.util.BitUtils;
 
->>>>>>> d6c9efa3
 import java.util.Objects;
-import com.android.internal.util.BitUtils;
 
 /**
  * This class represents the capabilities of a network.  This is used both to specify
