/*
 * Copyright (C) 2012 The Android Open Source Project
 *
 * Licensed under the Apache License, Version 2.0 (the "License");
 * you may not use this file except in compliance with the License.
 * You may obtain a copy of the License at
 *
 *      http://www.apache.org/licenses/LICENSE-2.0
 *
 * Unless required by applicable law or agreed to in writing, software
 * distributed under the License is distributed on an "AS IS" BASIS,
 * WITHOUT WARRANTIES OR CONDITIONS OF ANY KIND, either express or implied.
 * See the License for the specific language governing permissions and
 * limitations under the License.
 */

package android.bluetooth;

import android.bluetooth.IBluetooth;
import android.bluetooth.IBluetoothGatt;
import android.bluetooth.IBluetoothManagerCallback;
import android.bluetooth.IBluetoothProfileServiceConnection;
import android.bluetooth.IBluetoothStateChangeCallback;

/**
 * System private API for talking with the Bluetooth service.
 *
 * {@hide}
 */
interface IBluetoothManager
{
    IBluetooth registerAdapter(in IBluetoothManagerCallback callback);
    void unregisterAdapter(in IBluetoothManagerCallback callback);
    void registerStateChangeCallback(in IBluetoothStateChangeCallback callback);
    void unregisterStateChangeCallback(in IBluetoothStateChangeCallback callback);
    boolean isEnabled();
    boolean enable(String packageName);
<<<<<<< HEAD
    boolean enableNoAutoConnect();
    boolean disable( String packageName, boolean persist);
=======
    boolean enableNoAutoConnect(String packageName);
    boolean disable(String packageName, boolean persist);
>>>>>>> 825d8ff5
    int getState();
    IBluetoothGatt getBluetoothGatt();

    boolean bindBluetoothProfileService(int profile, IBluetoothProfileServiceConnection proxy);
    void unbindBluetoothProfileService(int profile, IBluetoothProfileServiceConnection proxy);

    String getAddress();
    String getName();

    boolean isBleScanAlwaysAvailable();
    int updateBleAppCount(IBinder b, boolean enable, String packageName);
    boolean isBleAppPresent();
}
<|MERGE_RESOLUTION|>--- conflicted
+++ resolved
@@ -35,13 +35,8 @@
     void unregisterStateChangeCallback(in IBluetoothStateChangeCallback callback);
     boolean isEnabled();
     boolean enable(String packageName);
-<<<<<<< HEAD
-    boolean enableNoAutoConnect();
-    boolean disable( String packageName, boolean persist);
-=======
     boolean enableNoAutoConnect(String packageName);
     boolean disable(String packageName, boolean persist);
->>>>>>> 825d8ff5
     int getState();
     IBluetoothGatt getBluetoothGatt();
 
