--- conflicted
+++ resolved
@@ -415,271 +415,6 @@
         return zygoteProcess.start(processClass, niceName, uid, gid, gids,
                     debugFlags, mountExternal, targetSdkVersion, seInfo,
                     abi, instructionSet, appDataDir, zygoteArgs);
-<<<<<<< HEAD
-        } catch (ZygoteStartFailedEx ex) {
-            Log.e(LOG_TAG,
-                    "Starting VM process through Zygote failed");
-            throw new RuntimeException(
-                    "Starting VM process through Zygote failed", ex);
-        }
-    }
-
-    /** retry interval for opening a zygote socket */
-    static final int ZYGOTE_RETRY_MILLIS = 500;
-
-    /**
-     * Queries the zygote for the list of ABIS it supports.
-     *
-     * @throws ZygoteStartFailedEx if the query failed.
-     */
-    private static String getAbiList(BufferedWriter writer, DataInputStream inputStream)
-            throws IOException {
-        // Each query starts with the argument count (1 in this case)
-        writer.write("1");
-        // ... followed by a new-line.
-        writer.newLine();
-        // ... followed by our only argument.
-        writer.write("--query-abi-list");
-        writer.newLine();
-        writer.flush();
-
-        // The response is a length prefixed stream of ASCII bytes.
-        int numBytes = inputStream.readInt();
-        byte[] bytes = new byte[numBytes];
-        inputStream.readFully(bytes);
-
-        return new String(bytes, StandardCharsets.US_ASCII);
-    }
-
-    /**
-     * Sends an argument list to the zygote process, which starts a new child
-     * and returns the child's pid. Please note: the present implementation
-     * replaces newlines in the argument list with spaces.
-     *
-     * @throws ZygoteStartFailedEx if process start failed for any reason
-     */
-    private static ProcessStartResult zygoteSendArgsAndGetResult(
-            ZygoteState zygoteState, ArrayList<String> args)
-            throws ZygoteStartFailedEx {
-        try {
-            // Throw early if any of the arguments are malformed. This means we can
-            // avoid writing a partial response to the zygote.
-            int sz = args.size();
-            for (int i = 0; i < sz; i++) {
-                if (args.get(i).indexOf('\n') >= 0) {
-                    throw new ZygoteStartFailedEx("embedded newlines not allowed");
-                }
-            }
-
-            /**
-             * See com.android.internal.os.ZygoteInit.readArgumentList()
-             * Presently the wire format to the zygote process is:
-             * a) a count of arguments (argc, in essence)
-             * b) a number of newline-separated argument strings equal to count
-             *
-             * After the zygote process reads these it will write the pid of
-             * the child or -1 on failure, followed by boolean to
-             * indicate whether a wrapper process was used.
-             */
-            final BufferedWriter writer = zygoteState.writer;
-            final DataInputStream inputStream = zygoteState.inputStream;
-
-            writer.write(Integer.toString(args.size()));
-            writer.newLine();
-
-            for (int i = 0; i < sz; i++) {
-                String arg = args.get(i);
-                writer.write(arg);
-                writer.newLine();
-            }
-
-            writer.flush();
-
-            // Should there be a timeout on this?
-            ProcessStartResult result = new ProcessStartResult();
-
-            // Always read the entire result from the input stream to avoid leaving
-            // bytes in the stream for future process starts to accidentally stumble
-            // upon.
-            result.pid = inputStream.readInt();
-            result.usingWrapper = inputStream.readBoolean();
-
-            if (result.pid < 0) {
-                throw new ZygoteStartFailedEx("fork() failed");
-            }
-            return result;
-        } catch (IOException ex) {
-            zygoteState.close();
-            throw new ZygoteStartFailedEx(ex);
-        }
-    }
-
-    /**
-     * Starts a new process via the zygote mechanism.
-     *
-     * @param processClass Class name whose static main() to run
-     * @param niceName 'nice' process name to appear in ps
-     * @param uid a POSIX uid that the new process should setuid() to
-     * @param gid a POSIX gid that the new process shuold setgid() to
-     * @param gids null-ok; a list of supplementary group IDs that the
-     * new process should setgroup() to.
-     * @param debugFlags Additional flags.
-     * @param targetSdkVersion The target SDK version for the app.
-     * @param seInfo null-ok SELinux information for the new process.
-     * @param abi the ABI the process should use.
-     * @param instructionSet null-ok the instruction set to use.
-     * @param appDataDir null-ok the data directory of the app.
-     * @param extraArgs Additional arguments to supply to the zygote process.
-     * @return An object that describes the result of the attempt to start the process.
-     * @throws ZygoteStartFailedEx if process start failed for any reason
-     */
-    private static ProcessStartResult startViaZygote(final String processClass,
-                                  final String niceName,
-                                  final int uid, final int gid,
-                                  final int[] gids,
-                                  int debugFlags, int mountExternal,
-                                  int targetSdkVersion,
-                                  String seInfo,
-                                  String abi,
-                                  String instructionSet,
-                                  String appDataDir,
-                                  String[] extraArgs)
-                                  throws ZygoteStartFailedEx {
-        synchronized(Process.class) {
-            ArrayList<String> argsForZygote = new ArrayList<String>();
-
-            // --runtime-args, --setuid=, --setgid=,
-            // and --setgroups= must go first
-            argsForZygote.add("--runtime-args");
-            argsForZygote.add("--setuid=" + uid);
-            argsForZygote.add("--setgid=" + gid);
-            if ((debugFlags & Zygote.DEBUG_ENABLE_JNI_LOGGING) != 0) {
-                argsForZygote.add("--enable-jni-logging");
-            }
-            if ((debugFlags & Zygote.DEBUG_ENABLE_SAFEMODE) != 0) {
-                argsForZygote.add("--enable-safemode");
-            }
-            if ((debugFlags & Zygote.DEBUG_ENABLE_DEBUGGER) != 0) {
-                argsForZygote.add("--enable-debugger");
-            }
-            if ((debugFlags & Zygote.DEBUG_ENABLE_CHECKJNI) != 0) {
-                argsForZygote.add("--enable-checkjni");
-            }
-            if ((debugFlags & Zygote.DEBUG_GENERATE_DEBUG_INFO) != 0) {
-                argsForZygote.add("--generate-debug-info");
-            }
-            if ((debugFlags & Zygote.DEBUG_ALWAYS_JIT) != 0) {
-                argsForZygote.add("--always-jit");
-            }
-            if ((debugFlags & Zygote.DEBUG_NATIVE_DEBUGGABLE) != 0) {
-                argsForZygote.add("--native-debuggable");
-            }
-            if ((debugFlags & Zygote.DEBUG_ENABLE_ASSERT) != 0) {
-                argsForZygote.add("--enable-assert");
-            }
-            if (mountExternal == Zygote.MOUNT_EXTERNAL_DEFAULT) {
-                argsForZygote.add("--mount-external-default");
-            } else if (mountExternal == Zygote.MOUNT_EXTERNAL_READ) {
-                argsForZygote.add("--mount-external-read");
-            } else if (mountExternal == Zygote.MOUNT_EXTERNAL_WRITE) {
-                argsForZygote.add("--mount-external-write");
-            }
-            argsForZygote.add("--target-sdk-version=" + targetSdkVersion);
-
-            //TODO optionally enable debuger
-            //argsForZygote.add("--enable-debugger");
-
-            // --setgroups is a comma-separated list
-            if (gids != null && gids.length > 0) {
-                StringBuilder sb = new StringBuilder();
-                sb.append("--setgroups=");
-
-                int sz = gids.length;
-                for (int i = 0; i < sz; i++) {
-                    if (i != 0) {
-                        sb.append(',');
-                    }
-                    sb.append(gids[i]);
-                }
-
-                argsForZygote.add(sb.toString());
-            }
-
-            if (niceName != null) {
-                argsForZygote.add("--nice-name=" + niceName);
-            }
-
-            if (seInfo != null) {
-                argsForZygote.add("--seinfo=" + seInfo);
-            }
-
-            if (instructionSet != null) {
-                argsForZygote.add("--instruction-set=" + instructionSet);
-            }
-
-            if (appDataDir != null) {
-                argsForZygote.add("--app-data-dir=" + appDataDir);
-            }
-
-            argsForZygote.add(processClass);
-
-            if (extraArgs != null) {
-                for (String arg : extraArgs) {
-                    argsForZygote.add(arg);
-                }
-            }
-
-            return zygoteSendArgsAndGetResult(openZygoteSocketIfNeeded(abi), argsForZygote);
-        }
-    }
-
-    /**
-     * Tries to establish a connection to the zygote that handles a given {@code abi}. Might block and retry if the
-     * zygote is unresponsive. This method is a no-op if a connection is already open.
-     *
-     * @hide
-     */
-    public static void establishZygoteConnectionForAbi(String abi) {
-        try {
-            openZygoteSocketIfNeeded(abi);
-        } catch (ZygoteStartFailedEx ex) {
-            throw new RuntimeException("Unable to connect to zygote for abi: " + abi, ex);
-        }
-    }
-
-    /**
-     * Tries to open socket to Zygote process if not already open. If
-     * already open, does nothing.  May block and retry.
-     */
-    private static ZygoteState openZygoteSocketIfNeeded(String abi) throws ZygoteStartFailedEx {
-        if (primaryZygoteState == null || primaryZygoteState.isClosed()) {
-            try {
-                primaryZygoteState = ZygoteState.connect(ZYGOTE_SOCKET);
-            } catch (IOException ioe) {
-                throw new ZygoteStartFailedEx("Error connecting to primary zygote", ioe);
-            }
-        }
-
-        if (primaryZygoteState.matches(abi)) {
-            return primaryZygoteState;
-        }
-
-        // The primary zygote didn't match. Try the secondary.
-        if (secondaryZygoteState == null || secondaryZygoteState.isClosed()) {
-            try {
-            secondaryZygoteState = ZygoteState.connect(SECONDARY_ZYGOTE_SOCKET);
-            } catch (IOException ioe) {
-                throw new ZygoteStartFailedEx("Error connecting to secondary zygote", ioe);
-            }
-        }
-
-        if (secondaryZygoteState.matches(abi)) {
-            return secondaryZygoteState;
-        }
-
-        throw new ZygoteStartFailedEx("Unsupported zygote ABI: " + abi);
-=======
->>>>>>> 8f8d187a
     }
 
     /**
