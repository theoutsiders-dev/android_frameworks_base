--- conflicted
+++ resolved
@@ -65,13 +65,9 @@
 
     // The last clause rejects events with a null _SYNC_VERSION if they've already been synced
     private static final String SELECT_UNSYNCED = ""
-<<<<<<< HEAD
             + _SYNC_DIRTY + " > 0 and ((" + _SYNC_ACCOUNT + "=? AND " + _SYNC_ACCOUNT_TYPE + "=?) "
-            + "or " + _SYNC_ACCOUNT + " is null)";
-=======
-            + _SYNC_DIRTY + " > 0 and (" + _SYNC_ACCOUNT + "=? or " + _SYNC_ACCOUNT + " is null) "
+            + "or " + _SYNC_ACCOUNT + " is null) "
             + "and (" + _SYNC_VERSION + " is not null or " + _SYNC_ACCOUNT + " is null)";
->>>>>>> 716b5681
 
     public AbstractTableMerger(SQLiteDatabase database,
             String table, Uri tableURL, String deletedTable,
@@ -369,49 +365,34 @@
                     localSyncVersion = null;
                 }
 
-<<<<<<< HEAD
                 if (!TextUtils.isEmpty(localSyncID)) {
                     // An existing server item has changed
-=======
-            if (!TextUtils.isEmpty(localSyncID)) {
-                // An existing server item has changed
-                // If serverSyncVersion is null, there is no edit URL;
-                // server won't let this change be written.
-                // Just hold onto it, I guess, in case the server permissions
-                // change later.
-                if (serverSyncVersion != null) {
->>>>>>> 716b5681
-                    boolean recordChanged = (localSyncVersion == null) ||
-                            !serverSyncVersion.equals(localSyncVersion);
-                    if (recordChanged) {
-                        if (localSyncDirty) {
-                            if (Log.isLoggable(TAG, Log.VERBOSE)) {
-                                Log.v(TAG, "remote record " + serverSyncId
-                                        + " conflicts with local _sync_id " + localSyncID
-                                        + ", local _id " + localRowId);
+                    // If serverSyncVersion is null, there is no edit URL;
+                    // server won't let this change be written.
+                    // Just hold onto it, I guess, in case the server permissions
+                    // change later.
+                    if (serverSyncVersion != null) {
+                        boolean recordChanged = (localSyncVersion == null) ||
+                                !serverSyncVersion.equals(localSyncVersion);
+                        if (recordChanged) {
+                            if (localSyncDirty) {
+                                if (Log.isLoggable(TAG, Log.VERBOSE)) {
+                                    Log.v(TAG, "remote record " + serverSyncId
+                                            + " conflicts with local _sync_id " + localSyncID
+                                            + ", local _id " + localRowId);
+                                }
+                                conflict = true;
+                            } else {
+                                if (Log.isLoggable(TAG, Log.VERBOSE)) {
+                                    Log.v(TAG,
+                                            "remote record " +
+                                                    serverSyncId +
+                                            " updates local _sync_id " +
+                                            localSyncID + ", local _id " +
+                                            localRowId);
+                                }
+                                update = true;
                             }
-                            conflict = true;
-                        } else {
-                            if (Log.isLoggable(TAG, Log.VERBOSE)) {
-<<<<<<< HEAD
-                                 Log.v(TAG,
-                                         "remote record " +
-                                                 serverSyncId +
-                                         " updates local _sync_id " +
-                                         localSyncID + ", local _id " +
-                                         localRowId);
-                             }
-                             update = true;
-=======
-                                Log.v(TAG,
-                                        "remote record " +
-                                                serverSyncId +
-                                                " updates local _sync_id " +
-                                                localSyncID + ", local _id " +
-                                                localRowId);
-                            }
-                            update = true;
->>>>>>> 716b5681
                         }
                     }
                 } else {
