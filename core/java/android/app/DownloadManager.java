/*
 * Copyright (C) 2010 The Android Open Source Project
 *
 * Licensed under the Apache License, Version 2.0 (the "License");
 * you may not use this file except in compliance with the License.
 * You may obtain a copy of the License at
 *
 *      http://www.apache.org/licenses/LICENSE-2.0
 *
 * Unless required by applicable law or agreed to in writing, software
 * distributed under the License is distributed on an "AS IS" BASIS,
 * WITHOUT WARRANTIES OR CONDITIONS OF ANY KIND, either express or implied.
 * See the License for the specific language governing permissions and
 * limitations under the License.
 */

package android.app;

import android.content.ContentResolver;
import android.content.ContentUris;
import android.content.ContentValues;
import android.content.Context;
import android.database.Cursor;
import android.database.CursorWrapper;
import android.net.ConnectivityManager;
import android.net.Uri;
import android.os.Environment;
import android.os.ParcelFileDescriptor;
import android.provider.BaseColumns;
import android.provider.Downloads;
import android.util.Pair;

import java.io.File;
import java.io.FileNotFoundException;
import java.util.ArrayList;
import java.util.Arrays;
import java.util.HashSet;
import java.util.List;
import java.util.Set;

/**
 * The download manager is a system service that handles long-running HTTP downloads. Clients may
 * request that a URI be downloaded to a particular destination file. The download manager will
 * conduct the download in the background, taking care of HTTP interactions and retrying downloads
 * after failures or across connectivity changes and system reboots.
 *
 * Instances of this class should be obtained through
 * {@link android.content.Context#getSystemService(String)} by passing
 * {@link android.content.Context#DOWNLOAD_SERVICE}.
 *
 * Apps that request downloads through this API should register a broadcast receiver for
 * {@link #ACTION_NOTIFICATION_CLICKED} to appropriately handle when the user clicks on a running
 * download in a notification or from the downloads UI.
 */
public class DownloadManager {
    private static final String TAG = "DownloadManager";

    /**
     * An identifier for a particular download, unique across the system.  Clients use this ID to
     * make subsequent calls related to the download.
     */
    public final static String COLUMN_ID = BaseColumns._ID;

    /**
     * The client-supplied title for this download.  This will be displayed in system notifications.
     * Defaults to the empty string.
     */
    public final static String COLUMN_TITLE = "title";

    /**
     * The client-supplied description of this download.  This will be displayed in system
     * notifications.  Defaults to the empty string.
     */
    public final static String COLUMN_DESCRIPTION = "description";

    /**
     * URI to be downloaded.
     */
    public final static String COLUMN_URI = "uri";

    /**
     * Internet Media Type of the downloaded file.  If no value is provided upon creation, this will
     * initially be null and will be filled in based on the server's response once the download has
     * started.
     *
     * @see <a href="http://www.ietf.org/rfc/rfc1590.txt">RFC 1590, defining Media Types</a>
     */
    public final static String COLUMN_MEDIA_TYPE = "media_type";

    /**
     * Total size of the download in bytes.  This will initially be -1 and will be filled in once
     * the download starts.
     */
    public final static String COLUMN_TOTAL_SIZE_BYTES = "total_size";

    /**
     * Uri where downloaded file will be stored.  If a destination is supplied by client, that URI
     * will be used here.  Otherwise, the value will initially be null and will be filled in with a
     * generated URI once the download has started.
     */
    public final static String COLUMN_LOCAL_URI = "local_uri";

    /**
     * The pathname of the file where the download is stored.
     */
    public final static String COLUMN_LOCAL_FILENAME = "local_filename";

    /**
     * Current status of the download, as one of the STATUS_* constants.
     */
    public final static String COLUMN_STATUS = "status";

    /**
     * Provides more detail on the status of the download.  Its meaning depends on the value of
     * {@link #COLUMN_STATUS}.
     *
     * When {@link #COLUMN_STATUS} is {@link #STATUS_FAILED}, this indicates the type of error that
     * occurred.  If an HTTP error occurred, this will hold the HTTP status code as defined in RFC
     * 2616.  Otherwise, it will hold one of the ERROR_* constants.
     *
     * When {@link #COLUMN_STATUS} is {@link #STATUS_PAUSED}, this indicates why the download is
     * paused.  It will hold one of the PAUSED_* constants.
     *
     * If {@link #COLUMN_STATUS} is neither {@link #STATUS_FAILED} nor {@link #STATUS_PAUSED}, this
     * column's value is undefined.
     *
     * @see <a href="http://www.w3.org/Protocols/rfc2616/rfc2616-sec6.html#sec6.1.1">RFC 2616
     * status codes</a>
     */
    public final static String COLUMN_REASON = "reason";

    /**
     * Number of bytes download so far.
     */
    public final static String COLUMN_BYTES_DOWNLOADED_SO_FAR = "bytes_so_far";

    /**
     * Timestamp when the download was last modified, in {@link System#currentTimeMillis
     * System.currentTimeMillis()} (wall clock time in UTC).
     */
    public final static String COLUMN_LAST_MODIFIED_TIMESTAMP = "last_modified_timestamp";

    /**
     * The URI to the corresponding entry in MediaProvider for this downloaded entry. It is
     * used to delete the entries from MediaProvider database when it is deleted from the
     * downloaded list.
     */
    public static final String COLUMN_MEDIAPROVIDER_URI = "mediaprovider_uri";

    /**
     * Value of {@link #COLUMN_STATUS} when the download is waiting to start.
     */
    public final static int STATUS_PENDING = 1 << 0;

    /**
     * Value of {@link #COLUMN_STATUS} when the download is currently running.
     */
    public final static int STATUS_RUNNING = 1 << 1;

    /**
     * Value of {@link #COLUMN_STATUS} when the download is waiting to retry or resume.
     */
    public final static int STATUS_PAUSED = 1 << 2;

    /**
     * Value of {@link #COLUMN_STATUS} when the download has successfully completed.
     */
    public final static int STATUS_SUCCESSFUL = 1 << 3;

    /**
     * Value of {@link #COLUMN_STATUS} when the download has failed (and will not be retried).
     */
    public final static int STATUS_FAILED = 1 << 4;


    /**
     * Value of COLUMN_ERROR_CODE when the download has completed with an error that doesn't fit
     * under any other error code.
     */
    public final static int ERROR_UNKNOWN = 1000;

    /**
     * Value of {@link #COLUMN_REASON} when a storage issue arises which doesn't fit under any
     * other error code. Use the more specific {@link #ERROR_INSUFFICIENT_SPACE} and
     * {@link #ERROR_DEVICE_NOT_FOUND} when appropriate.
     */
    public final static int ERROR_FILE_ERROR = 1001;

    /**
     * Value of {@link #COLUMN_REASON} when an HTTP code was received that download manager
     * can't handle.
     */
    public final static int ERROR_UNHANDLED_HTTP_CODE = 1002;

    /**
     * Value of {@link #COLUMN_REASON} when an error receiving or processing data occurred at
     * the HTTP level.
     */
    public final static int ERROR_HTTP_DATA_ERROR = 1004;

    /**
     * Value of {@link #COLUMN_REASON} when there were too many redirects.
     */
    public final static int ERROR_TOO_MANY_REDIRECTS = 1005;

    /**
     * Value of {@link #COLUMN_REASON} when there was insufficient storage space. Typically,
     * this is because the SD card is full.
     */
    public final static int ERROR_INSUFFICIENT_SPACE = 1006;

    /**
     * Value of {@link #COLUMN_REASON} when no external storage device was found. Typically,
     * this is because the SD card is not mounted.
     */
    public final static int ERROR_DEVICE_NOT_FOUND = 1007;

    /**
     * Value of {@link #COLUMN_REASON} when some possibly transient error occurred but we can't
     * resume the download.
     */
    public final static int ERROR_CANNOT_RESUME = 1008;

    /**
     * Value of {@link #COLUMN_REASON} when the requested destination file already exists (the
     * download manager will not overwrite an existing file).
     */
    public final static int ERROR_FILE_ALREADY_EXISTS = 1009;

    /**
     * Value of {@link #COLUMN_REASON} when the download is paused because some network error
     * occurred and the download manager is waiting before retrying the request.
     */
    public final static int PAUSED_WAITING_TO_RETRY = 1;

    /**
     * Value of {@link #COLUMN_REASON} when the download is waiting for network connectivity to
     * proceed.
     */
    public final static int PAUSED_WAITING_FOR_NETWORK = 2;

    /**
     * Value of {@link #COLUMN_REASON} when the download exceeds a size limit for downloads over
     * the mobile network and the download manager is waiting for a Wi-Fi connection to proceed.
     */
    public final static int PAUSED_QUEUED_FOR_WIFI = 3;

    /**
     * Value of {@link #COLUMN_REASON} when the download is paused for some other reason.
     */
    public final static int PAUSED_UNKNOWN = 4;

    /**
     * Broadcast intent action sent by the download manager when a download completes.
     */
    public final static String ACTION_DOWNLOAD_COMPLETE = "android.intent.action.DOWNLOAD_COMPLETE";

    /**
     * Broadcast intent action sent by the download manager when the user clicks on a running
     * download, either from a system notification or from the downloads UI.
     */
    public final static String ACTION_NOTIFICATION_CLICKED =
            "android.intent.action.DOWNLOAD_NOTIFICATION_CLICKED";

    /**
     * Intent action to launch an activity to display all downloads.
     */
    public final static String ACTION_VIEW_DOWNLOADS = "android.intent.action.VIEW_DOWNLOADS";

    /**
     * Intent extra included with {@link #ACTION_DOWNLOAD_COMPLETE} intents, indicating the ID (as a
     * long) of the download that just completed.
     */
    public static final String EXTRA_DOWNLOAD_ID = "extra_download_id";

    // this array must contain all public columns
    private static final String[] COLUMNS = new String[] {
        COLUMN_ID,
        COLUMN_MEDIAPROVIDER_URI,
        COLUMN_TITLE,
        COLUMN_DESCRIPTION,
        COLUMN_URI,
        COLUMN_MEDIA_TYPE,
        COLUMN_TOTAL_SIZE_BYTES,
        COLUMN_LOCAL_URI,
        COLUMN_STATUS,
        COLUMN_REASON,
        COLUMN_BYTES_DOWNLOADED_SO_FAR,
        COLUMN_LAST_MODIFIED_TIMESTAMP,
        COLUMN_LOCAL_FILENAME
    };

    // columns to request from DownloadProvider
    private static final String[] UNDERLYING_COLUMNS = new String[] {
        Downloads.Impl._ID,
        Downloads.Impl.COLUMN_MEDIAPROVIDER_URI,
        Downloads.COLUMN_TITLE,
        Downloads.COLUMN_DESCRIPTION,
        Downloads.COLUMN_URI,
        Downloads.COLUMN_MIME_TYPE,
        Downloads.COLUMN_TOTAL_BYTES,
        Downloads.COLUMN_STATUS,
        Downloads.COLUMN_CURRENT_BYTES,
        Downloads.COLUMN_LAST_MODIFICATION,
        Downloads.COLUMN_DESTINATION,
        Downloads.Impl.COLUMN_FILE_NAME_HINT,
        Downloads.Impl._DATA,
    };

    private static final Set<String> LONG_COLUMNS = new HashSet<String>(
            Arrays.asList(COLUMN_ID, COLUMN_TOTAL_SIZE_BYTES, COLUMN_STATUS, COLUMN_REASON,
                          COLUMN_BYTES_DOWNLOADED_SO_FAR, COLUMN_LAST_MODIFIED_TIMESTAMP));

    /**
     * This class contains all the information necessary to request a new download. The URI is the
     * only required parameter.
     *
     * Note that the default download destination is a shared volume where the system might delete
     * your file if it needs to reclaim space for system use. If this is a problem, use a location
     * on external storage (see {@link #setDestinationUri(Uri)}.
     */
    public static class Request {
        /**
         * Bit flag for {@link #setAllowedNetworkTypes} corresponding to
         * {@link ConnectivityManager#TYPE_MOBILE}.
         */
        public static final int NETWORK_MOBILE = 1 << 0;

        /**
         * Bit flag for {@link #setAllowedNetworkTypes} corresponding to
         * {@link ConnectivityManager#TYPE_WIFI}.
         */
        public static final int NETWORK_WIFI = 1 << 1;

        private Uri mUri;
        private Uri mDestinationUri;
        private List<Pair<String, String>> mRequestHeaders = new ArrayList<Pair<String, String>>();
        private CharSequence mTitle;
        private CharSequence mDescription;
        private boolean mShowNotification = true;
        private String mMimeType;
        private boolean mRoamingAllowed = true;
        private int mAllowedNetworkTypes = ~0; // default to all network types allowed
        private boolean mIsVisibleInDownloadsUi = true;

        /**
         * @param uri the HTTP URI to download.
         */
        public Request(Uri uri) {
            if (uri == null) {
                throw new NullPointerException();
            }
            String scheme = uri.getScheme();
            if (scheme == null || (!scheme.equals("http") && !scheme.equals("https"))) {
                throw new IllegalArgumentException("Can only download HTTP/HTTPS URIs: " + uri);
            }
            mUri = uri;
        }

        /**
         * Set the local destination for the downloaded file. Must be a file URI to a path on
         * external storage, and the calling application must have the WRITE_EXTERNAL_STORAGE
         * permission.
         *
         * By default, downloads are saved to a generated filename in the shared download cache and
         * may be deleted by the system at any time to reclaim space.
         *
         * @return this object
         */
        public Request setDestinationUri(Uri uri) {
            mDestinationUri = uri;
            return this;
        }

        /**
         * Set the local destination for the downloaded file to a path within the application's
         * external files directory (as returned by {@link Context#getExternalFilesDir(String)}.
         *
         * @param context the {@link Context} to use in determining the external files directory
         * @param dirType the directory type to pass to {@link Context#getExternalFilesDir(String)}
         * @param subPath the path within the external directory, including the destination filename
         * @return this object
         */
        public Request setDestinationInExternalFilesDir(Context context, String dirType,
                String subPath) {
            setDestinationFromBase(context.getExternalFilesDir(dirType), subPath);
            return this;
        }

        /**
         * Set the local destination for the downloaded file to a path within the public external
         * storage directory (as returned by
         * {@link Environment#getExternalStoragePublicDirectory(String)}.
         *
         * @param dirType the directory type to pass to
         *        {@link Environment#getExternalStoragePublicDirectory(String)}
         * @param subPath the path within the external directory, including the destination filename
         * @return this object
         */
        public Request setDestinationInExternalPublicDir(String dirType, String subPath) {
            setDestinationFromBase(Environment.getExternalStoragePublicDirectory(dirType), subPath);
            return this;
        }

        private void setDestinationFromBase(File base, String subPath) {
            if (subPath == null) {
                throw new NullPointerException("subPath cannot be null");
            }
            mDestinationUri = Uri.withAppendedPath(Uri.fromFile(base), subPath);
        }

        /**
         * Add an HTTP header to be included with the download request.  The header will be added to
         * the end of the list.
         * @param header HTTP header name
         * @param value header value
         * @return this object
         * @see <a href="http://www.w3.org/Protocols/rfc2616/rfc2616-sec4.html#sec4.2">HTTP/1.1
         *      Message Headers</a>
         */
        public Request addRequestHeader(String header, String value) {
            if (header == null) {
                throw new NullPointerException("header cannot be null");
            }
            if (header.contains(":")) {
                throw new IllegalArgumentException("header may not contain ':'");
            }
            if (value == null) {
                value = "";
            }
            mRequestHeaders.add(Pair.create(header, value));
            return this;
        }

        /**
         * Set the title of this download, to be displayed in notifications (if enabled).  If no
         * title is given, a default one will be assigned based on the download filename, once the
         * download starts.
         * @return this object
         */
        public Request setTitle(CharSequence title) {
            mTitle = title;
            return this;
        }

        /**
         * Set a description of this download, to be displayed in notifications (if enabled)
         * @return this object
         */
        public Request setDescription(CharSequence description) {
            mDescription = description;
            return this;
        }

        /**
         * Set the MIME content type of this download.  This will override the content type declared
         * in the server's response.
         * @see <a href="http://www.w3.org/Protocols/rfc2616/rfc2616-sec3.html#sec3.7">HTTP/1.1
         *      Media Types</a>
         * @return this object
         */
        public Request setMimeType(String mimeType) {
            mMimeType = mimeType;
            return this;
        }

        /**
         * Control whether a system notification is posted by the download manager while this
         * download is running. If enabled, the download manager posts notifications about downloads
         * through the system {@link android.app.NotificationManager}. By default, a notification is
         * shown.
         *
         * If set to false, this requires the permission
         * android.permission.DOWNLOAD_WITHOUT_NOTIFICATION.
         *
         * @param show whether the download manager should show a notification for this download.
         * @return this object
         */
        public Request setShowRunningNotification(boolean show) {
            mShowNotification = show;
            return this;
        }

        /**
         * Restrict the types of networks over which this download may proceed.  By default, all
         * network types are allowed.
         * @param flags any combination of the NETWORK_* bit flags.
         * @return this object
         */
        public Request setAllowedNetworkTypes(int flags) {
            mAllowedNetworkTypes = flags;
            return this;
        }

        /**
         * Set whether this download may proceed over a roaming connection.  By default, roaming is
         * allowed.
         * @param allowed whether to allow a roaming connection to be used
         * @return this object
         */
        public Request setAllowedOverRoaming(boolean allowed) {
            mRoamingAllowed = allowed;
            return this;
        }

        /**
         * Set whether this download should be displayed in the system's Downloads UI. True by
         * default.
         * @param isVisible whether to display this download in the Downloads UI
         * @return this object
         */
        public Request setVisibleInDownloadsUi(boolean isVisible) {
            mIsVisibleInDownloadsUi = isVisible;
            return this;
        }

        /**
         * @return ContentValues to be passed to DownloadProvider.insert()
         */
        ContentValues toContentValues(String packageName) {
            ContentValues values = new ContentValues();
            assert mUri != null;
            values.put(Downloads.COLUMN_URI, mUri.toString());
            values.put(Downloads.Impl.COLUMN_IS_PUBLIC_API, true);
            values.put(Downloads.COLUMN_NOTIFICATION_PACKAGE, packageName);

            if (mDestinationUri != null) {
                values.put(Downloads.COLUMN_DESTINATION, Downloads.Impl.DESTINATION_FILE_URI);
                values.put(Downloads.COLUMN_FILE_NAME_HINT, mDestinationUri.toString());
            } else {
                values.put(Downloads.COLUMN_DESTINATION,
                           Downloads.DESTINATION_CACHE_PARTITION_PURGEABLE);
            }

            if (!mRequestHeaders.isEmpty()) {
                encodeHttpHeaders(values);
            }

            putIfNonNull(values, Downloads.COLUMN_TITLE, mTitle);
            putIfNonNull(values, Downloads.COLUMN_DESCRIPTION, mDescription);
            putIfNonNull(values, Downloads.COLUMN_MIME_TYPE, mMimeType);

            values.put(Downloads.COLUMN_VISIBILITY,
                    mShowNotification ? Downloads.VISIBILITY_VISIBLE
                            : Downloads.VISIBILITY_HIDDEN);

            values.put(Downloads.Impl.COLUMN_ALLOWED_NETWORK_TYPES, mAllowedNetworkTypes);
            values.put(Downloads.Impl.COLUMN_ALLOW_ROAMING, mRoamingAllowed);
            values.put(Downloads.Impl.COLUMN_IS_VISIBLE_IN_DOWNLOADS_UI, mIsVisibleInDownloadsUi);

            return values;
        }

        private void encodeHttpHeaders(ContentValues values) {
            int index = 0;
            for (Pair<String, String> header : mRequestHeaders) {
                String headerString = header.first + ": " + header.second;
                values.put(Downloads.Impl.RequestHeaders.INSERT_KEY_PREFIX + index, headerString);
                index++;
            }
        }

        private void putIfNonNull(ContentValues contentValues, String key, Object value) {
            if (value != null) {
                contentValues.put(key, value.toString());
            }
        }
    }

    /**
     * This class may be used to filter download manager queries.
     */
    public static class Query {
        /**
         * Constant for use with {@link #orderBy}
         * @hide
         */
        public static final int ORDER_ASCENDING = 1;

        /**
         * Constant for use with {@link #orderBy}
         * @hide
         */
        public static final int ORDER_DESCENDING = 2;

        private long[] mIds = null;
        private Integer mStatusFlags = null;
        private String mOrderByColumn = Downloads.COLUMN_LAST_MODIFICATION;
        private int mOrderDirection = ORDER_DESCENDING;
        private boolean mOnlyIncludeVisibleInDownloadsUi = false;

        /**
         * Include only the downloads with the given IDs.
         * @return this object
         */
        public Query setFilterById(long... ids) {
            mIds = ids;
            return this;
        }

        /**
         * Include only downloads with status matching any the given status flags.
         * @param flags any combination of the STATUS_* bit flags
         * @return this object
         */
        public Query setFilterByStatus(int flags) {
            mStatusFlags = flags;
            return this;
        }

        /**
         * Controls whether this query includes downloads not visible in the system's Downloads UI.
         * @param value if true, this query will only include downloads that should be displayed in
         *            the system's Downloads UI; if false (the default), this query will include
         *            both visible and invisible downloads.
         * @return this object
         * @hide
         */
        public Query setOnlyIncludeVisibleInDownloadsUi(boolean value) {
            mOnlyIncludeVisibleInDownloadsUi = value;
            return this;
        }

        /**
         * Change the sort order of the returned Cursor.
         *
         * @param column one of the COLUMN_* constants; currently, only
         *         {@link #COLUMN_LAST_MODIFIED_TIMESTAMP} and {@link #COLUMN_TOTAL_SIZE_BYTES} are
         *         supported.
         * @param direction either {@link #ORDER_ASCENDING} or {@link #ORDER_DESCENDING}
         * @return this object
         * @hide
         */
        public Query orderBy(String column, int direction) {
            if (direction != ORDER_ASCENDING && direction != ORDER_DESCENDING) {
                throw new IllegalArgumentException("Invalid direction: " + direction);
            }

            if (column.equals(COLUMN_LAST_MODIFIED_TIMESTAMP)) {
                mOrderByColumn = Downloads.COLUMN_LAST_MODIFICATION;
            } else if (column.equals(COLUMN_TOTAL_SIZE_BYTES)) {
                mOrderByColumn = Downloads.COLUMN_TOTAL_BYTES;
            } else {
                throw new IllegalArgumentException("Cannot order by " + column);
            }
            mOrderDirection = direction;
            return this;
        }

        /**
         * Run this query using the given ContentResolver.
         * @param projection the projection to pass to ContentResolver.query()
         * @return the Cursor returned by ContentResolver.query()
         */
        Cursor runQuery(ContentResolver resolver, String[] projection, Uri baseUri) {
            Uri uri = baseUri;
            List<String> selectionParts = new ArrayList<String>();
            String[] selectionArgs = null;

            if (mIds != null) {
                selectionParts.add(getWhereClauseForIds(mIds));
                selectionArgs = getWhereArgsForIds(mIds);
            }

            if (mStatusFlags != null) {
                List<String> parts = new ArrayList<String>();
                if ((mStatusFlags & STATUS_PENDING) != 0) {
                    parts.add(statusClause("=", Downloads.STATUS_PENDING));
                }
                if ((mStatusFlags & STATUS_RUNNING) != 0) {
                    parts.add(statusClause("=", Downloads.STATUS_RUNNING));
                }
                if ((mStatusFlags & STATUS_PAUSED) != 0) {
                    parts.add(statusClause("=", Downloads.Impl.STATUS_PAUSED_BY_APP));
                    parts.add(statusClause("=", Downloads.Impl.STATUS_WAITING_TO_RETRY));
                    parts.add(statusClause("=", Downloads.Impl.STATUS_WAITING_FOR_NETWORK));
                    parts.add(statusClause("=", Downloads.Impl.STATUS_QUEUED_FOR_WIFI));
                }
                if ((mStatusFlags & STATUS_SUCCESSFUL) != 0) {
                    parts.add(statusClause("=", Downloads.STATUS_SUCCESS));
                }
                if ((mStatusFlags & STATUS_FAILED) != 0) {
                    parts.add("(" + statusClause(">=", 400)
                              + " AND " + statusClause("<", 600) + ")");
                }
                selectionParts.add(joinStrings(" OR ", parts));
            }

            if (mOnlyIncludeVisibleInDownloadsUi) {
                selectionParts.add(Downloads.Impl.COLUMN_IS_VISIBLE_IN_DOWNLOADS_UI + " != '0'");
            }

            // only return rows which are not marked 'deleted = 1'
            selectionParts.add(Downloads.Impl.COLUMN_DELETED + " != '1'");

            String selection = joinStrings(" AND ", selectionParts);
            String orderDirection = (mOrderDirection == ORDER_ASCENDING ? "ASC" : "DESC");
            String orderBy = mOrderByColumn + " " + orderDirection;

            return resolver.query(uri, projection, selection, selectionArgs, orderBy);
        }

        private String joinStrings(String joiner, Iterable<String> parts) {
            StringBuilder builder = new StringBuilder();
            boolean first = true;
            for (String part : parts) {
                if (!first) {
                    builder.append(joiner);
                }
                builder.append(part);
                first = false;
            }
            return builder.toString();
        }

        private String statusClause(String operator, int value) {
            return Downloads.COLUMN_STATUS + operator + "'" + value + "'";
        }
    }

    private ContentResolver mResolver;
    private String mPackageName;
    private Uri mBaseUri = Downloads.Impl.CONTENT_URI;

    /**
     * @hide
     */
    public DownloadManager(ContentResolver resolver, String packageName) {
        mResolver = resolver;
        mPackageName = packageName;
    }

    /**
     * Makes this object access the download provider through /all_downloads URIs rather than
     * /my_downloads URIs, for clients that have permission to do so.
     * @hide
     */
    public void setAccessAllDownloads(boolean accessAllDownloads) {
        if (accessAllDownloads) {
            mBaseUri = Downloads.Impl.ALL_DOWNLOADS_CONTENT_URI;
        } else {
            mBaseUri = Downloads.Impl.CONTENT_URI;
        }
    }

    /**
     * Enqueue a new download.  The download will start automatically once the download manager is
     * ready to execute it and connectivity is available.
     *
     * @param request the parameters specifying this download
     * @return an ID for the download, unique across the system.  This ID is used to make future
     * calls related to this download.
     */
    public long enqueue(Request request) {
        ContentValues values = request.toContentValues(mPackageName);
        Uri downloadUri = mResolver.insert(Downloads.CONTENT_URI, values);
        long id = Long.parseLong(downloadUri.getLastPathSegment());
        return id;
    }

    /**
     * Marks the specified download as 'to be deleted'. This is done when a completed download
     * is to be removed but the row was stored without enough info to delete the corresponding
     * metadata from Mediaprovider database. Actual cleanup of this row is done in DownloadService.
     *
     * @param ids the IDs of the downloads to be marked 'deleted'
     * @return the number of downloads actually updated
     * @hide
     */
    public int markRowDeleted(long... ids) {
        if (ids == null || ids.length == 0) {
            // called with nothing to remove!
            throw new IllegalArgumentException("input param 'ids' can't be null");
        }
        ContentValues values = new ContentValues();
        values.put(Downloads.Impl.COLUMN_DELETED, 1);
        return mResolver.update(mBaseUri, values, getWhereClauseForIds(ids),
                getWhereArgsForIds(ids));
    }

    /**
     * Cancel downloads and remove them from the download manager.  Each download will be stopped if
     * it was running, and it will no longer be accessible through the download manager.  If a file
     * was already downloaded to external storage, it will not be deleted.
     *
     * @param ids the IDs of the downloads to remove
     * @return the number of downloads actually removed
     */
    public int remove(long... ids) {
        if (ids == null || ids.length == 0) {
            // called with nothing to remove!
            throw new IllegalArgumentException("input param 'ids' can't be null");
        }
        return mResolver.delete(mBaseUri, getWhereClauseForIds(ids), getWhereArgsForIds(ids));
    }

    /**
     * Query the download manager about downloads that have been requested.
     * @param query parameters specifying filters for this query
     * @return a Cursor over the result set of downloads, with columns consisting of all the
     * COLUMN_* constants.
     */
    public Cursor query(Query query) {
        Cursor underlyingCursor = query.runQuery(mResolver, UNDERLYING_COLUMNS, mBaseUri);
        if (underlyingCursor == null) {
            return null;
        }
        return new CursorTranslator(underlyingCursor, mBaseUri);
    }

    /**
     * Open a downloaded file for reading.  The download must have completed.
     * @param id the ID of the download
     * @return a read-only {@link ParcelFileDescriptor}
     * @throws FileNotFoundException if the destination file does not already exist
     */
    public ParcelFileDescriptor openDownloadedFile(long id) throws FileNotFoundException {
        return mResolver.openFileDescriptor(getDownloadUri(id), "r");
    }

    /**
     * Restart the given downloads, which must have already completed (successfully or not).  This
     * method will only work when called from within the download manager's process.
     * @param ids the IDs of the downloads
     * @hide
     */
    public void restartDownload(long... ids) {
        Cursor cursor = query(new Query().setFilterById(ids));
        try {
            for (cursor.moveToFirst(); !cursor.isAfterLast(); cursor.moveToNext()) {
                int status = cursor.getInt(cursor.getColumnIndex(COLUMN_STATUS));
                if (status != STATUS_SUCCESSFUL && status != STATUS_FAILED) {
                    throw new IllegalArgumentException("Cannot restart incomplete download: "
                            + cursor.getLong(cursor.getColumnIndex(COLUMN_ID)));
                }
            }
        } finally {
            cursor.close();
        }

        ContentValues values = new ContentValues();
        values.put(Downloads.Impl.COLUMN_CURRENT_BYTES, 0);
        values.put(Downloads.Impl.COLUMN_TOTAL_BYTES, -1);
        values.putNull(Downloads.Impl._DATA);
        values.put(Downloads.Impl.COLUMN_STATUS, Downloads.Impl.STATUS_PENDING);
        mResolver.update(mBaseUri, values, getWhereClauseForIds(ids), getWhereArgsForIds(ids));
    }

    /**
     * Get the DownloadProvider URI for the download with the given ID.
     */
    Uri getDownloadUri(long id) {
        return ContentUris.withAppendedId(mBaseUri, id);
    }

    /**
     * Get a parameterized SQL WHERE clause to select a bunch of IDs.
     */
    static String getWhereClauseForIds(long[] ids) {
        StringBuilder whereClause = new StringBuilder();
        whereClause.append("(");
        for (int i = 0; i < ids.length; i++) {
            if (i > 0) {
                whereClause.append("OR ");
            }
            whereClause.append(Downloads.Impl._ID);
            whereClause.append(" = ? ");
        }
        whereClause.append(")");
        return whereClause.toString();
    }

    /**
     * Get the selection args for a clause returned by {@link #getWhereClauseForIds(long[])}.
     */
    static String[] getWhereArgsForIds(long[] ids) {
        String[] whereArgs = new String[ids.length];
        for (int i = 0; i < ids.length; i++) {
            whereArgs[i] = Long.toString(ids[i]);
        }
        return whereArgs;
    }

    /**
     * This class wraps a cursor returned by DownloadProvider -- the "underlying cursor" -- and
     * presents a different set of columns, those defined in the DownloadManager.COLUMN_* constants.
     * Some columns correspond directly to underlying values while others are computed from
     * underlying data.
     */
    private static class CursorTranslator extends CursorWrapper {
        private Uri mBaseUri;

        public CursorTranslator(Cursor cursor, Uri baseUri) {
            super(cursor);
            mBaseUri = baseUri;
        }

        @Override
        public int getColumnIndex(String columnName) {
            return Arrays.asList(COLUMNS).indexOf(columnName);
        }

        @Override
        public int getColumnIndexOrThrow(String columnName) throws IllegalArgumentException {
            int index = getColumnIndex(columnName);
            if (index == -1) {
                throw new IllegalArgumentException("No such column: " + columnName);
            }
            return index;
        }

        @Override
        public String getColumnName(int columnIndex) {
            int numColumns = COLUMNS.length;
            if (columnIndex < 0 || columnIndex >= numColumns) {
                throw new IllegalArgumentException("Invalid column index " + columnIndex + ", "
                                                   + numColumns + " columns exist");
            }
            return COLUMNS[columnIndex];
        }

        @Override
        public String[] getColumnNames() {
            String[] returnColumns = new String[COLUMNS.length];
            System.arraycopy(COLUMNS, 0, returnColumns, 0, COLUMNS.length);
            return returnColumns;
        }

        @Override
        public int getColumnCount() {
            return COLUMNS.length;
        }

        @Override
        public byte[] getBlob(int columnIndex) {
            throw new UnsupportedOperationException();
        }

        @Override
        public double getDouble(int columnIndex) {
            return getLong(columnIndex);
        }

        private boolean isLongColumn(String column) {
            return LONG_COLUMNS.contains(column);
        }

        @Override
        public float getFloat(int columnIndex) {
            return (float) getDouble(columnIndex);
        }

        @Override
        public int getInt(int columnIndex) {
            return (int) getLong(columnIndex);
        }

        @Override
        public long getLong(int columnIndex) {
            return translateLong(getColumnName(columnIndex));
        }

        @Override
        public short getShort(int columnIndex) {
            return (short) getLong(columnIndex);
        }

        @Override
        public String getString(int columnIndex) {
            return translateString(getColumnName(columnIndex));
        }

        private String translateString(String column) {
            if (isLongColumn(column)) {
                return Long.toString(translateLong(column));
            }
            if (column.equals(COLUMN_TITLE)) {
                return getUnderlyingString(Downloads.COLUMN_TITLE);
            }
            if (column.equals(COLUMN_DESCRIPTION)) {
                return getUnderlyingString(Downloads.COLUMN_DESCRIPTION);
            }
            if (column.equals(COLUMN_URI)) {
                return getUnderlyingString(Downloads.COLUMN_URI);
            }
            if (column.equals(COLUMN_MEDIA_TYPE)) {
                return getUnderlyingString(Downloads.COLUMN_MIME_TYPE);
            }
<<<<<<< HEAD
            if (column.equals(COLUMN_LOCAL_FILENAME)) {
                return getUnderlyingString(Downloads.Impl._DATA);
=======
            if (column.equals(COLUMN_MEDIAPROVIDER_URI)) {
                return getUnderlyingString(Downloads.Impl.COLUMN_MEDIAPROVIDER_URI);
>>>>>>> c6bf3eaa
            }

            assert column.equals(COLUMN_LOCAL_URI);
            return getLocalUri();
        }

        private String getLocalUri() {
            long destinationType = getUnderlyingLong(Downloads.Impl.COLUMN_DESTINATION);
            if (destinationType == Downloads.Impl.DESTINATION_FILE_URI) {
                // return client-provided file URI for external download
                return getUnderlyingString(Downloads.Impl.COLUMN_FILE_NAME_HINT);
            }

            if (destinationType == Downloads.Impl.DESTINATION_EXTERNAL) {
                // return stored destination for legacy external download
                String localPath = getUnderlyingString(Downloads.Impl._DATA);
                if (localPath == null) {
                    return null;
                }
                return Uri.fromFile(new File(localPath)).toString();
            }

            // return content URI for cache download
            long downloadId = getUnderlyingLong(Downloads.Impl._ID);
            return ContentUris.withAppendedId(mBaseUri, downloadId).toString();
        }

        private long translateLong(String column) {
            if (!isLongColumn(column)) {
                // mimic behavior of underlying cursor -- most likely, throw NumberFormatException
                return Long.valueOf(translateString(column));
            }

            if (column.equals(COLUMN_ID)) {
                return getUnderlyingLong(Downloads.Impl._ID);
            }
            if (column.equals(COLUMN_TOTAL_SIZE_BYTES)) {
                return getUnderlyingLong(Downloads.COLUMN_TOTAL_BYTES);
            }
            if (column.equals(COLUMN_STATUS)) {
                return translateStatus((int) getUnderlyingLong(Downloads.COLUMN_STATUS));
            }
            if (column.equals(COLUMN_REASON)) {
                return getReason((int) getUnderlyingLong(Downloads.COLUMN_STATUS));
            }
            if (column.equals(COLUMN_BYTES_DOWNLOADED_SO_FAR)) {
                return getUnderlyingLong(Downloads.COLUMN_CURRENT_BYTES);
            }
            assert column.equals(COLUMN_LAST_MODIFIED_TIMESTAMP);
            return getUnderlyingLong(Downloads.COLUMN_LAST_MODIFICATION);
        }

        private long getReason(int status) {
            switch (translateStatus(status)) {
                case STATUS_FAILED:
                    return getErrorCode(status);

                case STATUS_PAUSED:
                    return getPausedReason(status);

                default:
                    return 0; // arbitrary value when status is not an error
            }
        }

        private long getPausedReason(int status) {
            switch (status) {
                case Downloads.Impl.STATUS_WAITING_TO_RETRY:
                    return PAUSED_WAITING_TO_RETRY;

                case Downloads.Impl.STATUS_WAITING_FOR_NETWORK:
                    return PAUSED_WAITING_FOR_NETWORK;

                case Downloads.Impl.STATUS_QUEUED_FOR_WIFI:
                    return PAUSED_QUEUED_FOR_WIFI;

                default:
                    return PAUSED_UNKNOWN;
            }
        }

        private long getErrorCode(int status) {
            if ((400 <= status && status < Downloads.Impl.MIN_ARTIFICIAL_ERROR_STATUS)
                    || (500 <= status && status < 600)) {
                // HTTP status code
                return status;
            }

            switch (status) {
                case Downloads.STATUS_FILE_ERROR:
                    return ERROR_FILE_ERROR;

                case Downloads.STATUS_UNHANDLED_HTTP_CODE:
                case Downloads.STATUS_UNHANDLED_REDIRECT:
                    return ERROR_UNHANDLED_HTTP_CODE;

                case Downloads.STATUS_HTTP_DATA_ERROR:
                    return ERROR_HTTP_DATA_ERROR;

                case Downloads.STATUS_TOO_MANY_REDIRECTS:
                    return ERROR_TOO_MANY_REDIRECTS;

                case Downloads.STATUS_INSUFFICIENT_SPACE_ERROR:
                    return ERROR_INSUFFICIENT_SPACE;

                case Downloads.STATUS_DEVICE_NOT_FOUND_ERROR:
                    return ERROR_DEVICE_NOT_FOUND;

                case Downloads.Impl.STATUS_CANNOT_RESUME:
                    return ERROR_CANNOT_RESUME;

                case Downloads.Impl.STATUS_FILE_ALREADY_EXISTS_ERROR:
                    return ERROR_FILE_ALREADY_EXISTS;

                default:
                    return ERROR_UNKNOWN;
            }
        }

        private long getUnderlyingLong(String column) {
            return super.getLong(super.getColumnIndex(column));
        }

        private String getUnderlyingString(String column) {
            return super.getString(super.getColumnIndex(column));
        }

        private int translateStatus(int status) {
            switch (status) {
                case Downloads.STATUS_PENDING:
                    return STATUS_PENDING;

                case Downloads.STATUS_RUNNING:
                    return STATUS_RUNNING;

                case Downloads.Impl.STATUS_PAUSED_BY_APP:
                case Downloads.Impl.STATUS_WAITING_TO_RETRY:
                case Downloads.Impl.STATUS_WAITING_FOR_NETWORK:
                case Downloads.Impl.STATUS_QUEUED_FOR_WIFI:
                    return STATUS_PAUSED;

                case Downloads.STATUS_SUCCESS:
                    return STATUS_SUCCESSFUL;

                default:
                    assert Downloads.isStatusError(status);
                    return STATUS_FAILED;
            }
        }
    }
}<|MERGE_RESOLUTION|>--- conflicted
+++ resolved
@@ -986,13 +986,11 @@
             if (column.equals(COLUMN_MEDIA_TYPE)) {
                 return getUnderlyingString(Downloads.COLUMN_MIME_TYPE);
             }
-<<<<<<< HEAD
             if (column.equals(COLUMN_LOCAL_FILENAME)) {
                 return getUnderlyingString(Downloads.Impl._DATA);
-=======
+            }
             if (column.equals(COLUMN_MEDIAPROVIDER_URI)) {
                 return getUnderlyingString(Downloads.Impl.COLUMN_MEDIAPROVIDER_URI);
->>>>>>> c6bf3eaa
             }
 
             assert column.equals(COLUMN_LOCAL_URI);
