--- conflicted
+++ resolved
@@ -496,13 +496,15 @@
      */
     image->outlineRadius = 3.4142f * diagonalInset;
 
-    NOISY(printf("outline insets %d %d %d %d, rad %f, alpha %x\n",
-            image->outlineInsetsLeft,
-            image->outlineInsetsTop,
-            image->outlineInsetsRight,
-            image->outlineInsetsBottom,
-            image->outlineRadius,
-            image->outlineAlpha));
+    if (kIsDebug) {
+        printf("outline insets %d %d %d %d, rad %f, alpha %x\n",
+                image->outlineInsetsLeft,
+                image->outlineInsetsTop,
+                image->outlineInsetsRight,
+                image->outlineInsetsBottom,
+                image->outlineRadius,
+                image->outlineAlpha);
+    }
 }
 
 
@@ -665,23 +667,14 @@
         image->info9Patch.paddingBottom = H - 2 - image->info9Patch.paddingBottom;
     }
 
-<<<<<<< HEAD
-    NOISY(printf("Size ticks for %s: x0=%d, x1=%d, y0=%d, y1=%d\n", imageName,
-                 xDivs[0], xDivs[1],
-                 yDivs[0], yDivs[1]));
-    NOISY(printf("padding ticks for %s: l=%d, r=%d, t=%d, b=%d\n", imageName,
-                 image->info9Patch.paddingLeft, image->info9Patch.paddingRight,
-                 image->info9Patch.paddingTop, image->info9Patch.paddingBottom));
-=======
     if (kIsDebug) {
         printf("Size ticks for %s: x0=%d, x1=%d, y0=%d, y1=%d\n", imageName,
-                image->info9Patch.getXDivs()[0], image->info9Patch.getXDivs()[1],
-                image->info9Patch.getYDivs()[0], image->info9Patch.getYDivs()[1]);
+                xDivs[0], xDivs[1],
+                yDivs[0], yDivs[1]);
         printf("padding ticks for %s: l=%d, r=%d, t=%d, b=%d\n", imageName,
                 image->info9Patch.paddingLeft, image->info9Patch.paddingRight,
                 image->info9Patch.paddingTop, image->info9Patch.paddingBottom);
     }
->>>>>>> 1dcc75b2
 
     // Remove frame from image.
     image->rows = (png_bytepp)malloc((H-2) * sizeof(png_bytep));
@@ -1153,19 +1146,13 @@
 
         // Chunks ordered thusly because older platforms depend on the base 9 patch data being last
         png_byte *chunk_names = imageInfo.haveLayoutBounds
-<<<<<<< HEAD
                 ? (png_byte*)"npOl\0npLb\0npTc\0"
                 : (png_byte*)"npOl\0npTc";
 
         // base 9 patch data
-        NOISY(printf("Adding 9-patch info...\n"));
-=======
-                ? (png_byte*)"npLb\0npTc\0"
-                : (png_byte*)"npTc";
         if (kIsDebug) {
             printf("Adding 9-patch info...\n");
         }
->>>>>>> 1dcc75b2
         strcpy((char*)unknowns[p_index].name, "npTc");
         unknowns[p_index].data = (png_byte*)imageInfo.serialize9patch();
         unknowns[p_index].size = imageInfo.info9Patch.serializedSize();
