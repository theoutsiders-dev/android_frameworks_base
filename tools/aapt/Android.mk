--- conflicted
+++ resolved
@@ -151,13 +151,6 @@
 LOCAL_STATIC_LIBRARIES := \
     libexpat_static
 
-<<<<<<< HEAD
-include external/stlport/libstlport.mk
-=======
-LOCAL_CFLAGS += $(aaptCFlags)
-LOCAL_CPPFLAGS += -Wno-non-virtual-dtor
-
->>>>>>> 5e6cf242
 include $(BUILD_EXECUTABLE)
 
 endif # Not SDK_ONLY
