/*
 * Copyright (C) 2007 The Android Open Source Project
 *
 * Licensed under the Apache License, Version 2.0 (the "License");
 * you may not use this file except in compliance with the License.
 * You may obtain a copy of the License at
 *
 *      http://www.apache.org/licenses/LICENSE-2.0
 *
 * Unless required by applicable law or agreed to in writing, software
 * distributed under the License is distributed on an "AS IS" BASIS,
 * WITHOUT WARRANTIES OR CONDITIONS OF ANY KIND, either express or implied.
 * See the License for the specific language governing permissions and
 * limitations under the License.
 */

package android.media;

import android.annotation.SdkConstant;
import android.annotation.SdkConstant.SdkConstantType;
import android.app.PendingIntent;
import android.content.ComponentName;
import android.content.Context;
import android.content.Intent;
import android.os.Binder;
import android.os.Handler;
import android.os.IBinder;
import android.os.Looper;
import android.os.Message;
import android.os.RemoteException;
import android.os.SystemClock;
import android.os.ServiceManager;
import android.provider.Settings;
import android.util.Log;
import android.view.KeyEvent;
import android.view.VolumePanel;

import java.util.HashMap;

/**
 * AudioManager provides access to volume and ringer mode control.
 * <p>
 * Use <code>Context.getSystemService(Context.AUDIO_SERVICE)</code> to get
 * an instance of this class.
 */
public class AudioManager {

    private final Context mContext;
    private long mVolumeKeyUpTime;
    private final boolean mUseMasterVolume;
    private final boolean mUseVolumeKeySounds;
    private static String TAG = "AudioManager";

    /**
     * Broadcast intent, a hint for applications that audio is about to become
     * 'noisy' due to a change in audio outputs. For example, this intent may
     * be sent when a wired headset is unplugged, or when an A2DP audio
     * sink is disconnected, and the audio system is about to automatically
     * switch audio route to the speaker. Applications that are controlling
     * audio streams may consider pausing, reducing volume or some other action
     * on receipt of this intent so as not to surprise the user with audio
     * from the speaker.
     */
    @SdkConstant(SdkConstantType.BROADCAST_INTENT_ACTION)
    public static final String ACTION_AUDIO_BECOMING_NOISY = "android.media.AUDIO_BECOMING_NOISY";

    /**
     * Sticky broadcast intent action indicating that the ringer mode has
     * changed. Includes the new ringer mode.
     *
     * @see #EXTRA_RINGER_MODE
     */
    @SdkConstant(SdkConstantType.BROADCAST_INTENT_ACTION)
    public static final String RINGER_MODE_CHANGED_ACTION = "android.media.RINGER_MODE_CHANGED";

    /**
     * The new ringer mode.
     *
     * @see #RINGER_MODE_CHANGED_ACTION
     * @see #RINGER_MODE_NORMAL
     * @see #RINGER_MODE_SILENT
     * @see #RINGER_MODE_VIBRATE
     */
    public static final String EXTRA_RINGER_MODE = "android.media.EXTRA_RINGER_MODE";

    /**
     * Broadcast intent action indicating that the vibrate setting has
     * changed. Includes the vibrate type and its new setting.
     *
     * @see #EXTRA_VIBRATE_TYPE
     * @see #EXTRA_VIBRATE_SETTING
     * @deprecated Applications should maintain their own vibrate policy based on
     * current ringer mode and listen to {@link #RINGER_MODE_CHANGED_ACTION} instead.
     */
    @SdkConstant(SdkConstantType.BROADCAST_INTENT_ACTION)
    public static final String VIBRATE_SETTING_CHANGED_ACTION =
        "android.media.VIBRATE_SETTING_CHANGED";

    /**
     * @hide Broadcast intent when the volume for a particular stream type changes.
     * Includes the stream, the new volume and previous volumes
     *
     * @see #EXTRA_VOLUME_STREAM_TYPE
     * @see #EXTRA_VOLUME_STREAM_VALUE
     * @see #EXTRA_PREV_VOLUME_STREAM_VALUE
     */
    @SdkConstant(SdkConstantType.BROADCAST_INTENT_ACTION)
    public static final String VOLUME_CHANGED_ACTION = "android.media.VOLUME_CHANGED_ACTION";

    /**
     * @hide Broadcast intent when the master volume changes.
     * Includes the new volume
     *
     * @see #EXTRA_MASTER_VOLUME_VALUE
     * @see #EXTRA_PREV_MASTER_VOLUME_VALUE
     */
    @SdkConstant(SdkConstantType.BROADCAST_INTENT_ACTION)
    public static final String MASTER_VOLUME_CHANGED_ACTION =
        "android.media.MASTER_VOLUME_CHANGED_ACTION";

    /**
     * @hide Broadcast intent when the master mute state changes.
     * Includes the the new volume
     *
     * @see #EXTRA_MASTER_VOLUME_MUTED
     */
    @SdkConstant(SdkConstantType.BROADCAST_INTENT_ACTION)
    public static final String MASTER_MUTE_CHANGED_ACTION =
        "android.media.MASTER_MUTE_CHANGED_ACTION";

    /**
     * The new vibrate setting for a particular type.
     *
     * @see #VIBRATE_SETTING_CHANGED_ACTION
     * @see #EXTRA_VIBRATE_TYPE
     * @see #VIBRATE_SETTING_ON
     * @see #VIBRATE_SETTING_OFF
     * @see #VIBRATE_SETTING_ONLY_SILENT
     * @deprecated Applications should maintain their own vibrate policy based on
     * current ringer mode and listen to {@link #RINGER_MODE_CHANGED_ACTION} instead.
     */
    public static final String EXTRA_VIBRATE_SETTING = "android.media.EXTRA_VIBRATE_SETTING";

    /**
     * The vibrate type whose setting has changed.
     *
     * @see #VIBRATE_SETTING_CHANGED_ACTION
     * @see #VIBRATE_TYPE_NOTIFICATION
     * @see #VIBRATE_TYPE_RINGER
     * @deprecated Applications should maintain their own vibrate policy based on
     * current ringer mode and listen to {@link #RINGER_MODE_CHANGED_ACTION} instead.
     */
    public static final String EXTRA_VIBRATE_TYPE = "android.media.EXTRA_VIBRATE_TYPE";

    /**
     * @hide The stream type for the volume changed intent.
     */
    public static final String EXTRA_VOLUME_STREAM_TYPE = "android.media.EXTRA_VOLUME_STREAM_TYPE";

    /**
     * @hide The volume associated with the stream for the volume changed intent.
     */
    public static final String EXTRA_VOLUME_STREAM_VALUE =
        "android.media.EXTRA_VOLUME_STREAM_VALUE";

    /**
     * @hide The previous volume associated with the stream for the volume changed intent.
     */
    public static final String EXTRA_PREV_VOLUME_STREAM_VALUE =
        "android.media.EXTRA_PREV_VOLUME_STREAM_VALUE";

    /**
     * @hide The new master volume value for the master volume changed intent.
     * Value is integer between 0 and 100 inclusive.
     */
    public static final String EXTRA_MASTER_VOLUME_VALUE =
        "android.media.EXTRA_MASTER_VOLUME_VALUE";

    /**
     * @hide The previous master volume value for the master volume changed intent.
     * Value is integer between 0 and 100 inclusive.
     */
    public static final String EXTRA_PREV_MASTER_VOLUME_VALUE =
        "android.media.EXTRA_PREV_MASTER_VOLUME_VALUE";

    /**
     * @hide The new master volume mute state for the master mute changed intent.
     * Value is boolean
     */
    public static final String EXTRA_MASTER_VOLUME_MUTED =
        "android.media.EXTRA_MASTER_VOLUME_MUTED";

    /** The audio stream for phone calls */
    public static final int STREAM_VOICE_CALL = AudioSystem.STREAM_VOICE_CALL;
    /** The audio stream for system sounds */
    public static final int STREAM_SYSTEM = AudioSystem.STREAM_SYSTEM;
    /** The audio stream for the phone ring */
    public static final int STREAM_RING = AudioSystem.STREAM_RING;
    /** The audio stream for music playback */
    public static final int STREAM_MUSIC = AudioSystem.STREAM_MUSIC;
    /** The audio stream for alarms */
    public static final int STREAM_ALARM = AudioSystem.STREAM_ALARM;
    /** The audio stream for notifications */
    public static final int STREAM_NOTIFICATION = AudioSystem.STREAM_NOTIFICATION;
    /** @hide The audio stream for phone calls when connected to bluetooth */
    public static final int STREAM_BLUETOOTH_SCO = AudioSystem.STREAM_BLUETOOTH_SCO;
    /** @hide The audio stream for enforced system sounds in certain countries (e.g camera in Japan) */
    public static final int STREAM_SYSTEM_ENFORCED = AudioSystem.STREAM_SYSTEM_ENFORCED;
    /** The audio stream for DTMF Tones */
    public static final int STREAM_DTMF = AudioSystem.STREAM_DTMF;
    /** @hide The audio stream for text to speech (TTS) */
    public static final int STREAM_TTS = AudioSystem.STREAM_TTS;
    /** Number of audio streams */
    /**
     * @deprecated Use AudioSystem.getNumStreamTypes() instead
     */
    @Deprecated public static final int NUM_STREAMS = AudioSystem.NUM_STREAMS;


    /**  @hide Default volume index values for audio streams */
    public static final int[] DEFAULT_STREAM_VOLUME = new int[] {
        4,  // STREAM_VOICE_CALL
        7,  // STREAM_SYSTEM
        5,  // STREAM_RING
        11, // STREAM_MUSIC
        6,  // STREAM_ALARM
        5,  // STREAM_NOTIFICATION
        7,  // STREAM_BLUETOOTH_SCO
        7,  // STREAM_SYSTEM_ENFORCED
        11, // STREAM_DTMF
        11  // STREAM_TTS
    };

    /**
     * Increase the ringer volume.
     *
     * @see #adjustVolume(int, int)
     * @see #adjustStreamVolume(int, int, int)
     */
    public static final int ADJUST_RAISE = 1;

    /**
     * Decrease the ringer volume.
     *
     * @see #adjustVolume(int, int)
     * @see #adjustStreamVolume(int, int, int)
     */
    public static final int ADJUST_LOWER = -1;

    /**
     * Maintain the previous ringer volume. This may be useful when needing to
     * show the volume toast without actually modifying the volume.
     *
     * @see #adjustVolume(int, int)
     * @see #adjustStreamVolume(int, int, int)
     */
    public static final int ADJUST_SAME = 0;

    // Flags should be powers of 2!

    /**
     * Show a toast containing the current volume.
     *
     * @see #adjustStreamVolume(int, int, int)
     * @see #adjustVolume(int, int)
     * @see #setStreamVolume(int, int, int)
     * @see #setRingerMode(int)
     */
    public static final int FLAG_SHOW_UI = 1 << 0;

    /**
     * Whether to include ringer modes as possible options when changing volume.
     * For example, if true and volume level is 0 and the volume is adjusted
     * with {@link #ADJUST_LOWER}, then the ringer mode may switch the silent or
     * vibrate mode.
     * <p>
     * By default this is on for the ring stream. If this flag is included,
     * this behavior will be present regardless of the stream type being
     * affected by the ringer mode.
     *
     * @see #adjustVolume(int, int)
     * @see #adjustStreamVolume(int, int, int)
     */
    public static final int FLAG_ALLOW_RINGER_MODES = 1 << 1;

    /**
     * Whether to play a sound when changing the volume.
     * <p>
     * If this is given to {@link #adjustVolume(int, int)} or
     * {@link #adjustSuggestedStreamVolume(int, int, int)}, it may be ignored
     * in some cases (for example, the decided stream type is not
     * {@link AudioManager#STREAM_RING}, or the volume is being adjusted
     * downward).
     *
     * @see #adjustStreamVolume(int, int, int)
     * @see #adjustVolume(int, int)
     * @see #setStreamVolume(int, int, int)
     */
    public static final int FLAG_PLAY_SOUND = 1 << 2;

    /**
     * Removes any sounds/vibrate that may be in the queue, or are playing (related to
     * changing volume).
     */
    public static final int FLAG_REMOVE_SOUND_AND_VIBRATE = 1 << 3;

    /**
     * Whether to vibrate if going into the vibrate ringer mode.
     */
    public static final int FLAG_VIBRATE = 1 << 4;

    /**
     * Ringer mode that will be silent and will not vibrate. (This overrides the
     * vibrate setting.)
     *
     * @see #setRingerMode(int)
     * @see #getRingerMode()
     */
    public static final int RINGER_MODE_SILENT = 0;

    /**
     * Ringer mode that will be silent and will vibrate. (This will cause the
     * phone ringer to always vibrate, but the notification vibrate to only
     * vibrate if set.)
     *
     * @see #setRingerMode(int)
     * @see #getRingerMode()
     */
    public static final int RINGER_MODE_VIBRATE = 1;

    /**
     * Ringer mode that may be audible and may vibrate. It will be audible if
     * the volume before changing out of this mode was audible. It will vibrate
     * if the vibrate setting is on.
     *
     * @see #setRingerMode(int)
     * @see #getRingerMode()
     */
    public static final int RINGER_MODE_NORMAL = 2;

    // maximum valid ringer mode value. Values must start from 0 and be contiguous.
    private static final int RINGER_MODE_MAX = RINGER_MODE_NORMAL;

    /**
     * Vibrate type that corresponds to the ringer.
     *
     * @see #setVibrateSetting(int, int)
     * @see #getVibrateSetting(int)
     * @see #shouldVibrate(int)
     * @deprecated Applications should maintain their own vibrate policy based on
     * current ringer mode that can be queried via {@link #getRingerMode()}.
     */
    public static final int VIBRATE_TYPE_RINGER = 0;

    /**
     * Vibrate type that corresponds to notifications.
     *
     * @see #setVibrateSetting(int, int)
     * @see #getVibrateSetting(int)
     * @see #shouldVibrate(int)
     * @deprecated Applications should maintain their own vibrate policy based on
     * current ringer mode that can be queried via {@link #getRingerMode()}.
     */
    public static final int VIBRATE_TYPE_NOTIFICATION = 1;

    /**
     * Vibrate setting that suggests to never vibrate.
     *
     * @see #setVibrateSetting(int, int)
     * @see #getVibrateSetting(int)
     * @deprecated Applications should maintain their own vibrate policy based on
     * current ringer mode that can be queried via {@link #getRingerMode()}.
     */
    public static final int VIBRATE_SETTING_OFF = 0;

    /**
     * Vibrate setting that suggests to vibrate when possible.
     *
     * @see #setVibrateSetting(int, int)
     * @see #getVibrateSetting(int)
     * @deprecated Applications should maintain their own vibrate policy based on
     * current ringer mode that can be queried via {@link #getRingerMode()}.
     */
    public static final int VIBRATE_SETTING_ON = 1;

    /**
     * Vibrate setting that suggests to only vibrate when in the vibrate ringer
     * mode.
     *
     * @see #setVibrateSetting(int, int)
     * @see #getVibrateSetting(int)
     * @deprecated Applications should maintain their own vibrate policy based on
     * current ringer mode that can be queried via {@link #getRingerMode()}.
     */
    public static final int VIBRATE_SETTING_ONLY_SILENT = 2;

    /**
     * Suggests using the default stream type. This may not be used in all
     * places a stream type is needed.
     */
    public static final int USE_DEFAULT_STREAM_TYPE = Integer.MIN_VALUE;

    private static IAudioService sService;

    /**
     * @hide
     */
    public AudioManager(Context context) {
        mContext = context;
        mUseMasterVolume = mContext.getResources().getBoolean(
                com.android.internal.R.bool.config_useMasterVolume);
        mUseVolumeKeySounds = mContext.getResources().getBoolean(
                com.android.internal.R.bool.config_useVolumeKeySounds);
    }

    private static IAudioService getService()
    {
        if (sService != null) {
            return sService;
        }
        IBinder b = ServiceManager.getService(Context.AUDIO_SERVICE);
        sService = IAudioService.Stub.asInterface(b);
        return sService;
    }

    /**
     * @hide
     */
    public void preDispatchKeyEvent(KeyEvent event, int stream) {
        /*
         * If the user hits another key within the play sound delay, then
         * cancel the sound
         */
        int keyCode = event.getKeyCode();
        if (keyCode != KeyEvent.KEYCODE_VOLUME_DOWN && keyCode != KeyEvent.KEYCODE_VOLUME_UP
                && keyCode != KeyEvent.KEYCODE_VOLUME_MUTE
                && mVolumeKeyUpTime + VolumePanel.PLAY_SOUND_DELAY
                        > SystemClock.uptimeMillis()) {
            /*
             * The user has hit another key during the delay (e.g., 300ms)
             * since the last volume key up, so cancel any sounds.
             */
            if (mUseMasterVolume) {
                adjustMasterVolume(ADJUST_SAME, AudioManager.FLAG_REMOVE_SOUND_AND_VIBRATE);
            } else {
                adjustSuggestedStreamVolume(ADJUST_SAME,
                        stream, AudioManager.FLAG_REMOVE_SOUND_AND_VIBRATE);
            }
        }
    }

    /**
     * @hide
     */
    public void handleKeyDown(KeyEvent event, int stream) {
        int keyCode = event.getKeyCode();
        switch (keyCode) {
            case KeyEvent.KEYCODE_VOLUME_UP:
            case KeyEvent.KEYCODE_VOLUME_DOWN:
                /*
                 * Adjust the volume in on key down since it is more
                 * responsive to the user.
                 */
                int flags = FLAG_SHOW_UI | FLAG_VIBRATE;
                // if there is no volume key-up sound, apply the new volume immediately
                if (!mUseVolumeKeySounds) flags |= FLAG_PLAY_SOUND;

                if (mUseMasterVolume) {
                    adjustMasterVolume(
                            keyCode == KeyEvent.KEYCODE_VOLUME_UP
                                    ? ADJUST_RAISE
                                    : ADJUST_LOWER,
                            flags);
                } else {
                    adjustSuggestedStreamVolume(
                            keyCode == KeyEvent.KEYCODE_VOLUME_UP
                                    ? ADJUST_RAISE
                                    : ADJUST_LOWER,
                            stream,
                            flags);
                }
                break;
            case KeyEvent.KEYCODE_VOLUME_MUTE:
                if (event.getRepeatCount() == 0) {
                    if (mUseMasterVolume) {
                        setMasterMute(!isMasterMute());
                    } else {
                        // TODO: Actually handle MUTE.
                    }
                }
                break;
        }
    }

    /**
     * @hide
     */
    public void handleKeyUp(KeyEvent event, int stream) {
        int keyCode = event.getKeyCode();
        switch (keyCode) {
            case KeyEvent.KEYCODE_VOLUME_UP:
            case KeyEvent.KEYCODE_VOLUME_DOWN:
                /*
                 * Play a sound. This is done on key up since we don't want the
                 * sound to play when a user holds down volume down to mute.
                 */
<<<<<<< HEAD
                if (mUseMasterVolume) {
                    if (keyCode == KeyEvent.KEYCODE_VOLUME_DOWN) {
                        adjustMasterVolume(ADJUST_SAME, FLAG_PLAY_SOUND);
                    }
                } else {
                    int flags = FLAG_PLAY_SOUND;
                    adjustSuggestedStreamVolume(
                            ADJUST_SAME,
                            stream,
                            flags);
=======
                if (mUseVolumeKeySounds) {
                    if (mUseMasterVolume) {
                        if (keyCode == KeyEvent.KEYCODE_VOLUME_DOWN) {
                            adjustMasterVolume(ADJUST_SAME, FLAG_PLAY_SOUND);
                        }
                    } else {
                        int flags = FLAG_PLAY_SOUND;
                        if (mVolumeControlStream != -1) {
                            stream = mVolumeControlStream;
                            flags |= FLAG_FORCE_STREAM;
                        }
                        adjustSuggestedStreamVolume(
                                ADJUST_SAME,
                                stream,
                                flags);
                    }
>>>>>>> b89ce434
                }
                mVolumeKeyUpTime = SystemClock.uptimeMillis();
                break;
        }
    }

    /**
     * Adjusts the volume of a particular stream by one step in a direction.
     * <p>
     * This method should only be used by applications that replace the platform-wide
     * management of audio settings or the main telephony application.
     *
     * @param streamType The stream type to adjust. One of {@link #STREAM_VOICE_CALL},
     * {@link #STREAM_SYSTEM}, {@link #STREAM_RING}, {@link #STREAM_MUSIC} or
     * {@link #STREAM_ALARM}
     * @param direction The direction to adjust the volume. One of
     *            {@link #ADJUST_LOWER}, {@link #ADJUST_RAISE}, or
     *            {@link #ADJUST_SAME}.
     * @param flags One or more flags.
     * @see #adjustVolume(int, int)
     * @see #setStreamVolume(int, int, int)
     */
    public void adjustStreamVolume(int streamType, int direction, int flags) {
        IAudioService service = getService();
        try {
            if (mUseMasterVolume) {
                service.adjustMasterVolume(direction, flags);
            } else {
                service.adjustStreamVolume(streamType, direction, flags);
            }
        } catch (RemoteException e) {
            Log.e(TAG, "Dead object in adjustStreamVolume", e);
        }
    }

    /**
     * Adjusts the volume of the most relevant stream. For example, if a call is
     * active, it will have the highest priority regardless of if the in-call
     * screen is showing. Another example, if music is playing in the background
     * and a call is not active, the music stream will be adjusted.
     * <p>
     * This method should only be used by applications that replace the platform-wide
     * management of audio settings or the main telephony application.
     *
     * @param direction The direction to adjust the volume. One of
     *            {@link #ADJUST_LOWER}, {@link #ADJUST_RAISE}, or
     *            {@link #ADJUST_SAME}.
     * @param flags One or more flags.
     * @see #adjustSuggestedStreamVolume(int, int, int)
     * @see #adjustStreamVolume(int, int, int)
     * @see #setStreamVolume(int, int, int)
     */
    public void adjustVolume(int direction, int flags) {
        IAudioService service = getService();
        try {
            if (mUseMasterVolume) {
                service.adjustMasterVolume(direction, flags);
            } else {
                service.adjustVolume(direction, flags);
            }
        } catch (RemoteException e) {
            Log.e(TAG, "Dead object in adjustVolume", e);
        }
    }

    /**
     * Adjusts the volume of the most relevant stream, or the given fallback
     * stream.
     * <p>
     * This method should only be used by applications that replace the platform-wide
     * management of audio settings or the main telephony application.
     *
     * @param direction The direction to adjust the volume. One of
     *            {@link #ADJUST_LOWER}, {@link #ADJUST_RAISE}, or
     *            {@link #ADJUST_SAME}.
     * @param suggestedStreamType The stream type that will be used if there
     *            isn't a relevant stream. {@link #USE_DEFAULT_STREAM_TYPE} is valid here.
     * @param flags One or more flags.
     * @see #adjustVolume(int, int)
     * @see #adjustStreamVolume(int, int, int)
     * @see #setStreamVolume(int, int, int)
     */
    public void adjustSuggestedStreamVolume(int direction, int suggestedStreamType, int flags) {
        IAudioService service = getService();
        try {
            if (mUseMasterVolume) {
                service.adjustMasterVolume(direction, flags);
            } else {
                service.adjustSuggestedStreamVolume(direction, suggestedStreamType, flags);
            }
        } catch (RemoteException e) {
            Log.e(TAG, "Dead object in adjustSuggestedStreamVolume", e);
        }
    }

    /**
     * Adjusts the master volume for the device's audio amplifier.
     * <p>
     *
     * @param steps The number of volume steps to adjust. A positive
     *            value will raise the volume.
     * @param flags One or more flags.
     * @hide
     */
    public void adjustMasterVolume(int steps, int flags) {
        IAudioService service = getService();
        try {
            service.adjustMasterVolume(steps, flags);
        } catch (RemoteException e) {
            Log.e(TAG, "Dead object in adjustMasterVolume", e);
        }
    }

    /**
     * Returns the current ringtone mode.
     *
     * @return The current ringtone mode, one of {@link #RINGER_MODE_NORMAL},
     *         {@link #RINGER_MODE_SILENT}, or {@link #RINGER_MODE_VIBRATE}.
     * @see #setRingerMode(int)
     */
    public int getRingerMode() {
        IAudioService service = getService();
        try {
            return service.getRingerMode();
        } catch (RemoteException e) {
            Log.e(TAG, "Dead object in getRingerMode", e);
            return RINGER_MODE_NORMAL;
        }
    }

    /**
     * Checks valid ringer mode values.
     *
     * @return true if the ringer mode indicated is valid, false otherwise.
     *
     * @see #setRingerMode(int)
     * @hide
     */
    public static boolean isValidRingerMode(int ringerMode) {
        if (ringerMode < 0 || ringerMode > RINGER_MODE_MAX) {
            return false;
        }
        return true;
    }

    /**
     * Returns the maximum volume index for a particular stream.
     *
     * @param streamType The stream type whose maximum volume index is returned.
     * @return The maximum valid volume index for the stream.
     * @see #getStreamVolume(int)
     */
    public int getStreamMaxVolume(int streamType) {
        IAudioService service = getService();
        try {
            if (mUseMasterVolume) {
                return service.getMasterMaxVolume();
            } else {
                return service.getStreamMaxVolume(streamType);
            }
        } catch (RemoteException e) {
            Log.e(TAG, "Dead object in getStreamMaxVolume", e);
            return 0;
        }
    }

    /**
     * Returns the current volume index for a particular stream.
     *
     * @param streamType The stream type whose volume index is returned.
     * @return The current volume index for the stream.
     * @see #getStreamMaxVolume(int)
     * @see #setStreamVolume(int, int, int)
     */
    public int getStreamVolume(int streamType) {
        IAudioService service = getService();
        try {
            if (mUseMasterVolume) {
                return service.getMasterVolume();
            } else {
                return service.getStreamVolume(streamType);
            }
        } catch (RemoteException e) {
            Log.e(TAG, "Dead object in getStreamVolume", e);
            return 0;
        }
    }

    /**
     * Get last audible volume before stream was muted.
     *
     * @hide
     */
    public int getLastAudibleStreamVolume(int streamType) {
        IAudioService service = getService();
        try {
            if (mUseMasterVolume) {
                return service.getLastAudibleMasterVolume();
            } else {
                return service.getLastAudibleStreamVolume(streamType);
            }
        } catch (RemoteException e) {
            Log.e(TAG, "Dead object in getLastAudibleStreamVolume", e);
            return 0;
        }
    }

    /**
     * Get the stream type whose volume is driving the UI sounds volume.
     * UI sounds are screen lock/unlock, camera shutter, key clicks...
     * @hide
     */
    public int getMasterStreamType() {
        IAudioService service = getService();
        try {
            return service.getMasterStreamType();
        } catch (RemoteException e) {
            Log.e(TAG, "Dead object in getMasterStreamType", e);
            return STREAM_RING;
        }
    }

    /**
     * Sets the ringer mode.
     * <p>
     * Silent mode will mute the volume and will not vibrate. Vibrate mode will
     * mute the volume and vibrate. Normal mode will be audible and may vibrate
     * according to user settings.
     *
     * @param ringerMode The ringer mode, one of {@link #RINGER_MODE_NORMAL},
     *            {@link #RINGER_MODE_SILENT}, or {@link #RINGER_MODE_VIBRATE}.
     * @see #getRingerMode()
     */
    public void setRingerMode(int ringerMode) {
        if (!isValidRingerMode(ringerMode)) {
            return;
        }
        IAudioService service = getService();
        try {
            service.setRingerMode(ringerMode);
        } catch (RemoteException e) {
            Log.e(TAG, "Dead object in setRingerMode", e);
        }
    }

    /**
     * Sets the volume index for a particular stream.
     *
     * @param streamType The stream whose volume index should be set.
     * @param index The volume index to set. See
     *            {@link #getStreamMaxVolume(int)} for the largest valid value.
     * @param flags One or more flags.
     * @see #getStreamMaxVolume(int)
     * @see #getStreamVolume(int)
     */
    public void setStreamVolume(int streamType, int index, int flags) {
        IAudioService service = getService();
        try {
            if (mUseMasterVolume) {
                service.setMasterVolume(index, flags);
            } else {
                service.setStreamVolume(streamType, index, flags);
            }
        } catch (RemoteException e) {
            Log.e(TAG, "Dead object in setStreamVolume", e);
        }
    }

    /**
     * Returns the maximum volume index for master volume.
     *
     * @hide
     */
    public int getMasterMaxVolume() {
        IAudioService service = getService();
        try {
            return service.getMasterMaxVolume();
        } catch (RemoteException e) {
            Log.e(TAG, "Dead object in getMasterMaxVolume", e);
            return 0;
        }
    }

    /**
     * Returns the current volume index for master volume.
     *
     * @return The current volume index for master volume.
     * @hide
     */
    public int getMasterVolume() {
        IAudioService service = getService();
        try {
            return service.getMasterVolume();
        } catch (RemoteException e) {
            Log.e(TAG, "Dead object in getMasterVolume", e);
            return 0;
        }
    }

    /**
     * Get last audible volume before master volume was muted.
     *
     * @hide
     */
    public int getLastAudibleMasterVolume() {
        IAudioService service = getService();
        try {
            return service.getLastAudibleMasterVolume();
        } catch (RemoteException e) {
            Log.e(TAG, "Dead object in getLastAudibleMasterVolume", e);
            return 0;
        }
    }

    /**
     * Sets the volume index for master volume.
     *
     * @param index The volume index to set. See
     *            {@link #getMasterMaxVolume(int)} for the largest valid value.
     * @param flags One or more flags.
     * @see #getMasterMaxVolume(int)
     * @see #getMasterVolume(int)
     * @hide
     */
    public void setMasterVolume(int index, int flags) {
        IAudioService service = getService();
        try {
            service.setMasterVolume(index, flags);
        } catch (RemoteException e) {
            Log.e(TAG, "Dead object in setMasterVolume", e);
        }
    }

    /**
     * Solo or unsolo a particular stream. All other streams are muted.
     * <p>
     * The solo command is protected against client process death: if a process
     * with an active solo request on a stream dies, all streams that were muted
     * because of this request will be unmuted automatically.
     * <p>
     * The solo requests for a given stream are cumulative: the AudioManager
     * can receive several solo requests from one or more clients and the stream
     * will be unsoloed only when the same number of unsolo requests are received.
     * <p>
     * For a better user experience, applications MUST unsolo a soloed stream
     * in onPause() and solo is again in onResume() if appropriate.
     *
     * @param streamType The stream to be soloed/unsoloed.
     * @param state The required solo state: true for solo ON, false for solo OFF
     */
    public void setStreamSolo(int streamType, boolean state) {
        IAudioService service = getService();
        try {
            service.setStreamSolo(streamType, state, mICallBack);
        } catch (RemoteException e) {
            Log.e(TAG, "Dead object in setStreamSolo", e);
        }
    }

    /**
     * Mute or unmute an audio stream.
     * <p>
     * The mute command is protected against client process death: if a process
     * with an active mute request on a stream dies, this stream will be unmuted
     * automatically.
     * <p>
     * The mute requests for a given stream are cumulative: the AudioManager
     * can receive several mute requests from one or more clients and the stream
     * will be unmuted only when the same number of unmute requests are received.
     * <p>
     * For a better user experience, applications MUST unmute a muted stream
     * in onPause() and mute is again in onResume() if appropriate.
     * <p>
     * This method should only be used by applications that replace the platform-wide
     * management of audio settings or the main telephony application.
     *
     * @param streamType The stream to be muted/unmuted.
     * @param state The required mute state: true for mute ON, false for mute OFF
     */
    public void setStreamMute(int streamType, boolean state) {
        IAudioService service = getService();
        try {
            service.setStreamMute(streamType, state, mICallBack);
        } catch (RemoteException e) {
            Log.e(TAG, "Dead object in setStreamMute", e);
        }
    }

    /**
     * get stream mute state.
     *
     * @hide
     */
    public boolean isStreamMute(int streamType) {
        IAudioService service = getService();
        try {
            return service.isStreamMute(streamType);
        } catch (RemoteException e) {
            Log.e(TAG, "Dead object in isStreamMute", e);
            return false;
        }
    }

    /**
     * set master mute state.
     *
     * @hide
     */
    public void setMasterMute(boolean state) {
        setMasterMute(state, FLAG_SHOW_UI);
    }

    /**
     * set master mute state with optional flags.
     *
     * @hide
     */
    public void setMasterMute(boolean state, int flags) {
        IAudioService service = getService();
        try {
            service.setMasterMute(state, flags, mICallBack);
        } catch (RemoteException e) {
            Log.e(TAG, "Dead object in setMasterMute", e);
        }
    }

    /**
     * get master mute state.
     *
     * @hide
     */
    public boolean isMasterMute() {
        IAudioService service = getService();
        try {
            return service.isMasterMute();
        } catch (RemoteException e) {
            Log.e(TAG, "Dead object in isMasterMute", e);
            return false;
        }
    }

    /**
     * forces the stream controlled by hard volume keys
     * specifying streamType == -1 releases control to the
     * logic.
     *
     * @hide
     */
    public void forceVolumeControlStream(int streamType) {
        IAudioService service = getService();
        try {
            service.forceVolumeControlStream(streamType, mICallBack);
        } catch (RemoteException e) {
            Log.e(TAG, "Dead object in forceVolumeControlStream", e);
        }
    }

    /**
     * Returns whether a particular type should vibrate according to user
     * settings and the current ringer mode.
     * <p>
     * This shouldn't be needed by most clients that use notifications to
     * vibrate. The notification manager will not vibrate if the policy doesn't
     * allow it, so the client should always set a vibrate pattern and let the
     * notification manager control whether or not to actually vibrate.
     *
     * @param vibrateType The type of vibrate. One of
     *            {@link #VIBRATE_TYPE_NOTIFICATION} or
     *            {@link #VIBRATE_TYPE_RINGER}.
     * @return Whether the type should vibrate at the instant this method is
     *         called.
     * @see #setVibrateSetting(int, int)
     * @see #getVibrateSetting(int)
     * @deprecated Applications should maintain their own vibrate policy based on
     * current ringer mode that can be queried via {@link #getRingerMode()}.
     */
    public boolean shouldVibrate(int vibrateType) {
        IAudioService service = getService();
        try {
            return service.shouldVibrate(vibrateType);
        } catch (RemoteException e) {
            Log.e(TAG, "Dead object in shouldVibrate", e);
            return false;
        }
    }

    /**
     * Returns whether the user's vibrate setting for a vibrate type.
     * <p>
     * This shouldn't be needed by most clients that want to vibrate, instead
     * see {@link #shouldVibrate(int)}.
     *
     * @param vibrateType The type of vibrate. One of
     *            {@link #VIBRATE_TYPE_NOTIFICATION} or
     *            {@link #VIBRATE_TYPE_RINGER}.
     * @return The vibrate setting, one of {@link #VIBRATE_SETTING_ON},
     *         {@link #VIBRATE_SETTING_OFF}, or
     *         {@link #VIBRATE_SETTING_ONLY_SILENT}.
     * @see #setVibrateSetting(int, int)
     * @see #shouldVibrate(int)
     * @deprecated Applications should maintain their own vibrate policy based on
     * current ringer mode that can be queried via {@link #getRingerMode()}.
     */
    public int getVibrateSetting(int vibrateType) {
        IAudioService service = getService();
        try {
            return service.getVibrateSetting(vibrateType);
        } catch (RemoteException e) {
            Log.e(TAG, "Dead object in getVibrateSetting", e);
            return VIBRATE_SETTING_OFF;
        }
    }

    /**
     * Sets the setting for when the vibrate type should vibrate.
     * <p>
     * This method should only be used by applications that replace the platform-wide
     * management of audio settings or the main telephony application.
     *
     * @param vibrateType The type of vibrate. One of
     *            {@link #VIBRATE_TYPE_NOTIFICATION} or
     *            {@link #VIBRATE_TYPE_RINGER}.
     * @param vibrateSetting The vibrate setting, one of
     *            {@link #VIBRATE_SETTING_ON},
     *            {@link #VIBRATE_SETTING_OFF}, or
     *            {@link #VIBRATE_SETTING_ONLY_SILENT}.
     * @see #getVibrateSetting(int)
     * @see #shouldVibrate(int)
     * @deprecated Applications should maintain their own vibrate policy based on
     * current ringer mode that can be queried via {@link #getRingerMode()}.
     */
    public void setVibrateSetting(int vibrateType, int vibrateSetting) {
        IAudioService service = getService();
        try {
            service.setVibrateSetting(vibrateType, vibrateSetting);
        } catch (RemoteException e) {
            Log.e(TAG, "Dead object in setVibrateSetting", e);
        }
    }

    /**
     * Sets the speakerphone on or off.
     * <p>
     * This method should only be used by applications that replace the platform-wide
     * management of audio settings or the main telephony application.
     *
     * @param on set <var>true</var> to turn on speakerphone;
     *           <var>false</var> to turn it off
     */
    public void setSpeakerphoneOn(boolean on){
        IAudioService service = getService();
        try {
            service.setSpeakerphoneOn(on);
        } catch (RemoteException e) {
            Log.e(TAG, "Dead object in setSpeakerphoneOn", e);
        }
    }

    /**
     * Checks whether the speakerphone is on or off.
     *
     * @return true if speakerphone is on, false if it's off
     */
    public boolean isSpeakerphoneOn() {
        IAudioService service = getService();
        try {
            return service.isSpeakerphoneOn();
        } catch (RemoteException e) {
            Log.e(TAG, "Dead object in isSpeakerphoneOn", e);
            return false;
        }
     }

    //====================================================================
    // Bluetooth SCO control
    /**
     * Sticky broadcast intent action indicating that the bluetoooth SCO audio
     * connection state has changed. The intent contains on extra {@link #EXTRA_SCO_AUDIO_STATE}
     * indicating the new state which is either {@link #SCO_AUDIO_STATE_DISCONNECTED}
     * or {@link #SCO_AUDIO_STATE_CONNECTED}
     *
     * @see #startBluetoothSco()
     * @deprecated Use  {@link #ACTION_SCO_AUDIO_STATE_UPDATED} instead
     */
    @Deprecated
    @SdkConstant(SdkConstantType.BROADCAST_INTENT_ACTION)
    public static final String ACTION_SCO_AUDIO_STATE_CHANGED =
            "android.media.SCO_AUDIO_STATE_CHANGED";

     /**
     * Sticky broadcast intent action indicating that the bluetoooth SCO audio
     * connection state has been updated.
     * <p>This intent has two extras:
     * <ul>
     *   <li> {@link #EXTRA_SCO_AUDIO_STATE} - The new SCO audio state. </li>
     *   <li> {@link #EXTRA_SCO_AUDIO_PREVIOUS_STATE}- The previous SCO audio state. </li>
     * </ul>
     * <p> EXTRA_SCO_AUDIO_STATE or EXTRA_SCO_AUDIO_PREVIOUS_STATE can be any of:
     * <ul>
     *   <li> {@link #SCO_AUDIO_STATE_DISCONNECTED}, </li>
     *   <li> {@link #SCO_AUDIO_STATE_CONNECTING} or </li>
     *   <li> {@link #SCO_AUDIO_STATE_CONNECTED}, </li>
     * </ul>
     * @see #startBluetoothSco()
     */
    @SdkConstant(SdkConstantType.BROADCAST_INTENT_ACTION)
    public static final String ACTION_SCO_AUDIO_STATE_UPDATED =
            "android.media.ACTION_SCO_AUDIO_STATE_UPDATED";

    /**
     * Extra for intent {@link #ACTION_SCO_AUDIO_STATE_CHANGED} or
     * {@link #ACTION_SCO_AUDIO_STATE_UPDATED} containing the new bluetooth SCO connection state.
     */
    public static final String EXTRA_SCO_AUDIO_STATE =
            "android.media.extra.SCO_AUDIO_STATE";

    /**
     * Extra for intent {@link #ACTION_SCO_AUDIO_STATE_UPDATED} containing the previous
     * bluetooth SCO connection state.
     */
    public static final String EXTRA_SCO_AUDIO_PREVIOUS_STATE =
            "android.media.extra.SCO_AUDIO_PREVIOUS_STATE";

    /**
     * Value for extra EXTRA_SCO_AUDIO_STATE or EXTRA_SCO_AUDIO_PREVIOUS_STATE
     * indicating that the SCO audio channel is not established
     */
    public static final int SCO_AUDIO_STATE_DISCONNECTED = 0;
    /**
     * Value for extra {@link #EXTRA_SCO_AUDIO_STATE} or {@link #EXTRA_SCO_AUDIO_PREVIOUS_STATE}
     * indicating that the SCO audio channel is established
     */
    public static final int SCO_AUDIO_STATE_CONNECTED = 1;
    /**
     * Value for extra EXTRA_SCO_AUDIO_STATE or EXTRA_SCO_AUDIO_PREVIOUS_STATE
     * indicating that the SCO audio channel is being established
     */
    public static final int SCO_AUDIO_STATE_CONNECTING = 2;
    /**
     * Value for extra EXTRA_SCO_AUDIO_STATE indicating that
     * there was an error trying to obtain the state
     */
    public static final int SCO_AUDIO_STATE_ERROR = -1;


    /**
     * Indicates if current platform supports use of SCO for off call use cases.
     * Application wanted to use bluetooth SCO audio when the phone is not in call
     * must first call thsi method to make sure that the platform supports this
     * feature.
     * @return true if bluetooth SCO can be used for audio when not in call
     *         false otherwise
     * @see #startBluetoothSco()
    */
    public boolean isBluetoothScoAvailableOffCall() {
        return mContext.getResources().getBoolean(
               com.android.internal.R.bool.config_bluetooth_sco_off_call);
    }

    /**
     * Start bluetooth SCO audio connection.
     * <p>Requires Permission:
     *   {@link android.Manifest.permission#MODIFY_AUDIO_SETTINGS}.
     * <p>This method can be used by applications wanting to send and received audio
     * to/from a bluetooth SCO headset while the phone is not in call.
     * <p>As the SCO connection establishment can take several seconds,
     * applications should not rely on the connection to be available when the method
     * returns but instead register to receive the intent {@link #ACTION_SCO_AUDIO_STATE_UPDATED}
     * and wait for the state to be {@link #SCO_AUDIO_STATE_CONNECTED}.
     * <p>As the ACTION_SCO_AUDIO_STATE_UPDATED intent is sticky, the application can check the SCO
     * audio state before calling startBluetoothSco() by reading the intent returned by the receiver
     * registration. If the state is already CONNECTED, no state change will be received via the
     * intent after calling startBluetoothSco(). It is however useful to call startBluetoothSco()
     * so that the connection stays active in case the current initiator stops the connection.
     * <p>Unless the connection is already active as described above, the state will always
     * transition from DISCONNECTED to CONNECTING and then either to CONNECTED if the connection
     * succeeds or back to DISCONNECTED if the connection fails (e.g no headset is connected).
     * <p>When finished with the SCO connection or if the establishment fails, the application must
     * call {@link #stopBluetoothSco()} to clear the request and turn down the bluetooth connection.
     * <p>Even if a SCO connection is established, the following restrictions apply on audio
     * output streams so that they can be routed to SCO headset:
     * <ul>
     *   <li> the stream type must be {@link #STREAM_VOICE_CALL} </li>
     *   <li> the format must be mono </li>
     *   <li> the sampling must be 16kHz or 8kHz </li>
     * </ul>
     * <p>The following restrictions apply on input streams:
     * <ul>
     *   <li> the format must be mono </li>
     *   <li> the sampling must be 8kHz </li>
     * </ul>
     * <p>Note that the phone application always has the priority on the usage of the SCO
     * connection for telephony. If this method is called while the phone is in call
     * it will be ignored. Similarly, if a call is received or sent while an application
     * is using the SCO connection, the connection will be lost for the application and NOT
     * returned automatically when the call ends.
     * @see #stopBluetoothSco()
     * @see #ACTION_SCO_AUDIO_STATE_UPDATED
     */
    public void startBluetoothSco(){
        IAudioService service = getService();
        try {
            service.startBluetoothSco(mICallBack);
        } catch (RemoteException e) {
            Log.e(TAG, "Dead object in startBluetoothSco", e);
        }
    }

    /**
     * Stop bluetooth SCO audio connection.
     * <p>Requires Permission:
     *   {@link android.Manifest.permission#MODIFY_AUDIO_SETTINGS}.
     * <p>This method must be called by applications having requested the use of
     * bluetooth SCO audio with {@link #startBluetoothSco()}
     * when finished with the SCO connection or if connection fails.
     * @see #startBluetoothSco()
     */
    public void stopBluetoothSco(){
        IAudioService service = getService();
        try {
            service.stopBluetoothSco(mICallBack);
        } catch (RemoteException e) {
            Log.e(TAG, "Dead object in stopBluetoothSco", e);
        }
    }

    /**
     * Request use of Bluetooth SCO headset for communications.
     * <p>
     * This method should only be used by applications that replace the platform-wide
     * management of audio settings or the main telephony application.
     *
     * @param on set <var>true</var> to use bluetooth SCO for communications;
     *               <var>false</var> to not use bluetooth SCO for communications
     */
    public void setBluetoothScoOn(boolean on){
        IAudioService service = getService();
        try {
            service.setBluetoothScoOn(on);
        } catch (RemoteException e) {
            Log.e(TAG, "Dead object in setBluetoothScoOn", e);
        }
    }

    /**
     * Checks whether communications use Bluetooth SCO.
     *
     * @return true if SCO is used for communications;
     *         false if otherwise
     */
    public boolean isBluetoothScoOn() {
        IAudioService service = getService();
        try {
            return service.isBluetoothScoOn();
        } catch (RemoteException e) {
            Log.e(TAG, "Dead object in isBluetoothScoOn", e);
            return false;
        }
    }

    /**
     * @param on set <var>true</var> to route A2DP audio to/from Bluetooth
     *           headset; <var>false</var> disable A2DP audio
     * @deprecated Do not use.
     */
    @Deprecated public void setBluetoothA2dpOn(boolean on){
    }

    /**
     * Checks whether A2DP audio routing to the Bluetooth headset is on or off.
     *
     * @return true if A2DP audio is being routed to/from Bluetooth headset;
     *         false if otherwise
     */
    public boolean isBluetoothA2dpOn() {
        if (AudioSystem.getDeviceConnectionState(DEVICE_OUT_BLUETOOTH_A2DP,"")
            == AudioSystem.DEVICE_STATE_UNAVAILABLE) {
            return false;
        } else {
            return true;
        }
    }

    /**
     * Sets audio routing to the wired headset on or off.
     *
     * @param on set <var>true</var> to route audio to/from wired
     *           headset; <var>false</var> disable wired headset audio
     * @deprecated Do not use.
     */
    @Deprecated public void setWiredHeadsetOn(boolean on){
    }

    /**
     * Checks whether a wired headset is connected or not.
     * <p>This is not a valid indication that audio playback is
     * actually over the wired headset as audio routing depends on other conditions.
     *
     * @return true if a wired headset is connected.
     *         false if otherwise
     * @deprecated Use only to check is a headset is connected or not.
     */
    public boolean isWiredHeadsetOn() {
        if (AudioSystem.getDeviceConnectionState(DEVICE_OUT_WIRED_HEADSET,"")
                == AudioSystem.DEVICE_STATE_UNAVAILABLE &&
            AudioSystem.getDeviceConnectionState(DEVICE_OUT_WIRED_HEADPHONE,"")
                == AudioSystem.DEVICE_STATE_UNAVAILABLE) {
            return false;
        } else {
            return true;
        }
    }

    /**
     * Sets the microphone mute on or off.
     * <p>
     * This method should only be used by applications that replace the platform-wide
     * management of audio settings or the main telephony application.
     *
     * @param on set <var>true</var> to mute the microphone;
     *           <var>false</var> to turn mute off
     */
    public void setMicrophoneMute(boolean on){
        AudioSystem.muteMicrophone(on);
    }

    /**
     * Checks whether the microphone mute is on or off.
     *
     * @return true if microphone is muted, false if it's not
     */
    public boolean isMicrophoneMute() {
        return AudioSystem.isMicrophoneMuted();
    }

    /**
     * Sets the audio mode.
     * <p>
     * The audio mode encompasses audio routing AND the behavior of
     * the telephony layer. Therefore this method should only be used by applications that
     * replace the platform-wide management of audio settings or the main telephony application.
     * In particular, the {@link #MODE_IN_CALL} mode should only be used by the telephony
     * application when it places a phone call, as it will cause signals from the radio layer
     * to feed the platform mixer.
     *
     * @param mode  the requested audio mode ({@link #MODE_NORMAL}, {@link #MODE_RINGTONE},
     *              {@link #MODE_IN_CALL} or {@link #MODE_IN_COMMUNICATION}).
     *              Informs the HAL about the current audio state so that
     *              it can route the audio appropriately.
     */
    public void setMode(int mode) {
        IAudioService service = getService();
        try {
            service.setMode(mode, mICallBack);
        } catch (RemoteException e) {
            Log.e(TAG, "Dead object in setMode", e);
        }
    }

    /**
     * Returns the current audio mode.
     *
     * @return      the current audio mode ({@link #MODE_NORMAL}, {@link #MODE_RINGTONE},
     *              {@link #MODE_IN_CALL} or {@link #MODE_IN_COMMUNICATION}).
     *              Returns the current current audio state from the HAL.
     */
    public int getMode() {
        IAudioService service = getService();
        try {
            return service.getMode();
        } catch (RemoteException e) {
            Log.e(TAG, "Dead object in getMode", e);
            return MODE_INVALID;
        }
    }

    /* modes for setMode/getMode/setRoute/getRoute */
    /**
     * Audio harware modes.
     */
    /**
     * Invalid audio mode.
     */
    public static final int MODE_INVALID            = AudioSystem.MODE_INVALID;
    /**
     * Current audio mode. Used to apply audio routing to current mode.
     */
    public static final int MODE_CURRENT            = AudioSystem.MODE_CURRENT;
    /**
     * Normal audio mode: not ringing and no call established.
     */
    public static final int MODE_NORMAL             = AudioSystem.MODE_NORMAL;
    /**
     * Ringing audio mode. An incoming is being signaled.
     */
    public static final int MODE_RINGTONE           = AudioSystem.MODE_RINGTONE;
    /**
     * In call audio mode. A telephony call is established.
     */
    public static final int MODE_IN_CALL            = AudioSystem.MODE_IN_CALL;
    /**
     * In communication audio mode. An audio/video chat or VoIP call is established.
     */
    public static final int MODE_IN_COMMUNICATION   = AudioSystem.MODE_IN_COMMUNICATION;

    /* Routing bits for setRouting/getRouting API */
    /**
     * Routing audio output to earpiece
     * @deprecated   Do not set audio routing directly, use setSpeakerphoneOn(),
     * setBluetoothScoOn() methods instead.
     */
    @Deprecated public static final int ROUTE_EARPIECE          = AudioSystem.ROUTE_EARPIECE;
    /**
     * Routing audio output to speaker
     * @deprecated   Do not set audio routing directly, use setSpeakerphoneOn(),
     * setBluetoothScoOn() methods instead.
     */
    @Deprecated public static final int ROUTE_SPEAKER           = AudioSystem.ROUTE_SPEAKER;
    /**
     * @deprecated use {@link #ROUTE_BLUETOOTH_SCO}
     * @deprecated   Do not set audio routing directly, use setSpeakerphoneOn(),
     * setBluetoothScoOn() methods instead.
     */
    @Deprecated public static final int ROUTE_BLUETOOTH = AudioSystem.ROUTE_BLUETOOTH_SCO;
    /**
     * Routing audio output to bluetooth SCO
     * @deprecated   Do not set audio routing directly, use setSpeakerphoneOn(),
     * setBluetoothScoOn() methods instead.
     */
    @Deprecated public static final int ROUTE_BLUETOOTH_SCO     = AudioSystem.ROUTE_BLUETOOTH_SCO;
    /**
     * Routing audio output to headset
     * @deprecated   Do not set audio routing directly, use setSpeakerphoneOn(),
     * setBluetoothScoOn() methods instead.
     */
    @Deprecated public static final int ROUTE_HEADSET           = AudioSystem.ROUTE_HEADSET;
    /**
     * Routing audio output to bluetooth A2DP
     * @deprecated   Do not set audio routing directly, use setSpeakerphoneOn(),
     * setBluetoothScoOn() methods instead.
     */
    @Deprecated public static final int ROUTE_BLUETOOTH_A2DP    = AudioSystem.ROUTE_BLUETOOTH_A2DP;
    /**
     * Used for mask parameter of {@link #setRouting(int,int,int)}.
     * @deprecated   Do not set audio routing directly, use setSpeakerphoneOn(),
     * setBluetoothScoOn() methods instead.
     */
    @Deprecated public static final int ROUTE_ALL               = AudioSystem.ROUTE_ALL;

    /**
     * Sets the audio routing for a specified mode
     *
     * @param mode   audio mode to change route. E.g., MODE_RINGTONE.
     * @param routes bit vector of routes requested, created from one or
     *               more of ROUTE_xxx types. Set bits indicate that route should be on
     * @param mask   bit vector of routes to change, created from one or more of
     * ROUTE_xxx types. Unset bits indicate the route should be left unchanged
     *
     * @deprecated   Do not set audio routing directly, use setSpeakerphoneOn(),
     * setBluetoothScoOn() methods instead.
     */
    @Deprecated
    public void setRouting(int mode, int routes, int mask) {
    }

    /**
     * Returns the current audio routing bit vector for a specified mode.
     *
     * @param mode audio mode to get route (e.g., MODE_RINGTONE)
     * @return an audio route bit vector that can be compared with ROUTE_xxx
     * bits
     * @deprecated   Do not query audio routing directly, use isSpeakerphoneOn(),
     * isBluetoothScoOn(), isBluetoothA2dpOn() and isWiredHeadsetOn() methods instead.
     */
    @Deprecated
    public int getRouting(int mode) {
        return -1;
    }

    /**
     * Checks whether any music is active.
     *
     * @return true if any music tracks are active.
     */
    public boolean isMusicActive() {
        return AudioSystem.isStreamActive(STREAM_MUSIC, 0);
    }

    /*
     * Sets a generic audio configuration parameter. The use of these parameters
     * are platform dependant, see libaudio
     *
     * ** Temporary interface - DO NOT USE
     *
     * TODO: Replace with a more generic key:value get/set mechanism
     *
     * param key   name of parameter to set. Must not be null.
     * param value value of parameter. Must not be null.
     */
    /**
     * @hide
     * @deprecated Use {@link #setPrameters(String)} instead
     */
    @Deprecated public void setParameter(String key, String value) {
        setParameters(key+"="+value);
    }

    /**
     * Sets a variable number of parameter values to audio hardware.
     *
     * @param keyValuePairs list of parameters key value pairs in the form:
     *    key1=value1;key2=value2;...
     *
     */
    public void setParameters(String keyValuePairs) {
        AudioSystem.setParameters(keyValuePairs);
    }

    /**
     * Sets a varaible number of parameter values to audio hardware.
     *
     * @param keys list of parameters
     * @return list of parameters key value pairs in the form:
     *    key1=value1;key2=value2;...
     */
    public String getParameters(String keys) {
        return AudioSystem.getParameters(keys);
    }

    /* Sound effect identifiers */
    /**
     * Keyboard and direction pad click sound
     * @see #playSoundEffect(int)
     */
    public static final int FX_KEY_CLICK = 0;
    /**
     * Focus has moved up
     * @see #playSoundEffect(int)
     */
    public static final int FX_FOCUS_NAVIGATION_UP = 1;
    /**
     * Focus has moved down
     * @see #playSoundEffect(int)
     */
    public static final int FX_FOCUS_NAVIGATION_DOWN = 2;
    /**
     * Focus has moved left
     * @see #playSoundEffect(int)
     */
    public static final int FX_FOCUS_NAVIGATION_LEFT = 3;
    /**
     * Focus has moved right
     * @see #playSoundEffect(int)
     */
    public static final int FX_FOCUS_NAVIGATION_RIGHT = 4;
    /**
     * IME standard keypress sound
     * @see #playSoundEffect(int)
     */
    public static final int FX_KEYPRESS_STANDARD = 5;
    /**
     * IME spacebar keypress sound
     * @see #playSoundEffect(int)
     */
    public static final int FX_KEYPRESS_SPACEBAR = 6;
    /**
     * IME delete keypress sound
     * @see #playSoundEffect(int)
     */
    public static final int FX_KEYPRESS_DELETE = 7;
    /**
     * IME return_keypress sound
     * @see #playSoundEffect(int)
     */
    public static final int FX_KEYPRESS_RETURN = 8;
    /**
     * @hide Number of sound effects
     */
    public static final int NUM_SOUND_EFFECTS = 9;

    /**
     * Plays a sound effect (Key clicks, lid open/close...)
     * @param effectType The type of sound effect. One of
     *            {@link #FX_KEY_CLICK},
     *            {@link #FX_FOCUS_NAVIGATION_UP},
     *            {@link #FX_FOCUS_NAVIGATION_DOWN},
     *            {@link #FX_FOCUS_NAVIGATION_LEFT},
     *            {@link #FX_FOCUS_NAVIGATION_RIGHT},
     *            {@link #FX_KEYPRESS_STANDARD},
     *            {@link #FX_KEYPRESS_SPACEBAR},
     *            {@link #FX_KEYPRESS_DELETE},
     *            {@link #FX_KEYPRESS_RETURN},
     * NOTE: This version uses the UI settings to determine
     * whether sounds are heard or not.
     */
    public void  playSoundEffect(int effectType) {
        if (effectType < 0 || effectType >= NUM_SOUND_EFFECTS) {
            return;
        }

        if (!querySoundEffectsEnabled()) {
            return;
        }

        IAudioService service = getService();
        try {
            service.playSoundEffect(effectType);
        } catch (RemoteException e) {
            Log.e(TAG, "Dead object in playSoundEffect"+e);
        }
    }

    /**
     * Plays a sound effect (Key clicks, lid open/close...)
     * @param effectType The type of sound effect. One of
     *            {@link #FX_KEY_CLICK},
     *            {@link #FX_FOCUS_NAVIGATION_UP},
     *            {@link #FX_FOCUS_NAVIGATION_DOWN},
     *            {@link #FX_FOCUS_NAVIGATION_LEFT},
     *            {@link #FX_FOCUS_NAVIGATION_RIGHT},
     *            {@link #FX_KEYPRESS_STANDARD},
     *            {@link #FX_KEYPRESS_SPACEBAR},
     *            {@link #FX_KEYPRESS_DELETE},
     *            {@link #FX_KEYPRESS_RETURN},
     * @param volume Sound effect volume.
     * The volume value is a raw scalar so UI controls should be scaled logarithmically.
     * If a volume of -1 is specified, the AudioManager.STREAM_MUSIC stream volume minus 3dB will be used.
     * NOTE: This version is for applications that have their own
     * settings panel for enabling and controlling volume.
     */
    public void  playSoundEffect(int effectType, float volume) {
        if (effectType < 0 || effectType >= NUM_SOUND_EFFECTS) {
            return;
        }

        IAudioService service = getService();
        try {
            service.playSoundEffectVolume(effectType, volume);
        } catch (RemoteException e) {
            Log.e(TAG, "Dead object in playSoundEffect"+e);
        }
    }

    /**
     * Settings has an in memory cache, so this is fast.
     */
    private boolean querySoundEffectsEnabled() {
        return Settings.System.getInt(mContext.getContentResolver(), Settings.System.SOUND_EFFECTS_ENABLED, 0) != 0;
    }


    /**
     *  Load Sound effects.
     *  This method must be called when sound effects are enabled.
     */
    public void loadSoundEffects() {
        IAudioService service = getService();
        try {
            service.loadSoundEffects();
        } catch (RemoteException e) {
            Log.e(TAG, "Dead object in loadSoundEffects"+e);
        }
    }

    /**
     *  Unload Sound effects.
     *  This method can be called to free some memory when
     *  sound effects are disabled.
     */
    public void unloadSoundEffects() {
        IAudioService service = getService();
        try {
            service.unloadSoundEffects();
        } catch (RemoteException e) {
            Log.e(TAG, "Dead object in unloadSoundEffects"+e);
        }
    }

    /**
     * Used to indicate a gain of audio focus, or a request of audio focus, of unknown duration.
     * @see OnAudioFocusChangeListener#onAudioFocusChange(int)
     * @see #requestAudioFocus(OnAudioFocusChangeListener, int, int)
     */
    public static final int AUDIOFOCUS_GAIN = 1;
    /**
     * Used to indicate a temporary gain or request of audio focus, anticipated to last a short
     * amount of time. Examples of temporary changes are the playback of driving directions, or an
     * event notification.
     * @see OnAudioFocusChangeListener#onAudioFocusChange(int)
     * @see #requestAudioFocus(OnAudioFocusChangeListener, int, int)
     */
    public static final int AUDIOFOCUS_GAIN_TRANSIENT = 2;
    /**
     * Used to indicate a temporary request of audio focus, anticipated to last a short
     * amount of time, and where it is acceptable for other audio applications to keep playing
     * after having lowered their output level (also referred to as "ducking").
     * Examples of temporary changes are the playback of driving directions where playback of music
     * in the background is acceptable.
     * @see OnAudioFocusChangeListener#onAudioFocusChange(int)
     * @see #requestAudioFocus(OnAudioFocusChangeListener, int, int)
     */
    public static final int AUDIOFOCUS_GAIN_TRANSIENT_MAY_DUCK = 3;
    /**
     * Used to indicate a loss of audio focus of unknown duration.
     * @see OnAudioFocusChangeListener#onAudioFocusChange(int)
     */
    public static final int AUDIOFOCUS_LOSS = -1 * AUDIOFOCUS_GAIN;
    /**
     * Used to indicate a transient loss of audio focus.
     * @see OnAudioFocusChangeListener#onAudioFocusChange(int)
     */
    public static final int AUDIOFOCUS_LOSS_TRANSIENT = -1 * AUDIOFOCUS_GAIN_TRANSIENT;
    /**
     * Used to indicate a transient loss of audio focus where the loser of the audio focus can
     * lower its output volume if it wants to continue playing (also referred to as "ducking"), as
     * the new focus owner doesn't require others to be silent.
     * @see OnAudioFocusChangeListener#onAudioFocusChange(int)
     */
    public static final int AUDIOFOCUS_LOSS_TRANSIENT_CAN_DUCK =
            -1 * AUDIOFOCUS_GAIN_TRANSIENT_MAY_DUCK;

    /**
     * Interface definition for a callback to be invoked when the audio focus of the system is
     * updated.
     */
    public interface OnAudioFocusChangeListener {
        /**
         * Called on the listener to notify it the audio focus for this listener has been changed.
         * The focusChange value indicates whether the focus was gained,
         * whether the focus was lost, and whether that loss is transient, or whether the new focus
         * holder will hold it for an unknown amount of time.
         * When losing focus, listeners can use the focus change information to decide what
         * behavior to adopt when losing focus. A music player could for instance elect to lower
         * the volume of its music stream (duck) for transient focus losses, and pause otherwise.
         * @param focusChange the type of focus change, one of {@link AudioManager#AUDIOFOCUS_GAIN},
         *   {@link AudioManager#AUDIOFOCUS_LOSS}, {@link AudioManager#AUDIOFOCUS_LOSS_TRANSIENT}
         *   and {@link AudioManager#AUDIOFOCUS_LOSS_TRANSIENT_CAN_DUCK}.
         */
        public void onAudioFocusChange(int focusChange);
    }

    /**
     * Map to convert focus event listener IDs, as used in the AudioService audio focus stack,
     * to actual listener objects.
     */
    private final HashMap<String, OnAudioFocusChangeListener> mAudioFocusIdListenerMap =
            new HashMap<String, OnAudioFocusChangeListener>();
    /**
     * Lock to prevent concurrent changes to the list of focus listeners for this AudioManager
     * instance.
     */
    private final Object mFocusListenerLock = new Object();

    private OnAudioFocusChangeListener findFocusListener(String id) {
        return mAudioFocusIdListenerMap.get(id);
    }

    /**
     * Handler for audio focus events coming from the audio service.
     */
    private final FocusEventHandlerDelegate mAudioFocusEventHandlerDelegate =
            new FocusEventHandlerDelegate();

    /**
     * Helper class to handle the forwarding of audio focus events to the appropriate listener
     */
    private class FocusEventHandlerDelegate {
        private final Handler mHandler;

        FocusEventHandlerDelegate() {
            Looper looper;
            if ((looper = Looper.myLooper()) == null) {
                looper = Looper.getMainLooper();
            }

            if (looper != null) {
                // implement the event handler delegate to receive audio focus events
                mHandler = new Handler(looper) {
                    @Override
                    public void handleMessage(Message msg) {
                        OnAudioFocusChangeListener listener = null;
                        synchronized(mFocusListenerLock) {
                            listener = findFocusListener((String)msg.obj);
                        }
                        if (listener != null) {
                            listener.onAudioFocusChange(msg.what);
                        }
                    }
                };
            } else {
                mHandler = null;
            }
        }

        Handler getHandler() {
            return mHandler;
        }
    }

    private final IAudioFocusDispatcher mAudioFocusDispatcher = new IAudioFocusDispatcher.Stub() {

        public void dispatchAudioFocusChange(int focusChange, String id) {
            Message m = mAudioFocusEventHandlerDelegate.getHandler().obtainMessage(focusChange, id);
            mAudioFocusEventHandlerDelegate.getHandler().sendMessage(m);
        }

    };

    private String getIdForAudioFocusListener(OnAudioFocusChangeListener l) {
        if (l == null) {
            return new String(this.toString());
        } else {
            return new String(this.toString() + l.toString());
        }
    }

    /**
     * @hide
     * Registers a listener to be called when audio focus changes. Calling this method is optional
     * before calling {@link #requestAudioFocus(OnAudioFocusChangeListener, int, int)}, as it
     * will register the listener as well if it wasn't registered already.
     * @param l the listener to be notified of audio focus changes.
     */
    public void registerAudioFocusListener(OnAudioFocusChangeListener l) {
        synchronized(mFocusListenerLock) {
            if (mAudioFocusIdListenerMap.containsKey(getIdForAudioFocusListener(l))) {
                return;
            }
            mAudioFocusIdListenerMap.put(getIdForAudioFocusListener(l), l);
        }
    }

    /**
     * @hide
     * Causes the specified listener to not be called anymore when focus is gained or lost.
     * @param l the listener to unregister.
     */
    public void unregisterAudioFocusListener(OnAudioFocusChangeListener l) {

        // remove locally
        synchronized(mFocusListenerLock) {
            mAudioFocusIdListenerMap.remove(getIdForAudioFocusListener(l));
        }
    }


    /**
     * A failed focus change request.
     */
    public static final int AUDIOFOCUS_REQUEST_FAILED = 0;
    /**
     * A successful focus change request.
     */
    public static final int AUDIOFOCUS_REQUEST_GRANTED = 1;


    /**
     *  Request audio focus.
     *  Send a request to obtain the audio focus
     *  @param l the listener to be notified of audio focus changes
     *  @param streamType the main audio stream type affected by the focus request
     *  @param durationHint use {@link #AUDIOFOCUS_GAIN_TRANSIENT} to indicate this focus request
     *      is temporary, and focus will be abandonned shortly. Examples of transient requests are
     *      for the playback of driving directions, or notifications sounds.
     *      Use {@link #AUDIOFOCUS_GAIN_TRANSIENT_MAY_DUCK} to indicate also that it's ok for
     *      the previous focus owner to keep playing if it ducks its audio output.
     *      Use {@link #AUDIOFOCUS_GAIN} for a focus request of unknown duration such
     *      as the playback of a song or a video.
     *  @return {@link #AUDIOFOCUS_REQUEST_FAILED} or {@link #AUDIOFOCUS_REQUEST_GRANTED}
     */
    public int requestAudioFocus(OnAudioFocusChangeListener l, int streamType, int durationHint) {
        int status = AUDIOFOCUS_REQUEST_FAILED;
        if ((durationHint < AUDIOFOCUS_GAIN) || (durationHint > AUDIOFOCUS_GAIN_TRANSIENT_MAY_DUCK))
        {
            Log.e(TAG, "Invalid duration hint, audio focus request denied");
            return status;
        }
        registerAudioFocusListener(l);
        //TODO protect request by permission check?
        IAudioService service = getService();
        try {
            status = service.requestAudioFocus(streamType, durationHint, mICallBack,
                    mAudioFocusDispatcher, getIdForAudioFocusListener(l),
                    mContext.getPackageName() /* package name */);
        } catch (RemoteException e) {
            Log.e(TAG, "Can't call requestAudioFocus() on AudioService due to "+e);
        }
        return status;
    }

    /**
     * @hide
     * Used internally by telephony package to request audio focus. Will cause the focus request
     * to be associated with the "voice communication" identifier only used in AudioService
     * to identify this use case.
     * @param streamType use STREAM_RING for focus requests when ringing, VOICE_CALL for
     *    the establishment of the call
     * @param durationHint the type of focus request. AUDIOFOCUS_GAIN_TRANSIENT is recommended so
     *    media applications resume after a call
     */
    public void requestAudioFocusForCall(int streamType, int durationHint) {
        IAudioService service = getService();
        try {
            service.requestAudioFocus(streamType, durationHint, mICallBack, null,
                    AudioService.IN_VOICE_COMM_FOCUS_ID,
                    "system" /* dump-friendly package name */);
        } catch (RemoteException e) {
            Log.e(TAG, "Can't call requestAudioFocusForCall() on AudioService due to "+e);
        }
    }

    /**
     * @hide
     * Used internally by telephony package to abandon audio focus, typically after a call or
     * when ringing ends and the call is rejected or not answered.
     * Should match one or more calls to {@link #requestAudioFocusForCall(int, int)}.
     */
    public void abandonAudioFocusForCall() {
        IAudioService service = getService();
        try {
            service.abandonAudioFocus(null, AudioService.IN_VOICE_COMM_FOCUS_ID);
        } catch (RemoteException e) {
            Log.e(TAG, "Can't call abandonAudioFocusForCall() on AudioService due to "+e);
        }
    }

    /**
     *  Abandon audio focus. Causes the previous focus owner, if any, to receive focus.
     *  @param l the listener with which focus was requested.
     *  @return {@link #AUDIOFOCUS_REQUEST_FAILED} or {@link #AUDIOFOCUS_REQUEST_GRANTED}
     */
    public int abandonAudioFocus(OnAudioFocusChangeListener l) {
        int status = AUDIOFOCUS_REQUEST_FAILED;
        unregisterAudioFocusListener(l);
        IAudioService service = getService();
        try {
            status = service.abandonAudioFocus(mAudioFocusDispatcher,
                    getIdForAudioFocusListener(l));
        } catch (RemoteException e) {
            Log.e(TAG, "Can't call abandonAudioFocus() on AudioService due to "+e);
        }
        return status;
    }


    //====================================================================
    // Remote Control
    /**
     * Register a component to be the sole receiver of MEDIA_BUTTON intents.
     * @param eventReceiver identifier of a {@link android.content.BroadcastReceiver}
     *      that will receive the media button intent. This broadcast receiver must be declared
     *      in the application manifest. The package of the component must match that of
     *      the context you're registering from.
     */
    public void registerMediaButtonEventReceiver(ComponentName eventReceiver) {
        if (eventReceiver == null) {
            return;
        }
        if (!eventReceiver.getPackageName().equals(mContext.getPackageName())) {
            Log.e(TAG, "registerMediaButtonEventReceiver() error: " +
                    "receiver and context package names don't match");
            return;
        }
        // construct a PendingIntent for the media button and register it
        Intent mediaButtonIntent = new Intent(Intent.ACTION_MEDIA_BUTTON);
        //     the associated intent will be handled by the component being registered
        mediaButtonIntent.setComponent(eventReceiver);
        PendingIntent pi = PendingIntent.getBroadcast(mContext,
                0/*requestCode, ignored*/, mediaButtonIntent, 0/*flags*/);
        registerMediaButtonIntent(pi, eventReceiver);
    }

    /**
     * @hide
     * no-op if (pi == null) or (eventReceiver == null)
     */
    public void registerMediaButtonIntent(PendingIntent pi, ComponentName eventReceiver) {
        if ((pi == null) || (eventReceiver == null)) {
            Log.e(TAG, "Cannot call registerMediaButtonIntent() with a null parameter");
            return;
        }
        IAudioService service = getService();
        try {
            // pi != null
            service.registerMediaButtonIntent(pi, eventReceiver);
        } catch (RemoteException e) {
            Log.e(TAG, "Dead object in registerMediaButtonIntent"+e);
        }
    }

    /**
     * Unregister the receiver of MEDIA_BUTTON intents.
     * @param eventReceiver identifier of a {@link android.content.BroadcastReceiver}
     *      that was registered with {@link #registerMediaButtonEventReceiver(ComponentName)}.
     */
    public void unregisterMediaButtonEventReceiver(ComponentName eventReceiver) {
        if (eventReceiver == null) {
            return;
        }
        // construct a PendingIntent for the media button and unregister it
        Intent mediaButtonIntent = new Intent(Intent.ACTION_MEDIA_BUTTON);
        //     the associated intent will be handled by the component being registered
        mediaButtonIntent.setComponent(eventReceiver);
        PendingIntent pi = PendingIntent.getBroadcast(mContext,
                0/*requestCode, ignored*/, mediaButtonIntent, 0/*flags*/);
        unregisterMediaButtonIntent(pi, eventReceiver);
    }

    /**
     * @hide
     */
    public void unregisterMediaButtonIntent(PendingIntent pi, ComponentName eventReceiver) {
        IAudioService service = getService();
        try {
            service.unregisterMediaButtonIntent(pi, eventReceiver);
        } catch (RemoteException e) {
            Log.e(TAG, "Dead object in unregisterMediaButtonIntent"+e);
        }
    }

    /**
     * Registers the remote control client for providing information to display on the remote
     * controls.
     * @param rcClient The remote control client from which remote controls will receive
     *      information to display.
     * @see RemoteControlClient
     */
    public void registerRemoteControlClient(RemoteControlClient rcClient) {
        if ((rcClient == null) || (rcClient.getRcMediaIntent() == null)) {
            return;
        }
        IAudioService service = getService();
        try {
            service.registerRemoteControlClient(rcClient.getRcMediaIntent(),   /* mediaIntent   */
                    rcClient.getIRemoteControlClient(),                        /* rcClient      */
                    // used to match media button event receiver and audio focus
                    mContext.getPackageName());                                /* packageName   */
        } catch (RemoteException e) {
            Log.e(TAG, "Dead object in registerRemoteControlClient"+e);
        }
    }

    /**
     * Unregisters the remote control client that was providing information to display on the
     * remote controls.
     * @param rcClient The remote control client to unregister.
     * @see #registerRemoteControlClient(RemoteControlClient)
     */
    public void unregisterRemoteControlClient(RemoteControlClient rcClient) {
        if ((rcClient == null) || (rcClient.getRcMediaIntent() == null)) {
            return;
        }
        IAudioService service = getService();
        try {
            service.unregisterRemoteControlClient(rcClient.getRcMediaIntent(), /* mediaIntent   */
                    rcClient.getIRemoteControlClient());                       /* rcClient      */
        } catch (RemoteException e) {
            Log.e(TAG, "Dead object in unregisterRemoteControlClient"+e);
        }
    }

    /**
     * @hide
     * Registers a remote control display that will be sent information by remote control clients.
     * @param rcd
     */
    public void registerRemoteControlDisplay(IRemoteControlDisplay rcd) {
        if (rcd == null) {
            return;
        }
        IAudioService service = getService();
        try {
            service.registerRemoteControlDisplay(rcd);
        } catch (RemoteException e) {
            Log.e(TAG, "Dead object in registerRemoteControlDisplay " + e);
        }
    }

    /**
     * @hide
     * Unregisters a remote control display that was sent information by remote control clients.
     * @param rcd
     */
    public void unregisterRemoteControlDisplay(IRemoteControlDisplay rcd) {
        if (rcd == null) {
            return;
        }
        IAudioService service = getService();
        try {
            service.unregisterRemoteControlDisplay(rcd);
        } catch (RemoteException e) {
            Log.e(TAG, "Dead object in unregisterRemoteControlDisplay " + e);
        }
    }

    /**
     * @hide
     * Sets the artwork size a remote control display expects when receiving bitmaps.
     * @param rcd
     * @param w the maximum width of the expected bitmap. Negative values indicate it is
     *   useless to send artwork.
     * @param h the maximum height of the expected bitmap. Negative values indicate it is
     *   useless to send artwork.
     */
    public void remoteControlDisplayUsesBitmapSize(IRemoteControlDisplay rcd, int w, int h) {
        if (rcd == null) {
            return;
        }
        IAudioService service = getService();
        try {
            service.remoteControlDisplayUsesBitmapSize(rcd, w, h);
        } catch (RemoteException e) {
            Log.e(TAG, "Dead object in remoteControlDisplayUsesBitmapSize " + e);
        }
    }

    // FIXME remove because we are not using intents anymore between AudioService and RcDisplay
    /**
     * @hide
     * Broadcast intent action indicating that the displays on the remote controls
     * should be updated because a new remote control client is now active. If there is no
     * {@link #EXTRA_REMOTE_CONTROL_CLIENT}, the remote control display should be cleared
     * because there is no valid client to supply it with information.
     *
     * @see #EXTRA_REMOTE_CONTROL_CLIENT
     */
    public static final String REMOTE_CONTROL_CLIENT_CHANGED =
            "android.media.REMOTE_CONTROL_CLIENT_CHANGED";

    // FIXME remove because we are not using intents anymore between AudioService and RcDisplay
    /**
     * @hide
     * The IRemoteControlClientDispatcher monotonically increasing generation counter.
     *
     * @see #REMOTE_CONTROL_CLIENT_CHANGED_ACTION
     */
    public static final String EXTRA_REMOTE_CONTROL_CLIENT_GENERATION =
            "android.media.EXTRA_REMOTE_CONTROL_CLIENT_GENERATION";

    // FIXME remove because we are not using intents anymore between AudioService and RcDisplay
    /**
     * @hide
     * The name of the RemoteControlClient.
     * This String is passed as the client name when calling methods from the
     * IRemoteControlClientDispatcher interface.
     *
     * @see #REMOTE_CONTROL_CLIENT_CHANGED_ACTION
     */
    public static final String EXTRA_REMOTE_CONTROL_CLIENT_NAME =
            "android.media.EXTRA_REMOTE_CONTROL_CLIENT_NAME";

    // FIXME remove because we are not using intents anymore between AudioService and RcDisplay
    /**
     * @hide
     * The media button event receiver associated with the RemoteControlClient.
     * The {@link android.content.ComponentName} value of the event receiver can be retrieved with
     * {@link android.content.ComponentName#unflattenFromString(String)}
     *
     * @see #REMOTE_CONTROL_CLIENT_CHANGED_ACTION
     */
    public static final String EXTRA_REMOTE_CONTROL_EVENT_RECEIVER =
            "android.media.EXTRA_REMOTE_CONTROL_EVENT_RECEIVER";

    // FIXME remove because we are not using intents anymore between AudioService and RcDisplay
    /**
     * @hide
     * The flags describing what information has changed in the current remote control client.
     *
     * @see #REMOTE_CONTROL_CLIENT_CHANGED_ACTION
     */
    public static final String EXTRA_REMOTE_CONTROL_CLIENT_INFO_CHANGED =
            "android.media.EXTRA_REMOTE_CONTROL_CLIENT_INFO_CHANGED";

    /**
     *  @hide
     *  Reload audio settings. This method is called by Settings backup
     *  agent when audio settings are restored and causes the AudioService
     *  to read and apply restored settings.
     */
    public void reloadAudioSettings() {
        IAudioService service = getService();
        try {
            service.reloadAudioSettings();
        } catch (RemoteException e) {
            Log.e(TAG, "Dead object in reloadAudioSettings"+e);
        }
    }

     /**
      * {@hide}
      */
     private final IBinder mICallBack = new Binder();

    /**
     * Checks whether the phone is in silent mode, with or without vibrate.
     *
     * @return true if phone is in silent mode, with or without vibrate.
     *
     * @see #getRingerMode()
     *
     * @hide pending API Council approval
     */
    public boolean isSilentMode() {
        int ringerMode = getRingerMode();
        boolean silentMode =
            (ringerMode == RINGER_MODE_SILENT) ||
            (ringerMode == RINGER_MODE_VIBRATE);
        return silentMode;
    }

    // This section re-defines new output device constants from AudioSystem, because the AudioSystem
    // class is not used by other parts of the framework, which instead use definitions and methods
    // from AudioManager. AudioSystem is an internal class used by AudioManager and AudioService.

    /** {@hide} The audio output device code for the small speaker at the front of the device used
     *  when placing calls.  Does not refer to an in-ear headphone without attached microphone,
     *  such as earbuds, earphones, or in-ear monitors (IEM). Those would be handled as a
     *  {@link #DEVICE_OUT_WIRED_HEADPHONE}.
     */
    public static final int DEVICE_OUT_EARPIECE = AudioSystem.DEVICE_OUT_EARPIECE;
    /** {@hide} The audio output device code for the built-in speaker */
    public static final int DEVICE_OUT_SPEAKER = AudioSystem.DEVICE_OUT_SPEAKER;
    /** {@hide} The audio output device code for a wired headset with attached microphone */
    public static final int DEVICE_OUT_WIRED_HEADSET = AudioSystem.DEVICE_OUT_WIRED_HEADSET;
    /** {@hide} The audio output device code for a wired headphone without attached microphone */
    public static final int DEVICE_OUT_WIRED_HEADPHONE = AudioSystem.DEVICE_OUT_WIRED_HEADPHONE;
    /** {@hide} The audio output device code for generic Bluetooth SCO, for voice */
    public static final int DEVICE_OUT_BLUETOOTH_SCO = AudioSystem.DEVICE_OUT_BLUETOOTH_SCO;
    /** {@hide} The audio output device code for Bluetooth SCO Headset Profile (HSP) and
     *  Hands-Free Profile (HFP), for voice
     */
    public static final int DEVICE_OUT_BLUETOOTH_SCO_HEADSET =
            AudioSystem.DEVICE_OUT_BLUETOOTH_SCO_HEADSET;
    /** {@hide} The audio output device code for Bluetooth SCO car audio, for voice */
    public static final int DEVICE_OUT_BLUETOOTH_SCO_CARKIT =
            AudioSystem.DEVICE_OUT_BLUETOOTH_SCO_CARKIT;
    /** {@hide} The audio output device code for generic Bluetooth A2DP, for music */
    public static final int DEVICE_OUT_BLUETOOTH_A2DP = AudioSystem.DEVICE_OUT_BLUETOOTH_A2DP;
    /** {@hide} The audio output device code for Bluetooth A2DP headphones, for music */
    public static final int DEVICE_OUT_BLUETOOTH_A2DP_HEADPHONES =
            AudioSystem.DEVICE_OUT_BLUETOOTH_A2DP_HEADPHONES;
    /** {@hide} The audio output device code for Bluetooth A2DP external speaker, for music */
    public static final int DEVICE_OUT_BLUETOOTH_A2DP_SPEAKER =
            AudioSystem.DEVICE_OUT_BLUETOOTH_A2DP_SPEAKER;
    /** {@hide} The audio output device code for S/PDIF or HDMI */
    public static final int DEVICE_OUT_AUX_DIGITAL = AudioSystem.DEVICE_OUT_AUX_DIGITAL;
    /** {@hide} The audio output device code for an analog wired headset attached via a
     *  docking station
     */
    public static final int DEVICE_OUT_ANLG_DOCK_HEADSET = AudioSystem.DEVICE_OUT_ANLG_DOCK_HEADSET;
    /** {@hide} The audio output device code for a digital wired headset attached via a
     *  docking station
     */
    public static final int DEVICE_OUT_DGTL_DOCK_HEADSET = AudioSystem.DEVICE_OUT_DGTL_DOCK_HEADSET;
    /** {@hide} The audio output device code for a USB audio accessory. The accessory is in USB host
     * mode and the Android device in USB device mode
     */
    public static final int DEVICE_OUT_USB_ACCESSORY = AudioSystem.DEVICE_OUT_USB_ACCESSORY;
    /** {@hide} The audio output device code for a USB audio device. The device is in USB device
     * mode and the Android device in USB host mode
     */
    public static final int DEVICE_OUT_USB_DEVICE = AudioSystem.DEVICE_OUT_USB_DEVICE;
    /** {@hide} This is not used as a returned value from {@link #getDevicesForStream}, but could be
     *  used in the future in a set method to select whatever default device is chosen by the
     *  platform-specific implementation.
     */
    public static final int DEVICE_OUT_DEFAULT = AudioSystem.DEVICE_OUT_DEFAULT;

    /**
     * Return the enabled devices for the specified output stream type.
     *
     * @param streamType The stream type to query. One of
     *            {@link #STREAM_VOICE_CALL},
     *            {@link #STREAM_SYSTEM},
     *            {@link #STREAM_RING},
     *            {@link #STREAM_MUSIC},
     *            {@link #STREAM_ALARM},
     *            {@link #STREAM_NOTIFICATION},
     *            {@link #STREAM_DTMF}.
     *
     * @return The bit-mask "or" of audio output device codes for all enabled devices on this
     *         stream. Zero or more of
     *            {@link #DEVICE_OUT_EARPIECE},
     *            {@link #DEVICE_OUT_SPEAKER},
     *            {@link #DEVICE_OUT_WIRED_HEADSET},
     *            {@link #DEVICE_OUT_WIRED_HEADPHONE},
     *            {@link #DEVICE_OUT_BLUETOOTH_SCO},
     *            {@link #DEVICE_OUT_BLUETOOTH_SCO_HEADSET},
     *            {@link #DEVICE_OUT_BLUETOOTH_SCO_CARKIT},
     *            {@link #DEVICE_OUT_BLUETOOTH_A2DP},
     *            {@link #DEVICE_OUT_BLUETOOTH_A2DP_HEADPHONES},
     *            {@link #DEVICE_OUT_BLUETOOTH_A2DP_SPEAKER},
     *            {@link #DEVICE_OUT_AUX_DIGITAL},
     *            {@link #DEVICE_OUT_ANLG_DOCK_HEADSET},
     *            {@link #DEVICE_OUT_DGTL_DOCK_HEADSET}.
     *            {@link #DEVICE_OUT_DEFAULT} is not used here.
     *
     * The implementation may support additional device codes beyond those listed, so
     * the application should ignore any bits which it does not recognize.
     * Note that the information may be imprecise when the implementation
     * cannot distinguish whether a particular device is enabled.
     *
     * {@hide}
     */
    public int getDevicesForStream(int streamType) {
        switch (streamType) {
        case STREAM_VOICE_CALL:
        case STREAM_SYSTEM:
        case STREAM_RING:
        case STREAM_MUSIC:
        case STREAM_ALARM:
        case STREAM_NOTIFICATION:
        case STREAM_DTMF:
            return AudioSystem.getDevicesForStream(streamType);
        default:
            return 0;
        }
    }

    /** {@hide} */
    public IRingtonePlayer getRingtonePlayer() {
        try {
            return getService().getRingtonePlayer();
        } catch (RemoteException e) {
            return null;
        }
    }
}<|MERGE_RESOLUTION|>--- conflicted
+++ resolved
@@ -504,18 +504,6 @@
                  * Play a sound. This is done on key up since we don't want the
                  * sound to play when a user holds down volume down to mute.
                  */
-<<<<<<< HEAD
-                if (mUseMasterVolume) {
-                    if (keyCode == KeyEvent.KEYCODE_VOLUME_DOWN) {
-                        adjustMasterVolume(ADJUST_SAME, FLAG_PLAY_SOUND);
-                    }
-                } else {
-                    int flags = FLAG_PLAY_SOUND;
-                    adjustSuggestedStreamVolume(
-                            ADJUST_SAME,
-                            stream,
-                            flags);
-=======
                 if (mUseVolumeKeySounds) {
                     if (mUseMasterVolume) {
                         if (keyCode == KeyEvent.KEYCODE_VOLUME_DOWN) {
@@ -523,16 +511,11 @@
                         }
                     } else {
                         int flags = FLAG_PLAY_SOUND;
-                        if (mVolumeControlStream != -1) {
-                            stream = mVolumeControlStream;
-                            flags |= FLAG_FORCE_STREAM;
-                        }
                         adjustSuggestedStreamVolume(
                                 ADJUST_SAME,
                                 stream,
                                 flags);
                     }
->>>>>>> b89ce434
                 }
                 mVolumeKeyUpTime = SystemClock.uptimeMillis();
                 break;
