--- conflicted
+++ resolved
@@ -762,11 +762,7 @@
     return result;
 }
 
-<<<<<<< HEAD
-static void foreachentry(ExifEntry *entry, void * /*user*/) {
-=======
 static void foreachentry(ExifEntry *entry, void* /* user */) {
->>>>>>> 6957369d
     char buf[1024];
     ALOGI("entry %x, format %d, size %d: %s",
             entry->tag, entry->format, entry->size, exif_entry_get_value(entry, buf, sizeof(buf)));
