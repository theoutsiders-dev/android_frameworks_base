page.title=Download Android Studio and SDK Tools
page.tags=sdk, android studio
page.template=sdk
page.image=images/cards/android-studio_2x.png
header.hide=1
page.metaDescription=Download the official Android IDE and developer tools to build apps for Android phones, tablets, wearables, TVs, and more.

studio.version=1.2.1.1

studio.linux_bundle_download=android-studio-ide-141.1903250-linux.zip
studio.linux_bundle_bytes=258634089 
studio.linux_bundle_checksum=61f576a24ac9aa00d498bb62942c028ef4a8905b

studio.mac_bundle_download=android-studio-ide-141.1903250-mac.dmg
studio.mac_bundle_bytes=260877150
studio.mac_bundle_checksum=a5a6ba50e3590de0973230a238d17726a1d9395c

studio.win_bundle_download=android-studio-ide-141.1903250-windows.zip
studio.win_bundle_bytes=261042465
studio.win_bundle_checksum=ce924e0e4cff4b7f24df3f7ce0c1ce2379347d72


studio.win_bundle_exe_download=android-studio-bundle-141.1903250-windows.exe
studio.win_bundle_exe_bytes=930462136
studio.win_bundle_exe_checksum=680668b6b4a51c519efda814b96c2b61541a50f2

studio.win_notools_exe_download=android-studio-ide-141.1903250-windows.exe
studio.win_notools_exe_bytes=243747312
studio.win_notools_exe_checksum=d89917dd044e0559c87d6a05d49780ab110269f7



sdk.linux_download=android-sdk_r24.2-linux.tgz
sdk.linux_bytes=168119905
sdk.linux_checksum=1a29f9827ef395a96db629209b0e38d5e2dd8089

sdk.mac_download=android-sdk_r24.2-macosx.zip
sdk.mac_bytes=88949635
sdk.mac_checksum=256c9bf642f56242d963c090d147de7402733451

sdk.win_download=android-sdk_r24.2-windows.zip
sdk.win_bytes=155944165
sdk.win_checksum=2611ed9a6080f4838f1d4e55172801714a8a169b

sdk.win_installer=installer_r24.2-windows.exe
sdk.win_installer_bytes=107849819
sdk.win_installer_checksum=e764ea93aa72766737f9be3b9fb3e42d879ab599






@jd:body

<style type="text/css">
  .offline {display:none;}
  h2.feature {
    padding-top:30px;
    margin-top:0;
    clear:both;
  }
  .feature-blurb {
  margin:0px; font-size:16px; font-weight:300;
  padding-top:40px;
  }

  .landing-button .small {
    font-size: 12px;
    font-weight: normal;
    line-height: 12px;
    display: block;
  }

  h1.studio-logo {
    width:226px;
    height:78px;
    display:block;
    padding:0;
    white-space: nowrap;
    text-indent: -10000px;
    font-size:0px;
    background: url(../images/tools/studio-logo.png);
    background-image: -webkit-image-set(url(../images/tools/studio-logo.png) 1x, url(../images/tools/studio-logo_2x.png) 2x);
    background-size: 226px 78px;
  }

</style>





<div style="position:relative;">


<div class="wrap" id="tos" style="display:none;width:inherit;height:650px">
<div class="col-13" style="margin:0;">&nbsp;</div><!-- provides top margin for content -->

<h1 id="tos-header" style="margin-top:0">Download</h1>

<p class="sdk-terms-intro">Before installing Android Studio or the standalone SDK tools,
you must agree to the following terms and conditions.</p>

<div class="sdk-terms" onfocus="this.blur()">
<h2 class="norule">Terms and Conditions</h2>
This is the Android Software Development Kit License Agreement

<h3>1. Introduction</h3>
1.1 The Android Software Development Kit (referred to in this License Agreement as the "SDK" and specifically including the Android system files, packaged APIs, and Google APIs add-ons) is licensed to you subject to the terms of this License Agreement. This License Agreement forms a legally binding contract between you and Google in relation to your use of the SDK.

1.2 "Android" means the Android software stack for devices, as made available under the Android Open Source Project, which is located at the following URL: http://source.android.com/, as updated from time to time.

1.3 "Google" means Google Inc., a Delaware corporation with principal place of business at 1600 Amphitheatre Parkway, Mountain View, CA 94043, United States.


<h3>2. Accepting this License Agreement</h3>
2.1 In order to use the SDK, you must first agree to this License Agreement. You may not use the SDK if you do not accept this License Agreement.

2.2 By clicking to accept, you hereby agree to the terms of this License Agreement.

2.3 You may not use the SDK and may not accept the License Agreement if you are a person barred from receiving the SDK under the laws of the United States or other countries including the country in which you are resident or from which you use the SDK.

2.4 If you are agreeing to be bound by this License Agreement on behalf of your employer or other entity, you represent and warrant that you have full legal authority to bind your employer or such entity to this License Agreement. If you do not have the requisite authority, you may not accept the License Agreement or use the SDK on behalf of your employer or other entity.


<h3>3. SDK License from Google</h3>
3.1 Subject to the terms of this License Agreement, Google grants you a limited, worldwide, royalty-free, non-assignable and non-exclusive license to use the SDK solely to develop applications to run on the Android platform.

3.2 You agree that Google or third parties own all legal right, title and interest in and to the SDK, including any Intellectual Property Rights that subsist in the SDK. "Intellectual Property Rights" means any and all rights under patent law, copyright law, trade secret law, trademark law, and any and all other proprietary rights. Google reserves all rights not expressly granted to you.

3.3 You may not use the SDK for any purpose not expressly permitted by this License Agreement. Except to the extent required by applicable third party licenses, you may not: (a) copy (except for backup purposes), modify, adapt, redistribute, decompile, reverse engineer, disassemble, or create derivative works of the SDK or any part of the SDK; or (b) load any part of the SDK onto a mobile handset or any other hardware device except a personal computer, combine any part of the SDK with other software, or distribute any software or device incorporating a part of the SDK.

3.4 You agree that you will not take any actions that may cause or result in the fragmentation of Android, including but not limited to distributing, participating in the creation of, or promoting in any way a software development kit derived from the SDK.

3.5 Use, reproduction and distribution of components of the SDK licensed under an open source software license are governed solely by the terms of that open source software license and not this License Agreement.

3.6 You agree that the form and nature of the SDK that Google provides may change without prior notice to you and that future versions of the SDK may be incompatible with applications developed on previous versions of the SDK. You agree that Google may stop (permanently or temporarily) providing the SDK (or any features within the SDK) to you or to users generally at Google's sole discretion, without prior notice to you.

3.7 Nothing in this License Agreement gives you a right to use any of Google's trade names, trademarks, service marks, logos, domain names, or other distinctive brand features.

3.8 You agree that you will not remove, obscure, or alter any proprietary rights notices (including copyright and trademark notices) that may be affixed to or contained within the SDK.


<h3>4. Use of the SDK by You</h3>
4.1 Google agrees that it obtains no right, title or interest from you (or your licensors) under this License Agreement in or to any software applications that you develop using the SDK, including any intellectual property rights that subsist in those applications.

4.2 You agree to use the SDK and write applications only for purposes that are permitted by (a) this License Agreement and (b) any applicable law, regulation or generally accepted practices or guidelines in the relevant jurisdictions (including any laws regarding the export of data or software to and from the United States or other relevant countries).

4.3 You agree that if you use the SDK to develop applications for general public users, you will protect the privacy and legal rights of those users. If the users provide you with user names, passwords, or other login information or personal information, you must make the users aware that the information will be available to your application, and you must provide legally adequate privacy notice and protection for those users. If your application stores personal or sensitive information provided by users, it must do so securely. If the user provides your application with Google Account information, your application may only use that information to access the user's Google Account when, and for the limited purposes for which, the user has given you permission to do so.

4.4 You agree that you will not engage in any activity with the SDK, including the development or distribution of an application, that interferes with, disrupts, damages, or accesses in an unauthorized manner the servers, networks, or other properties or services of any third party including, but not limited to, Google or any mobile communications carrier.

4.5 You agree that you are solely responsible for (and that Google has no responsibility to you or to any third party for) any data, content, or resources that you create, transmit or display through Android and/or applications for Android, and for the consequences of your actions (including any loss or damage which Google may suffer) by doing so.

4.6 You agree that you are solely responsible for (and that Google has no responsibility to you or to any third party for) any breach of your obligations under this License Agreement, any applicable third party contract or Terms of Service, or any applicable law or regulation, and for the consequences (including any loss or damage which Google or any third party may suffer) of any such breach.


<h3>5. Your Developer Credentials</h3>
5.1 You agree that you are responsible for maintaining the confidentiality of any developer credentials that may be issued to you by Google or which you may choose yourself and that you will be solely responsible for all applications that are developed under your developer credentials.


<h3>6. Privacy and Information</h3>
6.1 In order to continually innovate and improve the SDK, Google may collect certain usage statistics from the software including but not limited to a unique identifier, associated IP address, version number of the software, and information on which tools and/or services in the SDK are being used and how they are being used. Before any of this information is collected, the SDK will notify you and seek your consent. If you withhold consent, the information will not be collected.

6.2 The data collected is examined in the aggregate to improve the SDK and is maintained in accordance with Google's Privacy Policy.


<h3>7. Third Party Applications</h3>
7.1 If you use the SDK to run applications developed by a third party or that access data, content or resources provided by a third party, you agree that Google is not responsible for those applications, data, content, or resources. You understand that all data, content or resources which you may access through such third party applications are the sole responsibility of the person from which they originated and that Google is not liable for any loss or damage that you may experience as a result of the use or access of any of those third party applications, data, content, or resources.

7.2 You should be aware the data, content, and resources presented to you through such a third party application may be protected by intellectual property rights which are owned by the providers (or by other persons or companies on their behalf). You may not modify, rent, lease, loan, sell, distribute or create derivative works based on these data, content, or resources (either in whole or in part) unless you have been specifically given permission to do so by the relevant owners.

7.3 You acknowledge that your use of such third party applications, data, content, or resources may be subject to separate terms between you and the relevant third party. In that case, this License Agreement does not affect your legal relationship with these third parties.


<h3>8. Using Android APIs</h3>
8.1 Google Data APIs

8.1.1 If you use any API to retrieve data from Google, you acknowledge that the data may be protected by intellectual property rights which are owned by Google or those parties that provide the data (or by other persons or companies on their behalf). Your use of any such API may be subject to additional Terms of Service. You may not modify, rent, lease, loan, sell, distribute or create derivative works based on this data (either in whole or in part) unless allowed by the relevant Terms of Service.

8.1.2 If you use any API to retrieve a user's data from Google, you acknowledge and agree that you shall retrieve data only with the user's explicit consent and only when, and for the limited purposes for which, the user has given you permission to do so.


<h3>9. Terminating this License Agreement</h3>
9.1 This License Agreement will continue to apply until terminated by either you or Google as set out below.

9.2 If you want to terminate this License Agreement, you may do so by ceasing your use of the SDK and any relevant developer credentials.

9.3 Google may at any time, terminate this License Agreement with you if:
(A) you have breached any provision of this License Agreement; or
(B) Google is required to do so by law; or
(C) the partner with whom Google offered certain parts of SDK (such as APIs) to you has terminated its relationship with Google or ceased to offer certain parts of the SDK to you; or
(D) Google decides to no longer provide the SDK or certain parts of the SDK to users in the country in which you are resident or from which you use the service, or the provision of the SDK or certain SDK services to you by Google is, in Google's sole discretion, no longer commercially viable.

9.4 When this License Agreement comes to an end, all of the legal rights, obligations and liabilities that you and Google have benefited from, been subject to (or which have accrued over time whilst this License Agreement has been in force) or which are expressed to continue indefinitely, shall be unaffected by this cessation, and the provisions of paragraph 14.7 shall continue to apply to such rights, obligations and liabilities indefinitely.


<h3>10. DISCLAIMER OF WARRANTIES</h3>
10.1 YOU EXPRESSLY UNDERSTAND AND AGREE THAT YOUR USE OF THE SDK IS AT YOUR SOLE RISK AND THAT THE SDK IS PROVIDED "AS IS" AND "AS AVAILABLE" WITHOUT WARRANTY OF ANY KIND FROM GOOGLE.

10.2 YOUR USE OF THE SDK AND ANY MATERIAL DOWNLOADED OR OTHERWISE OBTAINED THROUGH THE USE OF THE SDK IS AT YOUR OWN DISCRETION AND RISK AND YOU ARE SOLELY RESPONSIBLE FOR ANY DAMAGE TO YOUR COMPUTER SYSTEM OR OTHER DEVICE OR LOSS OF DATA THAT RESULTS FROM SUCH USE.

10.3 GOOGLE FURTHER EXPRESSLY DISCLAIMS ALL WARRANTIES AND CONDITIONS OF ANY KIND, WHETHER EXPRESS OR IMPLIED, INCLUDING, BUT NOT LIMITED TO THE IMPLIED WARRANTIES AND CONDITIONS OF MERCHANTABILITY, FITNESS FOR A PARTICULAR PURPOSE AND NON-INFRINGEMENT.


<h3>11. LIMITATION OF LIABILITY</h3>
11.1 YOU EXPRESSLY UNDERSTAND AND AGREE THAT GOOGLE, ITS SUBSIDIARIES AND AFFILIATES, AND ITS LICENSORS SHALL NOT BE LIABLE TO YOU UNDER ANY THEORY OF LIABILITY FOR ANY DIRECT, INDIRECT, INCIDENTAL, SPECIAL, CONSEQUENTIAL OR EXEMPLARY DAMAGES THAT MAY BE INCURRED BY YOU, INCLUDING ANY LOSS OF DATA, WHETHER OR NOT GOOGLE OR ITS REPRESENTATIVES HAVE BEEN ADVISED OF OR SHOULD HAVE BEEN AWARE OF THE POSSIBILITY OF ANY SUCH LOSSES ARISING.


<h3>12. Indemnification</h3>
12.1 To the maximum extent permitted by law, you agree to defend, indemnify and hold harmless Google, its affiliates and their respective directors, officers, employees and agents from and against any and all claims, actions, suits or proceedings, as well as any and all losses, liabilities, damages, costs and expenses (including reasonable attorneys fees) arising out of or accruing from (a) your use of the SDK, (b) any application you develop on the SDK that infringes any copyright, trademark, trade secret, trade dress, patent or other intellectual property right of any person or defames any person or violates their rights of publicity or privacy, and (c) any non-compliance by you with this License Agreement.


<h3>13. Changes to the License Agreement</h3>
13.1 Google may make changes to the License Agreement as it distributes new versions of the SDK. When these changes are made, Google will make a new version of the License Agreement available on the website where the SDK is made available.


<h3>14. General Legal Terms</h3>
14.1 This License Agreement constitutes the whole legal agreement between you and Google and governs your use of the SDK (excluding any services which Google may provide to you under a separate written agreement), and completely replaces any prior agreements between you and Google in relation to the SDK.

14.2 You agree that if Google does not exercise or enforce any legal right or remedy which is contained in this License Agreement (or which Google has the benefit of under any applicable law), this will not be taken to be a formal waiver of Google's rights and that those rights or remedies will still be available to Google.

14.3 If any court of law, having the jurisdiction to decide on this matter, rules that any provision of this License Agreement is invalid, then that provision will be removed from this License Agreement without affecting the rest of this License Agreement. The remaining provisions of this License Agreement will continue to be valid and enforceable.

14.4 You acknowledge and agree that each member of the group of companies of which Google is the parent shall be third party beneficiaries to this License Agreement and that such other companies shall be entitled to directly enforce, and rely upon, any provision of this License Agreement that confers a benefit on (or rights in favor of) them. Other than this, no other person or company shall be third party beneficiaries to this License Agreement.

14.5 EXPORT RESTRICTIONS. THE SDK IS SUBJECT TO UNITED STATES EXPORT LAWS AND REGULATIONS. YOU MUST COMPLY WITH ALL DOMESTIC AND INTERNATIONAL EXPORT LAWS AND REGULATIONS THAT APPLY TO THE SDK. THESE LAWS INCLUDE RESTRICTIONS ON DESTINATIONS, END USERS AND END USE.

14.6 The rights granted in this License Agreement may not be assigned or transferred by either you or Google without the prior written approval of the other party. Neither you nor Google shall be permitted to delegate their responsibilities or obligations under this License Agreement without the prior written approval of the other party.

14.7 This License Agreement, and your relationship with Google under this License Agreement, shall be governed by the laws of the State of California without regard to its conflict of laws provisions. You and Google agree to submit to the exclusive jurisdiction of the courts located within the county of Santa Clara, California to resolve any legal matter arising from this License Agreement. Notwithstanding this, you agree that Google shall still be allowed to apply for injunctive remedies (or an equivalent type of urgent legal relief) in any jurisdiction.


<em>December 8, 2014</em>
</div>





<div id="next-steps" style="display:none;position:absolute;width:inherit">
  <p>You're just a few steps away from building apps for Android!</p>
  <p>In a moment, you'll be redirected to
  <a id="next-link" href="{@docRoot}sdk/installing/index.html">Installing the Android SDK</a>.</p>

</div><!-- end next-steps -->



<div id="sdk-terms-form">
<p>
<input id="agree" type="checkbox" name="agree" value="1" onclick="onAgreeChecked()" />
<label id="agreeLabel" for="agree">I have read and agree with the above terms and conditions</label>
</p>
<p><a href="" class="button disabled" id="downloadForRealz" onclick="return onDownloadForRealz(this);"></a></p>
</div>


</div><!-- end TOS -->






<div id="landing">

<div class="col-13">&nbsp;</div><!-- provides top margin for content -->

<img src="{@docRoot}images/tools/studio-hero.png"
srcset="{@docRoot}images/tools/studio-hero_2x.png 2x, {@docRoot}images/tools/studio-hero.png 1x"
width="760" height="400" alt="" />

<div style="color: #fff; width:226px; height:0; overflow:visible; position:absolute; top:40px; left:25px">

<h1 class="studio-logo" style="margin:0 0 35px !important">Android Studio</h1>

<p style="font-size: 16px; color:#bbb; position: absolute;left: 297px; top: 5px; display: block;
width: 400px;text-align: center;">The official Android IDE</p>

<ul style="font-size:12px;line-height:19px;">
<li>Android Studio IDE</li>
<li>Android SDK tools</li>
<li>Android 5.0 (Lollipop) Platform</li>
<li>Android 5.0 emulator system image with Google APIs</li>
</ul>

<<<<<<< HEAD
<a class="online landing-button green download-bundle-button" style="margin-top:30px;"
=======

<a class="online landing-button green download-bundle-button"
>>>>>>> 45fed517
href="#Other" >Download Android Studio</a>

<!-- this appears when viewing the offline docs -->
<p class="offline">
To get Android Studio or stand-alone SDK tools, visit <a
href="http://developer.android.com/sdk/index.html">developer.android.com/sdk/</a>
</p>
</div>

<ul>
  <li><a href="#Requirements">System Requirements</a></li>
  <li><a href="#Other">Other Download Options</a></li>
  <li><a href="{@docRoot}sdk/installing/migrate.html">Migrating to Android Studio</a></li>
  <li><a href="https://docs.google.com/a/google.com/forms/d/1mjsyfzv3HAnDY-_Kfj-3QJKdpuksyMFs9e73CRwmT6Q/viewform"
target="_blank">Take a Survey</a></li>
</ul>




<div class="cols">
<h2 class="feature norule col-13">Intelligent code editor</h2>

<div class="col-9">
  <img src="{@docRoot}images/tools/studio-hero-code.png"
srcset="{@docRoot}images/tools/studio-hero-code_2x.png 2x, {@docRoot}images/tools/studio-hero-code.png 1x" width="520" />
</div><!-- end col-9 (left column) -->

<div class="col-4 feature-blurb">
  <p>At the core of Android Studio is an intelligent code editor capable of advanced
  code completion, refactoring, and code analysis.</p>
  <p>The powerful code editor helps you be a more productive Android app developer.</p>
</div>





<h2 class="feature norule col-13">Code templates and GitHub integration</h2>

<div class="col-9">
  <img src="{@docRoot}images/tools/studio-hero-import.png"
srcset="{@docRoot}images/tools/studio-hero-import_2x.png 2x, {@docRoot}images/tools/studio-hero-import.png 1x" width="520" />
</div><!-- end col-9 (left column) -->

<div class="col-4 feature-blurb">
  <p>New project wizards make it easier than ever to start a new project.</p>

  <p>Start projects using template code for patterns such as navigation drawer and view pagers,
  and even import Google code samples from GitHub.</p>
</div>




<h2 class="feature norule col-13">Multi-screen app development</h2>

<div class="col-9">
  <img src="{@docRoot}images/tools/studio-hero-screens.png"
srcset="{@docRoot}images/tools/studio-hero-screens_2x.png 2x, {@docRoot}images/tools/studio-hero-screens.png 1x" width="520" />
</div><!-- end col-9 (left column) -->

<div class="col-4 feature-blurb">
  <p>Build apps for Android phones, tablets, Android Wear,
  Android TV, Android Auto and Google Glass.</p>
  <p>With the new Android Project View and module support in Android Studio, it's easier
  to manage app projects and resources.
</div>




<h2 class="feature norule col-13">Virtual devices for all shapes and sizes</h2>

<div class="col-9">
  <img src="{@docRoot}images/tools/studio-hero-avds.png"
srcset="{@docRoot}images/tools/studio-hero-avds_2x.png 2x, {@docRoot}images/tools/studio-hero-avds.png 1x" width="520" />
</div><!-- end col-9 (left column) -->

<div class="col-4 feature-blurb">
  <p>Android Studio comes pre-configured with an optimized emulator image.</p>
  <p>The updated and streamlined Virtual Device Manager provides
  pre-defined device profiles for common Android devices.</p>
</div>




<h2 class="feature norule col-13">
Android builds evolved, with Gradle</h2>

<div class="col-9">
  <img src="{@docRoot}images/tools/studio-hero-gradle.png"
srcset="{@docRoot}images/tools/studio-hero-gradle_2x.png 2x, {@docRoot}images/tools/studio-hero-gradle.png 1x" width="520" />
</div><!-- end col-9 (left column) -->

<div class="col-4 feature-blurb">
  <p>Create multiple APKs for your Android app with different features using the same project.</p>
  <p>Manage app dependencies with Maven.</p>
  <p>Build APKs from Android Studio or the command line.</p>
</div>

</div>

<h2 class="feature norule">More about Android Studio</h2>
<div style="background:#424242;padding:30px; color:#fff;margin:0 0 15px;">

<a class="online landing-button green download-bundle-button"
style="margin:0 0 40px 60px;float:right"
href="" >Download Android Studio</a>

  <ul>
  <li>Built on IntelliJ IDEA Community Edition, the popular Java IDE by JetBrains.</li>
  <li>Flexible Gradle-based build system.</li>
  <li>Build variants and multiple APK generation.</li>
  <li>Expanded template support for Google Services and various device types.</li>
  <li>Rich layout editor with support for theme editing.</li>
  <li>Lint tools to catch performance, usability, version compatibility, and other problems.</li>
  <li>ProGuard and app-signing capabilities.</li>
  <li>Built-in support for Google Cloud Platform, making it easy to integrate Google Cloud
  Messaging and App Engine.</li>
  </ul>

<p style="margin:0">
For more details about features available in Android Studio,
read the overview at <a href="{@docRoot}tools/studio/index.html">Android Studio</a>.</p>
</div>


<p>If you have been using Eclipse with ADT, be aware that Android Studio is now the official IDE
for Android, so you should migrate to Android Studio to receive all the
latest IDE updates. For help moving projects,
see <a href="{@docRoot}sdk/installing/migrate.html">Migrating to Android
Studio</a>.</p>







<h2 id="Requirements">System Requirements</h2>

<h3>Windows</h3>

<ul>
<li>Microsoft&reg;  Windows&reg;  8/7/Vista/2003 (32 or 64-bit)</li>
<li>2 GB RAM minimum, 4 GB RAM recommended</li>
<li>400 MB hard disk space</li>
<li>At least 1 GB for Android SDK, emulator system images, and caches</li>
<li>1280 x 800  minimum screen resolution</li>
<li>Java Development Kit (JDK) 7 </li>
<li>Optional for accelerated emulator: Intel® processor with support for Intel® VT-x, Intel® EM64T
(Intel® 64), and Execute Disable (XD) Bit functionality</li>
</ul>


<h3>Mac OS X</h3>

<ul>
<li>Mac&reg;  OS X&reg;  10.8.5 or higher, up to 10.9 (Mavericks)</li>
<li>2 GB RAM minimum, 4 GB RAM recommended</li>
<li>400 MB hard disk space</li>
<li>At least 1 GB for Android SDK, emulator system images, and caches</li>
<li>1280 x 800 minimum screen resolution</li>
<li>Java Runtime Environment (JRE) 6</li>
<li>Java Development Kit (JDK) 7</li>
<li>Optional for accelerated emulator: Intel® processor with support for Intel® VT-x, Intel® EM64T
(Intel® 64), and Execute Disable (XD) Bit functionality</li>
</ul>

<p>On Mac OS, run Android Studio with Java Runtime Environment (JRE) 6 for optimized font
rendering. You can then configure your project to use Java Development Kit (JDK) 6 or JDK 7.</p>



<h3>Linux</h3>

<ul>
<li>GNOME or KDE desktop</li>
<li>GNU C Library (glibc) 2.15 or later</li>
<li>2 GB RAM minimum, 4 GB RAM recommended</li>
<li>400 MB hard disk space</li>
<li>At least 1 GB for Android SDK, emulator system images, and caches</li>
<li>1280 x 800 minimum screen resolution</li>
<li>Oracle&reg;  Java Development Kit (JDK) 7 </li>
</ul>
<p>Tested on Ubuntu&reg;  14.04, Trusty Tahr (64-bit distribution capable of running
32-bit applications).</p>




<h2 id="Other" style="clear:left">Other Download Options</h2>

<!-- alternative SDK options follows --><|MERGE_RESOLUTION|>--- conflicted
+++ resolved
@@ -286,12 +286,7 @@
 <li>Android 5.0 emulator system image with Google APIs</li>
 </ul>
 
-<<<<<<< HEAD
-<a class="online landing-button green download-bundle-button" style="margin-top:30px;"
-=======
-
 <a class="online landing-button green download-bundle-button"
->>>>>>> 45fed517
 href="#Other" >Download Android Studio</a>
 
 <!-- this appears when viewing the offline docs -->
