page.title=Android KitKat

@jd:body


<style>
</style>

<script>
function revealSection(hashy) {
  if (hashy != "" && !$(hashy).is(":visible")) {
    sectionId = $(hashy).closest(".version-section").attr("id");
    link = $("#title-tabs a[href$="+sectionId+"]");
    link.parent().addClass("selected");
    link.parent().siblings().removeClass("selected");
    
    sectionDiv = $(".version-section"+link.attr("href"));
    if (sectionDiv.length) {
      $(".version-section").hide();
      sectionDiv.show();
    }
    
    $('html, body').animate({
         scrollTop: $(hashy).offset().top
     }, 100);
  }
}

$(document).ready(function() {
  $("#title-tabs li a").each(function() {
    $(this).click(function(){
      $(this).parent().addClass("selected");
      $(this).parent().siblings().removeClass("selected");
      $(".version-section").hide();
      $($(this).attr("href")).show();
      return false;
    });
  });

  hashy = escapeHTML(location.hash);
  revealSection(hashy);
});

window.onhashchange = function () {
  revealSection(escapeHTML(location.hash));
}

</script>

<style>

</style>

<!-- BEGIN ANDROID 4.4 -->
<div id="44-android-44" class="version-section">

  <div style="padding:0px 0px 0px 60px;margin-top:-3px;float:right;">
<<<<<<< HEAD
    <img src="{@docRoot}design/media/index_landing_page.png" alt="Android 4.4 on phone and tablet" width="380">
=======
    <img src="{@docRoot}images/kk-android-44.png" alt="Android 4.4 on phone and tablet" width="380"> 
>>>>>>> b08447ba
  </div>

  <div class="landing-docs" style="float:right;clear:both;margin:22px 0 2em 3em;">
  <div class="col-4 normal-links highlights" style="font-size:12px;">
    <h3 id="thisd" >Key Developer Features</h3>
    <ul style="list-style-type:none;">
      <!--<li><a href="#44-ui">UI refresh</a></li>-->
      <li><a href="#44-hce">Host Card Emulation</a></li>
      <li><a href="#44-printing">Printing framework</a></li>
      <li><a href="#44-storage-access">Storage access framework</a></li>
      <li><a href="#44-sensors">Low-power sensors</a></li>
      <li><a href="#44-sms-provider">SMS provider</a></li>
      <li><a href="#44-immersive">Full-screen Immersive mode</a></li>
      <li><a href="#44-transitions">Transitions framework</a></li>
      <li><a href="#44-webview">Chromium WebView</a></li>
      <li><a href="#44-screen-recording">Screen recording</a></li>
      <li><a href="#44-renderscript-ndk">RenderScript NDK</a></li>
      <li><a href="#44-bluetooth">Bluetooth HOGP and MAP</a></li>
      <li><a href="#44-ir-blasters">IR Blasters</a></li>
      <li><a href="#44-closed-captioning">Closed captioning settings</a></li>
      <li><a href="#44-international-users">RTL features</a></li>
      <li><a href="#44-security">Security enhancements</a></li>
      <li><a href="#44-tools">Tools for analyzing memory use</a></li>
    </ul>
  </div>
</div>

<p>Welcome to Android 4.4 KitKat!</p>

<p>
  Android KitKat brings all of Android's most innovative, most beautiful, and
  most useful features to more devices everywhere.
</p>

<p>
  This document provides a glimpse of what's new for developers.
</p>

<p>
  Find out more about KitKat for consumers at <a href=
  "http://www.android.com/versions/kit-kat-4-4/">www.android.com</a>.
</p>


<h2 id="svelte" style="line-height:1.25em;">Making Android for everyone</h2>

<p>
  <span style="white-space:nowrap;">Android 4.4</span> is designed to run fast,
  smooth, and responsively on a much broader range of devices than ever before
  &mdash; including on millions of entry-level devices around the world that
  have as little as <strong>512MB RAM</strong>.
</p>

<p>
  KitKat streamlines every major component to reduce memory use and introduces
  new APIs and tools to help you create innovative, responsive,
  memory-efficient applications.
</p>

<p>
  OEMs building the next generation of Android devices can take advantage of
  <strong>targeted recommendations and options</strong> to run <span style=
  "white-space:nowrap;">Android 4.4</span> efficiently, even on low-memory
  devices. Dalvik JIT code cache tuning, kernel samepage merging (KSM), swap to
  zRAM, and other optimizations help manage memory. New configuration options
  let OEMs tune out-of-memory levels for processes, set graphics cache sizes,
  control memory reclaim, and more.
</p>

<p>
  In Android itself, changes across the system improve memory management and
  reduce memory footprint. Core system processes are trimmed to <strong>use
  less heap</strong>, and they now more <strong>aggressively protect system
  memory</strong> from apps consuming large amounts of RAM. When multiple
  services start at once &mdash; such as when network connectivity changes
  &mdash; Android now <strong>launches the services serially</strong>, in small
  groups, to avoid peak memory demands.
</p>

<p>
  For developers, <span style="white-space:nowrap;">Android 4.4</span> helps
  you deliver <strong>apps that are efficient and responsive</strong> on all
  devices. A new API, <span style=
  "font-size:11.5px;font-family:monospace;">ActivityManager.isLowRamDevice()</span>,
  lets you tune your app's behavior to match the device's memory configuration.
  You can modify or disable large-memory features as needed, depending on the
  use-cases you want to support on entry-level devices. Learn more about
<<<<<<< HEAD
  optimizing your apps for low-memory devices <a
  href="{@docRoot}training/articles/memory.html">here</a>.
=======
  optimizing your apps for low-memory devices <a href="">here</a>.
>>>>>>> b08447ba
</p>

<p>
  New tools give also give you powerful insight into your app's memory use. The
  <strong>procstats tool</strong> details memory use over time, with run times
  and memory footprint for foreground apps and background services. An
  on-device view is also available as a new developer option. The
  <strong>meminfo tool</strong> is enhanced to make it easier to spot memory
  trends and issues, and it reveals additional memory overhead that hasn't
  previously been visible.
</p>


<h2 id="44-hce">New NFC capabilities through Host Card Emulation</h2>

<p>
  <span style="white-space:nowrap;">Android 4.4</span> introduces new platform
  support for secure NFC-based transactions through <strong>Host Card
  Emulation</strong> (HCE), for payments, loyalty programs, card access,
  transit passes, and other custom services. With HCE, any app on an Android
  device can emulate an NFC smart card, letting users tap to initiate
  transactions with an app of their choice &mdash; no provisioned secure
  element (SE) in the device is needed. Apps can also use a new <strong>Reader
  Mode</strong> to act as readers for HCE cards and other NFC-based
  transactions.
</p>

<div style="float:right;margin:32px;width:200px;">
  <img src="{@docRoot}images/kk-contactless-card.png" alt="" width="200" style=
  "margin-bottom:0;">
</div>

<p>
  Android HCE emulates ISO/IEC 7816 based smart cards that use the contactless
  ISO/IEC 14443-4 (ISO-DEP) protocol for transmission. These cards are used by
  many systems today, including the existing EMVCO NFC payment infrastructure.
  Android uses Application Identifiers (AIDs) as defined in ISO/IEC 7816-4 as
  the basis for routing transactions to the correct Android applications.
</p>

<p>
  Apps declare the AIDs they support in their manifest files, along with a
  category identifier that indicates the type of support available (for
  example, "payments"). In cases where multiple apps support the same AID in
  the same category, Android displays a dialog that lets the user choose which
  app to use.
</p>

<p>
  When the user taps to pay at a point-of-sale terminal, the system extracts
  the preferred AID and routes the transaction to the correct application. The
  app reads the transaction data and can use any local or network-based
  services to verify and then complete the transaction.
</p>

<p>
  Android HCE requires an NFC controller to be present in the device. Support
  for HCE is already widely available on most NFC controllers, which offer
  dynamic support for both HCE and SE transactions. <span style=
  "white-space:nowrap;">Android 4.4</span> devices that support NFC will
  include Tap &amp; Pay for easy payments using HCE.
</p>


<h2 id="44-printing">Printing framework</h2>

<p>
  Android apps can now print any type of content over Wi-Fi or
  cloud-hosted services such as Google Cloud Print. In print-enabled apps,
  users can discover available printers, change paper sizes, choose specific
  pages to print, and print almost any kind of document, image, or file.
</p>

<p>
  <span style="white-space:nowrap;">Android 4.4</span> introduces native
  platform support for printing, along with APIs for managing printing and
  adding new types of printer support. The platform provides a print manager
  that mediates between apps requesting printing and installed print services
  that handle print requests. The print manager provides shared services and a
  system UI for printing, giving users consistent control over printing from
  any app. The print manager also ensures the security of content as it's
  passed across processes, from an app to a print service.
</p>

<div style="float:right;margin:22px 0px 0px 24px;width:490px;">
  <img src="{@docRoot}images/kk-print-land-n5.jpg" alt="" width="471" style=
  "margin-bottom:0;">
  <p class="img-caption" style=
  "padding-top:1.5em;margin-left:6px;line-height:1.25em;width:480px;">
    You can add printing support to your apps or develop print services to
    support specific types of printers.
  </p>
</div>

<p>
  Printer manufacturers can use new APIs to develop their own <strong>print
  services</strong> &mdash; pluggable components that add vendor-specific logic
  and services for communicating with specific types of printers. They can
  build print services and distribute them through Google Play, making it easy
  for users to find and install them on their devices. Just as with other apps,
  you can update print services over-the-air at any time.
</p>

<p>
  <strong>Client apps</strong> can use new APIs to add printing capabilities to
  their apps with minimal code changes. In most cases, you would add a print
  action to your Action Bar and a UI for choosing items to print. You would
  also implement APIs to create print jobs, query the print manager for status,
  and cancel jobs. This lets you print nearly any type of content, from local
  images and documents to network data or a view rendered to a canvas.
</p>

<p>
  For broadest compatibility, Android uses PDF as its primary file format for
  printing. Before printing, your app needs to generate a properly paginated
  PDF version of your content. For convenience, the printing API provides
  native and WebView helper classes to let you create PDFs using standard
  Android drawing APIs. If your app knows how to draw the content, it can
  quickly create a PDF for printing.
</p>

<p>
  Most devices running <span style="white-space:nowrap;">Android 4.4</span>
  will include Google Cloud Print pre-installed as a print service, as well as
  several Google apps that support printing, including Chrome, Drive, Gallery,
  and QuickOffice.
</p>

<h2 id="44-storage-access">Storage access framework</h2>

<p>
  A new <strong>storage access framework</strong> makes it simple for users to
  browse and open documents, images, and other files across all of their their
  preferred document storage providers. A standard, easy-to-use UI lets users
  browse files and access recents in a consistent way across apps and
  providers.
</p>

<div style="float:right;margin:22px 0px 0px 24px;width:490px;">
  <img src="{@docRoot}images/kk-saf2-n5.jpg" alt="" width="240" style=
  "margin-bottom:0;"> <img src="{@docRoot}images/kk-saf1-n5.jpg" alt="" width="240"
  style="margin-bottom:0;padding-left:6px;">
  <p class="img-caption" style=
  "padding-top:1.5em;margin-left:6px;line-height:1.25em;width:480px;">
    Box and others have integrated their services into the storage access
    framework, giving users easy access to their documents from apps across the
    system.
  </p>
</div>

<p>
  Cloud or local storage services can participate in this ecosystem by
  implementing a new document provider class that encapsulates their services.
  The provider class includes all of the APIs needed to register the provider
  with the system and manage browsing, reading, and writing documents in the
  provider. The document provider can give users access to any remote or local
  data that can be represented as files &mdash; from text, photos, and
  wallpapers to video, audio, and more.
</p>

<p>
  If you build a <strong>document provider</strong> for a cloud or local
  service, you can deliver it to users as part of your existing Android app.
  After downloading and installing the app, users will have instant access to
  your service from any app that participates in the framework. This can help
  you gain exposure and user engagement, since users will find your services
  more easily.
</p>

<p>
  If you develop a <strong>client app</strong> that manages files or documents,
  you can integrate with the storage access framework just by using new
  <span style="font-size:11.5px;">CREATE_DOCUMENT</span> or <span style=
  "font-size:11.5px;">OPEN_DOCUMENT</span> intents to open or create files
  &mdash; the system automatically displays the standard UI for browsing
  documents, including all available document providers.
</p>

<p>
  You can integrate your client app one time, for all providers, without any
  vendor-specific code. As users add or remove providers, they’ll continue to
  have access to their preferred services from your app, without changes or
  updates needed in your code.
</p>

<p>
  The storage access framework is integrated with the existing <span style=
  "font-size:11.5px;">GET_CONTENT</span> intent, so users also have access to
  all of their previous content and data sources from the new system UI for
  browsing. Apps can continue using <span style=
  "font-size:11.5px;">GET_CONTENT</span> as a way to let users import data. The
  storage access framework and system UI for browsing make it easier for users
  to find and import their data from a wider range of sources.
</p>
<p>
  Most devices running <span style="white-space:nowrap;">Android 4.4</span>
  will include Google Drive and local storage pre-integrated as document
  providers, and Google apps that work with files also use the new framework.
</p>


<h2 id="44-sensors">Low-power sensors</h2>

<h4 id="44-sensor-batching">Sensor batching</h4>

<p>
  <span style="white-space:nowrap;">Android 4.4</span> introduces platform
  support for <strong>hardware sensor batching</strong>, a new optimization
  that can dramatically reduce power consumed by ongoing sensor activities.
</p>

<p>
  With sensor batching, Android works with the device hardware to collect and
  deliver sensor events efficiently in batches, rather than individually as
  they are detected. This lets the device's application processor remain in a
  low-power idle state until batches are delivered. You can request batched
  events from any sensor using a standard event listener, and you can control
  the interval at which you receive batches. You can also request immediate
  delivery of events between batch cycles.
</p>

<p>
  Sensor batching is ideal for low-power, long-running use-cases such as
  fitness, location tracking, monitoring, and more. It can makes your app more
  efficient and it lets you track sensor events continuously &mdash; even while
  the screen is off and the system is asleep.
</p>

<p>
  Sensor batching is currently available on Nexus 5, and we're working with our
  chipset partners to bring it to more devices as soon as possible.
</p>

<<<<<<< HEAD
<div style="float:right;margin:1em 0em 0em 3em;width:490px;clear:both">
=======
<div style="float:right;margin:1em 0em 0em 3em;width:484px;clear:both">
>>>>>>> b08447ba
  <img src="{@docRoot}images/kk-sensors-moves-n5.jpg" alt="" width="240" style=
  "margin-bottom:0;"> <img src="{@docRoot}images/kk-sensors-runtastic-n5.jpg" alt=""
  width="240" style="margin-bottom:0;padding-left:4px;">
  <p class="img-caption" style=
  "padding-top:1.5em;margin-left:6px;line-height:1.25em;">
    <strong>Moves</strong> and <strong>Runtastic Pedometer</strong> are using
    the hardware step-detector to offer long-running, low-power services.
  </p>
</div>

<h4 id="44-step-detector">Step Detector and Step Counter</h4>

<p>
  <span style="white-space:nowrap;">Android 4.4</span> also adds platform
  support for two new composite sensors &mdash; step detector
  and step counter &mdash; that let your app track steps when
  the user is walking, running, or climbing stairs. These new sensors are
  implemented in hardware for low power consumption.
</p>

<p>
  The step detector analyzes accelerometer input to recognize when the user has
  taken a step, then triggers an event with each step. The step counter tracks
  the total number of steps since the last device reboot and triggers an event
  with each change in the step count. Because the logic and sensor management
  is built into the platform and underlying hardware, you don't need to
  maintain your own detection algorithms in your app.
</p>

<p>
  Step detector and counter sensors are available on Nexus 5, and we're working
  with our chipset partners to bring them to new devices as soon as possible.
</p>


<h2 id="44-sms-provider">SMS provider</h2>

<p>
  If you develop a messaging app that uses SMS or MMS, you can now use a
  <strong>shared SMS provider and new APIs</strong> to manage your app's
  message storage and retrieval. The new SMS provider and APIs define a
  standardized interaction model for all apps that handle SMS or MMS messages.
</p>

<p>
  Along with the new provider and APIs, <span style=
  "white-space:nowrap;">Android 4.4</span> introduces <strong>new
  semantics</strong> for receiving messages and writing to the provider. When a
  message is received, the system routes it directly to the user's default
  messaging app using the new <span style=
  "font-size:11.5px;">SMS_DELIVER</span> intent. Other apps can still listen
  for incoming messages using the <span style=
  "font-size:11.5px;">SMS_RECEIVED</span> intent. Also, the system now allows
  only the default app to write message data to the provider, although other
  apps can read at any time. Apps that are not the user's default can still
  send messages &mdash; the system handles writing those messages to the
  provider on behalf of the app, so that users can see them in the default app.
</p>

<p>
  The new provider and semantics help to improve the user's experience when
  multiple messaging apps are installed, and they help you to build new
  messaging features with fully-supported, forward-compatible APIs.
</p>


<h2 id="44-beautiful-apps">New ways to build beautiful apps</h2>

<div style="float:right;margin:14px 0px 0px 24px;width:246px;">
  <img src="{@docRoot}images/kk-immersive-n5.jpg" alt="" width="240" style=
  "margin-bottom:0;">
  <p class="img-caption" style=
  "padding-top:1.5em;margin-left:6px;line-height:1.25em;">
    A new <strong>immersive mode</strong> lets apps use every pixel on the
    screen to show content and capture touch events.
  </p>
</div>

<h4 id="44-immersive">Full-screen Immersive mode</h4>
<p>
  Now your apps can use <strong>every pixel on the device screen</strong> to
  showcase your content and capture touch events. <span style=
  "white-space:nowrap;">Android 4.4</span> adds a new full-screen immersive
  mode that lets you create full-bleed UIs reaching from edge to edge on phones
  and tablets, <strong>hiding all system UI</strong> such as the status bar and
  navigation bar. It's ideal for rich visual content such as photos, videos,
  maps, books, and games.
</p>

<p>
  In the new mode, the system UI stays hidden, even while users are interacting
  with your app or game &mdash; you can capture touch events from anywhere
  across the screen, even areas that would otherwise be occupied by the system
  bars. This gives you a great way to create a larger, richer, more immersive
  UI in your app or game and also reduce visual distraction.
</p>

<p>
  To make sure that users always have easy, consistent access to system UI from
  full-screen immersive mode, <span style="white-space:nowrap;">Android
  4.4</span> supports a new gesture &mdash; in immersive mode, an edge swipe
  from the top or bottom of the screen now reveals the system UI.
</p>

<p>
  To return to immersive mode, users can touch the screen outside of the bar
  bounds or wait for a short period for the bars to auto-hide. For a consistent
  user experience, the new gesture also works with previous methods of hiding
  the status bar.
</p>

<h4 id="44-transitions">Transitions framework for animating scenes</h4>

<p>
  Most apps structure their flows around several key UI states that expose
  different actions. Many apps also use animation to help users understand
  their progress through those states and the actions available in each. To
  make it easier to create <strong>high-quality animations</strong> in your
  app, <span style="white-space:nowrap;">Android 4.4</span> introduces a new
  transitions framework.
</p>

<p>
  The transitions framework lets you define <strong>scenes</strong>, typically
  view hierarchies, and transitions, which describe how to animate or transform
  the scenes when the user enters or exits them. You can use several predefined
  transition types to animate your scenes based on specific properties, such as
  layout bounds, or visibility. There's also an auto-transition type that
  automatically fades, moves, and resizes views during a scene change. In
  addition, you can define custom transitions that animate the properties that
  matter most to your app, and you can plug in your own animation styles if
  needed.
</p>

<p>
  With the transitions framework you can also <strong>animate changes to your
  UI on the fly</strong>, without needing to define scenes. For example, you
  can make a series of changes to a view hierarchy and then have the
  TransitionManager automatically run a delayed transition on those changes.
</p>

<p>
  Once you've set up transitions, it's straightforward to invoke them from your
  app. For example, you can call a single method to begin a transition, make
  various changes in your view hierarchy, and on the next frame animations will
  automatically begin that animate the changes you specified.
</p>

<div style="float:right;margin:0px 0px 22px 32px;width:340px;">
  <img src="{@docRoot}images/kk-home.jpg" alt="translucent system UI" widtdh="340"
  style="margin-bottom:0">
  <p class="img-caption" style=
  "padding-top:1.5em;line-height:1.25em;margin-bottom:0;">
    Apps can use new window styles to request translucent system bars.
  </p>
</div>

<p>
  For custom control over the transitions that run between specific scenes in
  your application flow, you can use the TransitionManager. The
  TransitionManager lets you define the relationship between scenes and the
  transitions that run for specific scene changes.
</p>

<h4 id="44-translucent-system-ui">Translucent system UI styling</h4>

<p>
  To get the most impact out of your content, you can now use new window styles
  and themes to request <strong>translucent system UI</strong>, including both
  the status bar and navigation bar. To ensure the legibility of navigation bar
  buttons or status bar information, subtle gradients is shown behind the
  system bars. A typical use-case would be an app that needs to show through to
  a wallpaper.
</p>

<h4 id="44-notification-access">Enhanced notification access</h4>

<p>
  Notification listener services can now see <strong>more information about
  incoming notifications</strong> that were constructed using the notification
  builder APIs. Listener services can access a notification's actions as well
  as new extras fields &mdash; text, icon, picture, progress, chronometer, and
  many others &mdash; to extract cleaner information about the notification and
  present the information in a different way.
</p>

<div style="float:left;margin:1em 2em 1em 2em;">
  <a href=""><img src="{@docRoot}images/kk-chromium-icon.png" alt="" height="160" style=
  "margin-bottom:0em;"></a>
</div>

<h4 id="44-webview">Chromium WebView</h4>

<p>
  <span style="white-space:nowrap;">Android 4.4</span> includes a completely
  new implementation of WebView that's based on <a href=
  "http://www.chromium.org/Home" class="external-link">Chromium</a>. The new
  Chromium WebView gives you the latest in standards support, performance, and
  compatibility to build and display your web-based content.
</p>

<p>
  Chromium WebView provides broad support for HTML5, CSS3, and JavaScript. It
  supports most of the HTML5 features available in Chrome for Android 30. It
  also brings an updated version of the JavaScript Engine (V8) that delivers
  dramatically improved JavaScript performance.
</p>

<p stydle="clear:both;">
  In addition, the new Chromium WebView supports remote debugging using
  <a class="external-link" href=
<<<<<<< HEAD
  "https://developers.google.com/chrome-developer-tools/docs/remote-debugging#debugging-webviews">
=======
  "https://devsite.googleplex.com/chrome-developer-tools/docs/remote-debugging#debugging-webviews">
>>>>>>> b08447ba
  Chrome DevTools</a>. For example, you can use Chrome DevTools on your
  development machine to inspect, debug, and analyze your WebView content live
  on a mobile device.
</p>

<p>
  The new Chromium WebView is included on all compatible devices running
  <span style="white-space:nowrap;">Android 4.4</span> and higher. You can take
  advantage of the new WebView right away, and with minimum modifications to
  existing apps and content. In most cases, your content will migrate to the
  new implementation seamlessly.
</p>


<h2 id="44-media">New media capabilities</h2>

<h4 id="44-screen-recording">Screen recording</h4>

<p>
  Now it's easy to create high-quality video of your app, directly from your
  Android device. <span style="white-space:nowrap;">Android 4.4</span> adds
  support for screen recording and provides a <strong>screen recording
<<<<<<< HEAD
  utility</strong> that lets you start and stop recording on a device that's
  connected to your Android SDK environment over USB. It's a great new way to
  create walkthroughs and tutorials for your app, testing materials, marketing
  videos, and more.
</p>

<p>
  With the screen recording utility, you can capture video of your device screen
  contents and store the video as an MP4 file on the device. You can record at any
  device-supported resolution and bitrate you want, and the output retains the
  aspect ratio of the display. By default, the utility selects a resolution
  equal or close to the device's display resolution in the current orientation.
  When you are done recording, you can share the video directly from your
  device or pull the MP4 file to your host computer for post-production.
=======
  utility</strong> that lets you capture video as you use the device and store
  it as an MP4 file. It's a great new way to create walkthroughs and tutorials
  for your app, testing materials, marketing videos, and much more.
</p>

<p>
  You can record at any device-supported resolution and bitrate you want, and
  the output retains the aspect ratio of the display. By default, the utility
  selects a resolution equal or close to the device's display resolution in the
  current orientation. When you are done recording, you can share the video
  directly from your device or pull the MP4 file to your host computer for
  post-production.
>>>>>>> b08447ba
</p>

<p>
  If your app plays video or other protected content that you don’t want to be
  captured by the screen recorder, you can use <span style=
  "font-size:11.5px;font-family:monospace;white-space:nowrap;">SurfaceView.setSecure()</span>
  to mark the content as secure.
</p>

<p>
  You can access screen recording through the adb tool included in the Android
  SDK, using the command <span style=
  "font-size:11.5px;font-family:monospace;white-space:nowrap;">adb shell
  screenrecord</span>. You can also launch it through the DDMS panel in Android
  Studio.
</p>

<h4 id="44-adaptive-playback">Resolution switching through adaptive playback</h4>

<p>
  <span style="white-space:nowrap;">Android 4.4</span> brings formal support
  for adaptive playback into the Android media framework. Adaptive playback is
  an optional feature of video decoders for MPEG-DASH and other formats that
  enables <strong>seamless change in resolution during playback</strong>. The
  client can start to feed the decoder input video frames of a new resolution
  and the resolution of the output buffers change automatically, and without a
  significant gap.
</p>

<p>
  Resolution switching in <span style="white-space:nowrap;">Android 4.4</span>
  lets media apps offer a significantly better streaming video experience. Apps
  can check for adaptive playback support at runtime using existing APIs and
  implement resolution-switching using new APIs introduced in <span style=
  "white-space:nowrap;">Android 4.4</span>.
</p>

<h4 id="44-cenc">Common Encryption for DASH</h4>

<p>
  Android now supports the <strong>Common Encryption (CENC)</strong> for
  MPEG-DASH, providing a standard, multiplatform DRM scheme for managing
  protecting content. Apps can take advantage of CENC through Android's modular
  DRM framework and platform APIs for supporting DASH.
</p>

<h4 id="44-hls">HTTP Live Streaming</h4>

<p>
  <span style="white-space:nowrap;">Android 4.4</span> updates the platform's
  HTTP Live Streaming (HLS) support to a superset of version 7 of the HLS
  specification (version 4 of the protocol). See the <a href=
  "http://tools.ietf.org/html/draft-pantos-http-live-streaming-07" class=
  "external-link">IETF draft</a> for details.
</p>
<h4 id="44-audio-tunneling">Audio Tunneling to DSP</h4>

<p>
  For high-performance, lower-power audio playback, <span style=
  "white-space:nowrap;">Android 4.4</span> adds platform support for
  audio tunneling to a digital signal processor (DSP) in the
  device chipset. With tunneling, audio decoding and output effects are
  off-loaded to the DSP, waking the application processor less often and using
  less battery.
</p>

<p>
  Audio tunneling can <strong>dramatically improve battery life</strong> for
  use-cases such as listening to music over a headset with the screen off. For
  example, with audio tunneling, Nexus 5 offers a total off-network audio
  playback time of up to 60 hours, an increase of over 50% over non-tunneled
  audio.
</p>

<p>
  Media applications can take advantage of audio tunneling on supported devices
  without needing to modify code. The system applies tunneling to optimize
  audio playback whenever it's available on the device.
</p>

<div style="float:right;padding-top:1em;width:372px;margin-left:2em;">
  <img src="{@docRoot}images/kk-loudnessEnhancerAnnotated.png" alt=
  "Visualizer showing loudness enhancer audio effect" width="360" height="252"
  style="border:1px solid #ddd;border-radius: 6px;">
  <p class="img-caption" style="margin-left:6px;line-height:1.25em;">
    Visualization of how the LoudnessEnhancer effect can make speech content
    more audible.
  </p>
</div>

<p>
  Audio tunneling requires support in the device hardware. Currently audio
  tunneling is available on Nexus 5 and we're working with our chipset partners
  to make it available on more devices as soon as possible.
</p>

<h4 id="44-audio-monitoring">Audio monitoring</h4>

<p>
  Apps can use new monitoring tools in the Visualizer effect to get updates on
  the <strong>peak and RMS levels</strong> of any currently playing audio on
  the device. For example, you could use this creatively in music visualizers
  or to implement playback metering in a media player.
</p>

<h4 id="44-loudness">Loudness enhancer</h4>

<p>
  Media playback applications can <strong>increase the loudness of spoken
  content</strong> by using the new LoudnessEnhancer effect, which acts as
  compressor with time constants that are specifically tuned for speech.
</p>

<h4 id="44-audio-timestamps">Audio timestamps for improved AV sync</h4>

<p>
  The audio framework can now report <strong>presentation timestamps</strong>
  from the audio output HAL to applications, for better audio-video
  synchronization. Audio timestamps let your app determine when a specific
  audio frame will be (or was) presented off-device to the user; you can use
  the timestamp information to more accurately synchronize audio with video
  frames.
</p>

<h4 id="44-miracast">Wi-Fi CERTIFIED Miracast™</h4>

<p>
  <span style="white-space:nowrap;">Android 4.4</span> devices can now be
  certified to the Wi-Fi Alliance Wi-Fi Display Specification as Miracast
  compatible. To help with testing, a new Wireless Display developer option
  exposes advanced configuration controls and settings for Wireless Display
  certification. You can access the option at <strong>Settings &gt; Developer
  options &gt; Wireless display certification</strong>. Nexus 5 is a Miracast
  certified wireless display device.
</p>

<h2 id="44-renderscript">RenderScript Compute</h2>

<div style="float:right;padding-top:1em;width:372px;margin-left:2em;">
  <img src="{@docRoot}images/kk-rs-chart-versions.png" alt=
  "Renderscipt optimizations chart" width="360" height="252" style=
  "border:1px solid #ddd;border-radius: 6px;">
  <p class="img-caption" style="margin-left:6px;line-height:1.25em;">
    Performance benchmarks for Android&nbsp;4.4 relative to Android&nbsp;4.3,
    run on the same devices (Nexus 7, Nexus 10).
  </p>
</div>

<h4>Ongoing performance improvements</strong></h4>

<p>
  When your apps use RenderScript, they'll benefit from <strong>ongoing
  performance tuning</strong> in the RenderScript runtime itself, without the
  need for recompilation. The chart at right shows performance gains in Android
  4.4 on two popular chipsets.
</p>

<h4>GPU acceleration</h4>

<p>
  Any app using RenderScript on a supported device benefits from GPU
  acceleration, without code changes or recompiling. Since the Nexus 10 first
  debuted RenderScript GPU acceleration, various other hardware partners have
  added support.
</p>

<p>
  Now with <span style="white-space:nowrap;">Android 4.4</span>, GPU
  acceleration is available on the Nexus 5, as well as the Nexus 4, Nexus 7
  (2013), and Nexus 10, and we're working with our partners to bring it to more
  devices as soon as possible.
</p>

<h4 id="44-renderscript-ndk">RenderScript in the Android NDK</h4>

<p>
  Now you can take advantage of RenderScript <strong>directly from your native
  code</strong>. A new C++ API in the Android Native Development Kit (NDK) lets
  you access the same RenderScript functionality available through the
  framework APIs, including script intrinsics, custom kernels, and more.
</p>

<p>
  If you have large, performance-intensive tasks to handle in native code, you
  can perform those tasks using RenderScript and integrate them with your
  native code. RenderScript offers great performance across a wide range of
  devices, with automatic support for multi-core CPUs, GPUs, and other
  processors.
</p>

<p>
  When you build an app that uses the RenderScript through the NDK, you can
  distribute it to any device running Android 2.2 or or higher, just like with
  the RenderScript support library available for framework APIs.
</p>


<h2 id="44-graphics">Graphics</h2>

<h4 id="44-surfaceflinger">GLES2.0 SurfaceFlinger</h4>

<p>
  <span style="white-space:nowrap;">Android 4.4</span> upgrades its
<<<<<<< HEAD
  SurfaceFlinger from OpenGL ES 1.0 to OpenGL ES 2.0.
=======
  SurfaceFlinger from OpenGL ES 1.0 to OpenGL ES 2.0. This boosts performance
  by using multi-texturing, and it improves color calibration and supports more
  advanced special effects.
>>>>>>> b08447ba
</p>

<h4 id="44-composer">New Hardware Composer support for virtual displays</h4>

<p>
  The latest version of Android Hardware Composer, HWComposer 1.3, supports
  hardware composition of one virtual display in addition to the primary,
  external (e.g. HDMI) display, and has improved OpenGL ES interoperability.
</p>


<h2 id="44-connectivity">New Types of Connectivity</h2>

<h4 id="44-bluetooth">New Bluetooth profiles</h4>

<p>
  <span style="white-space:nowrap;">Android 4.4</span> support for two new
  Bluetooth profiles to let apps support a broader range of low-power and media
  interactions. <strong>Bluetooth HID over GATT</strong> (HOGP) gives apps a
  low-latency link with low-power peripheral devices such as mice, joysticks,
  and keyboards. <strong>Bluetooth MAP</strong> lets your apps exchange
  messages with a nearby device, for example an automotive terminal for
  handsfree use or another mobile device. As an <strong>extension to Bluetooth
  AVRCP 1.3</strong>, users can now set absolute volume on the system from
  their Bluetooth devices.
</p>

<p>
  Platform support for HOGP, MAP, and AVRCP is built on the Bluedroid Bluetooth
  stack introduced by Google and Broadcom in Android 4.2. Support is available
  right away on Nexus devices and other Android-compatible devices that offer
  compatible Bluetooth capabilities.
</p>

<h4 id="44-ir-blasters">IR Blasters</h4>

<p>
  <span style="white-space:nowrap;">Android 4.4</span> introduces platform
  support for built-in <strong>IR blasters</strong>, along with a new API and
  system service that let you create apps to take advantage them.
</p>

<p>
  Using the new API, you can build apps that let users remotely control nearby
  TVs, tuners, switches, and other electronic devices. The API lets your app
  check whether the phone or tablet has an infrared emitter, query it's carrier
  frequencies, and then send infrared signals.
</p>

<p>
  Because the API is standard across Android devices running <span style=
  "white-space:nowrap;">Android 4.4</span> or higher, your app can support the
  broadest possible range of vendors without writing custom integration code.
</p>

<h4 id="44-wifi-tdls">Wi-Fi TDLS support</h4>

<p>
  <span style="white-space:nowrap;">Android 4.4</span> introduces a seamless
  way to stream media and other data faster between devices already on the same
  Wi-Fi network by supporting Wi-Fi Tunneled Direct Link Setup (TDLS).
</p>


<h2 id="44-accessibility">Accessibility</h2>

<h4 id="44-closed-captioning">System-wide settings for closed captioning</h4>

<p>
  <span style="white-space:nowrap;">Android 4.4</span> now supports a better
  accessibility experience across apps by adding system-wide preferences for
  Closed Captioning. Users can go to <strong>Settings</strong> &gt;
  <strong>Accessibility</strong> &gt; <strong>Captions</strong> to set global
  captioning preferences, such as whether to show captions and what language,
  text size, and text style to use.
</p>

<p>
  Apps that use video can now access the user's captioning settings and
  <strong>adjust presentation to meet the user's preferences</strong>. A new
  captioning manager API lets you check and monitor the user's captioning
  preferences. The captioning manager provides you with the user's preferred
  captioning state as well as preferred locale, scaling factor, and text style.
  The text style includes foreground and background colors, edge properties,
  and typeface.
</p>

<div style="float:right;margin:22px 0px 0px 24px;width:490px;">
  <img src="{@docRoot}images/kk-captions-n5.jpg" alt="" width="471" style=
  "margin-bottom:0;">
  <p class="img-caption" style=
  "padding-top:1.5em;margin-left:6px;line-height:1.25em;width:480px;">
    Apps can now refer to the user's <strong>system-wide captions
    preferences</strong>. An example of the expected display style is shown
    right in the settings.
  </p>
</div>

<p>
  In addition, apps that use <strong>VideoView</strong> can use a new API to
  pass a captioning stream along with a video stream for rendering. The system
  automatically handles the display of the captions on video frames according
  to the user's systemwide settings. Currently, VideoView supports auto-display
  of captions in WebVTT format only.
</p>

<p>
  <strong>All apps that show captions</strong> should make sure to check the
  user's systemwide captioning preferences and render captions as closely as
  possible to those preferences. For more insight into how specific
  combinations of settings should look, you can look at a preview of captions
  in different languages, sizes, and styles right in the Settings app.
</p>

<h4 id="44-enhanced-apis">Enhanced Accessibility APIs</h4>

<p>
  <span style="white-space:nowrap;">Android 4.4</span> extends the
  accessibility APIs to support <strong>more precise structural and semantic
  description</strong> and observation of onscreen elements. With the new APIs,
  developers can improve the quality of accessible feedback by providing
  accessibility services with more information about on-screen elements.
</p>

<p>
  In accessibility nodes, developers can now determine whether a node is a
  popup, get its input type, and more. You can also use new APIs to work with
  nodes that contain grid-like information, such as lists and tables. For
  example, you can now specify new supported actions, collection information,
  live region modes, and more.
</p>

<p>
  New accessibility events let developers more closely follow the changes that
  are taking place in window content, and they can now listen for changes in
  the touch exploration mode on the device.
</p>


<h2 id="44-international-users">Support for international Users</h2>

<h4 id="44-drawable-mirroring">Drawable mirroring for RTL locales</h4>

<p>
  If your app is targeting users who use RTL scripts, you can use a new API to
  declare that a <strong>drawable should be auto-mirrored</strong> when the
  user's locale setting includes an RTL language.
</p>

<p>
  Declaring a drawable as auto-mirrored helps you <strong>prevent duplication
  of assets</strong> in your app and reduces the the size of your APK. When you
  have drawables that are the reusable for both LTR and RTL presentations, you
  can declare the default versions as auto-mirrored and then omit those
  Drawables from your RTL resources.
</p>

<div style="float:right;margin:16px 12px 0px 32px;width:260px;clear:both;">
  <img src="{@docRoot}images/kk-pseudolocale-rtl.png" alt="" width="260" style=
  "margin-bottom:0;">
  <p class="img-caption" style="padding-top:1.5em;line-height:1.25em;">
    Pseudo-locales make it easier to test your app's localization.
  </p>
</div>

<p>
  You can declare various types of drawables as auto-mirrored in your
  application code, such as bitmap, nine-patch, layer, state list, and other
  drawables. You can also declare a drawable as auto-mirrored in your resource
  files by using a new attribute.
</p>

<h4 id="44-pseudolocale-rtl">RTL pseudo-locale</h4>

<p>
  To make it easier to test and debug your layouts, Android includes an RTL
  pseudo-locale as a new developer option.
</p>

<p>
  The RTL pseudo-locale switches the device to RTL layout for all locales and
  displays text in your current language. This can help you find layout issues
  across your app, without having to display the app in an RTL language. You
  can access the RTL pseudo-localed as in <strong>Settings &gt; Developer
  options &gt; Force RTL layout direction</strong>.
</p>


<h2 id="44-security">Security enhancements</h2>

<h4 id="44-selinux">SELinux (enforcing mode)</h4>

<p>
  <span style="white-space:nowrap;">Android 4.4</span> updates its SELinux
  configuration from "permissive" to "enforcing." This means potential policy
  violations within a SELinux domain that has an enforcing policy will be
  blocked.
</p>

<h4 id="44-crytpo">Improved cryptographic algorithms</h4>

<p>
  Android has improved its security further by adding support for two more
  cryptographic algorithms. Elliptic Curve Digital Signature Algorithm (ECDSA)
  support has been added to the keystore provider improving security of digital
  signing, applicable to scenarios such as signing of an application or a data
  connection. The Scrypt key derivation function is implemented to protect the
  cryptographic keys used for full-disk encryption.
</p>

<h4 id="44-other">Other enhancements</h4>

<p>
  On multiuser devices, VPNs are now applied per user. This can allow a user to
  route all network traffic through a VPN without affecting other users on the
  device. Also, Android now supports FORTIFY_SOURCE level 2, and all code is
  compiled with those protections. FORTIFY_SOURCE has been enhanced to work
  with clang.
</p>


<h2 id="44-tools">Tools for analyzing memory use</h2>

<h4 id="44-procstats">Procstats</h4>

<p>
  A new tool called <strong>procstats</strong> helps you analyze the memory
  resources your app uses, as well as the resources used by other apps and
  services running on the system.
</p>

<p>
  Procstats keeps track of <strong>how apps are running over time</strong>,
  providing data about their execution durations and memory use to help
  determine how efficiently they are performing. This is most important for
  apps that start services that run in the background, since it lets you
  monitor how long they are running and how much RAM they are using while doing
  so. Procstats will also collect data for foreground applications about memory
  use over time to determine the overall memory profile of the app.
</p>

<p>
  Procstats can help you identify background services started by your app. You
  can keep track of how long those services continue running and how much RAM
  they use while doing so. Procstats also lets you profile your app while it's
  in the foreground, using its memory use over time to determine its overall
  memory profile.
</p>

<div style="margin:2em 0em;width:780px;">
  <div style="float:left;width:390px;">
    <img src="{@docRoot}images/kk-procstats.png" alt="" width="360" style=
    "margin-bottom:0;box-shadow: 3px 10px 18px 1px #eee;border:1px solid #ddd;border-radius: 6px;">
    <p class="img-caption" style=
    "padding-top:1.5em;line-height:1.25em;width:360px;">
      The new <strong>procstats</strong> tool lets you check the memory use of
      apps and services over time.
    </p>
  </div>

  <div style="float:right;width:390px;">
    <img src="{@docRoot}images/kk-meminfo.png" alt="" width="360" style=
    "margin-bottom:0;box-shadow: 3px 10px 12px 1px #eee;border:1px solid #ddd;border-radius: 6px;">
    <p class="img-caption" style=
    "padding-top:1.5em;line-height:1.25em;width:360px;">
      The enhanced <strong>meminfo</strong> tool lets you see details of memory
      use for an app.
    </p>
  </div>
</div>

<p style="clear:both;">
  You can access procstats from the adb tool included in the Android SDK,
  <span style="font-size:11.5px;font-family:monospace;white-space:nowrap;">adb
  shell dumpsys procstats</span>. Also, for on-device profiling, see the
  Process Stats developer option, below.
</p>


<h4 id="44-procstats-ondevice" style="clear:both">On-device memory status and profiling</h4>

<p>
  <span style="white-space:nowrap;">Android 4.4</span> includes a new developer
  option to make it easier to analyze your app's memory profile while it's
  running on any device or emulator. It's especially useful to get a view of
  how your app uses memory and performs on devices with low RAM. You can access
  the option at <strong>Settings &gt; Developer options &gt; Process
  stats</strong>
</p>

<div style="float:right;margin:22px 0px 0px 24px;width:490px;">
  <img src="{@docRoot}images/kk-proc-device-overview-n5.jpg" alt="" width="240" style=
  "margin-bottom:0;"> <img src="{@docRoot}images/kk-proc-device-detail-n5.jpg" alt=""
  width="240" style="margin-bottom:0;padding-left:6px;">
  <p class="img-caption" style=
  "padding-top:1.5em;margin-left:6px;line-height:1.25em;width:480px;">
    <strong>Process stats</strong> is a convenient way to check your app's
    memory use. You can see how your app compares to other apps and zoom in on
    specific data about your app or it's background services.
  </p>
</div>

<p>
  The <strong>Process Stats</strong> option shows you a variety of high-level
  metrics on your app's memory use, based on data collected using the new
  procstats service. On the main screen you can see a summary of system memory
  status. Green indicates relative amount of time spent with low RAM usage,
  yellow indicates moderate RAM usage, and red indicates high (critical) RAM
  usage
</p>

<p>
  Below the summary is a list summarizing each app's <strong>memory load on the
  system</strong>. For each app, a blue bar indicates the relative computed
  memory load (runtime x avg_pss) of its process, and a percentage number
  indicates the relative amount of time spent in the background. You can filter
  the list to show only foreground, background, or cached processes, and you
  can include or exclude system processes. You can also change the duration of
  the data collected to 3, 6, 12, or 24 hours, and you can include or exclude
  uss memory.
</p>

<p>
  To take a closer look at a specific app's memory usage in isolation, tap the
  app. For each app, you can now see a summary of the memory consumed and the
  percentage of the collection interval that the app has been running. You can
  also see the average and maximum usage over the collection period, and below
  the app's services and the percentage of time they've been running.
</p>

<p>
  Analyzing your app using the data in Process Stats can reveal issues and
  suggest possible optimizations for your app. For example, if your app is
  running longer than it should or using too much memory over a period of time,
  there could be bugs in your code that you can resolve to improve your app's
  performance, especially when running on a device with low RAM.
</p>

</div><!-- END ANDROID 4.4 --><|MERGE_RESOLUTION|>--- conflicted
+++ resolved
@@ -55,11 +55,7 @@
 <div id="44-android-44" class="version-section">
 
   <div style="padding:0px 0px 0px 60px;margin-top:-3px;float:right;">
-<<<<<<< HEAD
     <img src="{@docRoot}design/media/index_landing_page.png" alt="Android 4.4 on phone and tablet" width="380">
-=======
-    <img src="{@docRoot}images/kk-android-44.png" alt="Android 4.4 on phone and tablet" width="380"> 
->>>>>>> b08447ba
   </div>
 
   <div class="landing-docs" style="float:right;clear:both;margin:22px 0 2em 3em;">
@@ -147,12 +143,8 @@
   lets you tune your app's behavior to match the device's memory configuration.
   You can modify or disable large-memory features as needed, depending on the
   use-cases you want to support on entry-level devices. Learn more about
-<<<<<<< HEAD
   optimizing your apps for low-memory devices <a
   href="{@docRoot}training/articles/memory.html">here</a>.
-=======
-  optimizing your apps for low-memory devices <a href="">here</a>.
->>>>>>> b08447ba
 </p>
 
 <p>
@@ -386,11 +378,7 @@
   chipset partners to bring it to more devices as soon as possible.
 </p>
 
-<<<<<<< HEAD
 <div style="float:right;margin:1em 0em 0em 3em;width:490px;clear:both">
-=======
-<div style="float:right;margin:1em 0em 0em 3em;width:484px;clear:both">
->>>>>>> b08447ba
   <img src="{@docRoot}images/kk-sensors-moves-n5.jpg" alt="" width="240" style=
   "margin-bottom:0;"> <img src="{@docRoot}images/kk-sensors-runtastic-n5.jpg" alt=""
   width="240" style="margin-bottom:0;padding-left:4px;">
@@ -602,11 +590,7 @@
 <p stydle="clear:both;">
   In addition, the new Chromium WebView supports remote debugging using
   <a class="external-link" href=
-<<<<<<< HEAD
   "https://developers.google.com/chrome-developer-tools/docs/remote-debugging#debugging-webviews">
-=======
-  "https://devsite.googleplex.com/chrome-developer-tools/docs/remote-debugging#debugging-webviews">
->>>>>>> b08447ba
   Chrome DevTools</a>. For example, you can use Chrome DevTools on your
   development machine to inspect, debug, and analyze your WebView content live
   on a mobile device.
@@ -629,7 +613,6 @@
   Now it's easy to create high-quality video of your app, directly from your
   Android device. <span style="white-space:nowrap;">Android 4.4</span> adds
   support for screen recording and provides a <strong>screen recording
-<<<<<<< HEAD
   utility</strong> that lets you start and stop recording on a device that's
   connected to your Android SDK environment over USB. It's a great new way to
   create walkthroughs and tutorials for your app, testing materials, marketing
@@ -644,20 +627,6 @@
   equal or close to the device's display resolution in the current orientation.
   When you are done recording, you can share the video directly from your
   device or pull the MP4 file to your host computer for post-production.
-=======
-  utility</strong> that lets you capture video as you use the device and store
-  it as an MP4 file. It's a great new way to create walkthroughs and tutorials
-  for your app, testing materials, marketing videos, and much more.
-</p>
-
-<p>
-  You can record at any device-supported resolution and bitrate you want, and
-  the output retains the aspect ratio of the display. By default, the utility
-  selects a resolution equal or close to the device's display resolution in the
-  current orientation. When you are done recording, you can share the video
-  directly from your device or pull the MP4 file to your host computer for
-  post-production.
->>>>>>> b08447ba
 </p>
 
 <p>
@@ -861,13 +830,7 @@
 
 <p>
   <span style="white-space:nowrap;">Android 4.4</span> upgrades its
-<<<<<<< HEAD
   SurfaceFlinger from OpenGL ES 1.0 to OpenGL ES 2.0.
-=======
-  SurfaceFlinger from OpenGL ES 1.0 to OpenGL ES 2.0. This boosts performance
-  by using multi-texturing, and it improves color calibration and supports more
-  advanced special effects.
->>>>>>> b08447ba
 </p>
 
 <h4 id="44-composer">New Hardware Composer support for virtual displays</h4>
