--- conflicted
+++ resolved
@@ -293,51 +293,8 @@
     }
 
     public Allocation get_intPointer() {
-<<<<<<< HEAD
         return mExportVar_intPointer;
     }
-
-</pre>
-
-  <h3>Allocating and binding memory to the RenderScript</h3>
-
-  <p>When the build tools generate the reflected layer, you can use the appropriate class
-  (<code>ScriptField_Point</code>, in our example) to allocate memory for a pointer. To do this,
-  you call the constructor for the {@link android.renderscript.Script.FieldBase} class and specify
-  the amount of structures that you want to allocate memory for. To allocate memory for a primitive
-  type pointer, you must build an allocation manually, using the memory management classes
-  described in <a href="#mem-mgmt-table">Table 1</a>. The example below allocates memory for both
-  the <code>intPointer</code> and <code>touchPoints</code> pointer and binds it to the
-  RenderScript:</p>
-  <pre>
-private RenderScriptGL glRenderer;
-private ScriptC_example script;
-private Resources resources;
-
-public void init(RenderScriptGL rs, Resources res) {
-   //get the rendering context and resources from the calling method
-   glRenderer = rs; 
-   resources = res; 
-   
-   //allocate memory for the struct pointer, calling the constructor
-    ScriptField_Point touchPoints = new ScriptField_Point(glRenderer, 2); 
-    
-   //Create an element manually and allocate memory for the int pointer 
-    intPointer = Allocation.createSized(glRenderer, Element.I32(glRenderer), 2); 
-    
-    //create an instance of the RenderScript, pointing it to the bytecode resource
-    mScript = new ScriptC_example(glRenderer, resources, R.raw.example); 
-    
-    // bind the struct and int pointers to the RenderScript
-    mScript.bind_touchPoints(touchPoints); 
-    script.bind_intPointer(intPointer);
-    
-    //bind the RenderScript to the rendering context
-    glRenderer.bindRootScript(script);
-=======
-    return mExportVar_intPointer;
->>>>>>> b078d942
-}
   </pre>
 
 <p>A <code>get</code> method and a special method named <code>bind_<em>pointer_name</em></code>
