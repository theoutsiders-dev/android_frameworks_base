--- conflicted
+++ resolved
@@ -1785,13 +1785,6 @@
     }
     
     private void updateNativePowerStateLocked() {
-<<<<<<< HEAD
-        if (!mHeadless) {
-            nativeSetPowerState(
-                    (mPowerState & SCREEN_ON_BIT) != 0,
-                    (mPowerState & SCREEN_BRIGHT) == SCREEN_BRIGHT);
-        }
-=======
         if ((mPowerState & SCREEN_ON_BIT) != 0) {
             // Don't turn screen on if we are currently reporting a screen off.
             // This is to avoid letting the screen go on before things like the
@@ -1808,10 +1801,11 @@
                 }
             }
         }
-        nativeSetPowerState(
-                (mPowerState & SCREEN_ON_BIT) != 0,
-                (mPowerState & SCREEN_BRIGHT) == SCREEN_BRIGHT);
->>>>>>> 33264596
+        if (!mHeadless) {
+            nativeSetPowerState(
+                    (mPowerState & SCREEN_ON_BIT) != 0,
+                    (mPowerState & SCREEN_BRIGHT) == SCREEN_BRIGHT);
+        }
     }
 
     private int screenOffFinishedAnimatingLocked(int reason) {
