--- conflicted
+++ resolved
@@ -174,15 +174,12 @@
     // artifacts. For these displays we fake a transition into OFF so that policy can appropriately
     // blank itself and begin an appropriate power on animation.
     private boolean mDisplayBlanksAfterDozeConfig;
-<<<<<<< HEAD
-=======
 
     // True if there are only buckets of brightness values when the display is in the doze state,
     // rather than a full range of values. If this is true, then we'll avoid animating the screen
     // brightness since it'd likely be multiple jarring brightness transitions instead of just one
     // to reach the final state.
     private boolean mBrightnessBucketsInDozeConfig;
->>>>>>> 352d099c
 
     // The pending power request.
     // Initially null until the first call to requestPowerState.
@@ -433,12 +430,9 @@
 
         mDisplayBlanksAfterDozeConfig = resources.getBoolean(
                 com.android.internal.R.bool.config_displayBlanksAfterDoze);
-<<<<<<< HEAD
-=======
 
         mBrightnessBucketsInDozeConfig = resources.getBoolean(
                 com.android.internal.R.bool.config_displayBrightnessBucketsInDoze);
->>>>>>> 352d099c
 
         if (!DEBUG_PRETEND_PROXIMITY_SENSOR_ABSENT) {
             mProximitySensor = mSensorManager.getDefaultSensor(Sensor.TYPE_PROXIMITY);
