--- conflicted
+++ resolved
@@ -5801,11 +5801,6 @@
         UserAccounts accounts = getUserAccountsForCaller();
         synchronized (accounts.cacheLock) {
             final SQLiteDatabase db = accounts.openHelper.getReadableDatabase();
-<<<<<<< HEAD
-            final boolean permissionGranted = AccountsDbUtils.findMatchingGrantsCount(db, callerUid,
-                    authTokenType, account) != 0;
-=======
-
             final String query;
             final String[] args;
 
@@ -5819,7 +5814,7 @@
                         account.type};
             }
             final boolean permissionGranted = DatabaseUtils.longForQuery(db, query, args) != 0;
->>>>>>> eeeebd34
+
             if (!permissionGranted && ActivityManager.isRunningInTestHarness()) {
                 // TODO: Skip this check when running automated tests. Replace this
                 // with a more general solution.
@@ -6228,7 +6223,6 @@
         }
     }
 
-<<<<<<< HEAD
     static class AccountsDbUtils {
 
         static String findAccountPasswordByNameAndType(SQLiteDatabase db, String name,
@@ -6639,8 +6633,8 @@
                 cursor.close();
             }
         }
-
-=======
+    }
+
     private final class AccountManagerInternalImpl extends AccountManagerInternal {
         @Override
         public void requestAccountAccess(@NonNull Account account, @NonNull String packageName,
@@ -6680,6 +6674,5 @@
             Intent intent = newRequestAccountAccessIntent(account, packageName, uid, callback);
             doNotification(mUsers.get(userId), account, null, intent, packageName, userId);
         }
->>>>>>> eeeebd34
     }
 }