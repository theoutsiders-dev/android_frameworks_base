--- conflicted
+++ resolved
@@ -2882,8 +2882,6 @@
         if (mScreenBrightnessBoostInProgress) {
             return true;
         }
-<<<<<<< HEAD
-=======
 
         // When we transition to DOZING, we have to keep the display suspend blocker
         // up until the Doze service has a change to acquire the DOZE wakelock.
@@ -2893,8 +2891,6 @@
         if (mWakefulness == WAKEFULNESS_DOZING && mDozeStartInProgress) {
             return true;
         }
-
->>>>>>> 0d7e17eb
         // Let the system suspend if the screen is off or dozing.
         return false;
     }
