--- conflicted
+++ resolved
@@ -46,19 +46,12 @@
         ConnectivityManager.OnNetworkActiveListener {
     private static final String TAG = "JobScheduler.Conn";
 
-<<<<<<< HEAD
-    private final List<JobStatus> mTrackedJobs = new LinkedList<JobStatus>();
-    private final BroadcastReceiver mConnectivityChangedReceiver =
-            new ConnectivityChangedReceiver();
-    ConnectivityManager mConnectivityManager;
-=======
     private final ConnectivityManager mConnManager;
     private final NetworkPolicyManager mNetPolicyManager;
 
     @GuardedBy("mLock")
     private final ArrayList<JobStatus> mTrackedJobs = new ArrayList<JobStatus>();
 
->>>>>>> d1153a31
     /** Singleton. */
     private static ConnectivityController mSingleton;
     private static Object sCreationLock = new Object();
@@ -81,43 +74,16 @@
 
         final IntentFilter intentFilter = new IntentFilter(ConnectivityManager.CONNECTIVITY_ACTION);
         mContext.registerReceiverAsUser(
-<<<<<<< HEAD
-                mConnectivityChangedReceiver, UserHandle.ALL, intentFilter, null,
-                BackgroundThread.getHandler());
-        ConnectivityService cs =
-                (ConnectivityService)ServiceManager.getService(Context.CONNECTIVITY_SERVICE);
-        mConnectivityManager = (ConnectivityManager)
-                mContext.getSystemService(Context.CONNECTIVITY_SERVICE);
-        if (cs != null) {
-            if (cs.getActiveNetworkInfo() != null) {
-                mNetworkConnected = cs.getActiveNetworkInfo().isConnected();
-                mNetworkUnmetered = mNetworkConnected && !cs.isActiveNetworkMetered();
-            } else {
-                mNetworkConnected = mNetworkUnmetered = false;
-            }
-        }
-=======
                 mConnectivityReceiver, UserHandle.SYSTEM, intentFilter, null, null);
 
         mNetPolicyManager.registerListener(mNetPolicyListener);
->>>>>>> d1153a31
     }
 
     @Override
     public void maybeStartTrackingJobLocked(JobStatus jobStatus, JobStatus lastJob) {
-<<<<<<< HEAD
-        if (jobStatus.hasConnectivityConstraint() || jobStatus.hasUnmeteredConstraint()) {
-            // Register network active listener when the queue is about to become non-empty.
-            if (mTrackedJobs.isEmpty()) {
-                mConnectivityManager.addDefaultNetworkActiveListener(this);
-            }
-            jobStatus.setConnectivityConstraintSatisfied(mNetworkConnected);
-            jobStatus.setUnmeteredConstraintSatisfied(mNetworkUnmetered);
-=======
         if (jobStatus.hasConnectivityConstraint() || jobStatus.hasUnmeteredConstraint()
                 || jobStatus.hasNotRoamingConstraint()) {
             updateConstraintsSatisfied(jobStatus);
->>>>>>> d1153a31
             mTrackedJobs.add(jobStatus);
         }
     }
@@ -128,9 +94,6 @@
         if (jobStatus.hasConnectivityConstraint() || jobStatus.hasUnmeteredConstraint()
                 || jobStatus.hasNotRoamingConstraint()) {
             mTrackedJobs.remove(jobStatus);
-            if (mTrackedJobs.isEmpty()) {
-                mConnectivityManager.removeDefaultNetworkActiveListener(this);
-            }
         }
     }
 
