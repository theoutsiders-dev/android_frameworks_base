/*
 * Copyright (C) 2014 The Android Open Source Project
 *
 * Licensed under the Apache License, Version 2.0 (the "License");
 * you may not use this file except in compliance with the License.
 * You may obtain a copy of the License at
 *
 *      http://www.apache.org/licenses/LICENSE-2.0
 *
 * Unless required by applicable law or agreed to in writing, software
 * distributed under the License is distributed on an "AS IS" BASIS,
 * WITHOUT WARRANTIES OR CONDITIONS OF ANY KIND, either express or implied.
 * See the License for the specific language governing permissions and
 * limitations under the License.
 */

package com.android.server.am;

import android.app.AlertDialog;
import android.content.Context;
import android.content.pm.UserInfo;
import android.content.res.Resources;
import android.os.Handler;
import android.os.Message;
import android.os.UserHandle;
import android.os.UserManager;
import android.util.Slog;
import android.view.LayoutInflater;
import android.view.View;
import android.view.ViewTreeObserver;
import android.view.WindowManager;
import android.widget.TextView;

import com.android.internal.R;
import com.android.internal.annotations.GuardedBy;

/**
 * Dialog to show when a user switch it about to happen. The intent is to snapshot the screen
 * immediately after the dialog shows so that the user is informed that something is happening
 * in the background rather than just freeze the screen and not know if the user-switch affordance
 * was being handled.
 */
class UserSwitchingDialog extends AlertDialog
        implements ViewTreeObserver.OnWindowShownListener {
    private static final String TAG = "ActivityManagerUserSwitchingDialog";

    // Time to wait for the onWindowShown() callback before continuing the user switch
    private static final int WINDOW_SHOWN_TIMEOUT_MS = 3000;

<<<<<<< HEAD
    private static final boolean DEBUG = false;
=======
    // User switching doesn't happen that frequently, so it doesn't hurt to have it always on
    protected static final boolean DEBUG = true;
>>>>>>> 2327d933

    private final ActivityManagerService mService;
    private final int mUserId;
    private static final int MSG_START_USER = 1;
    @GuardedBy("this")
    private boolean mStartedUser;
    final protected UserInfo mOldUser;
    final protected UserInfo mNewUser;
    final private String mSwitchingFromSystemUserMessage;
    final private String mSwitchingToSystemUserMessage;
    final protected Context mContext;

    public UserSwitchingDialog(ActivityManagerService service, Context context, UserInfo oldUser,
            UserInfo newUser, boolean aboveSystem, String switchingFromSystemUserMessage,
            String switchingToSystemUserMessage) {
        super(context);

        mContext = context;
        mService = service;
        mUserId = newUser.id;
        mOldUser = oldUser;
        mNewUser = newUser;
        mSwitchingFromSystemUserMessage = switchingFromSystemUserMessage;
        mSwitchingToSystemUserMessage = switchingToSystemUserMessage;

        inflateContent();

        if (aboveSystem) {
            getWindow().setType(WindowManager.LayoutParams.TYPE_SYSTEM_ERROR);
        }

        WindowManager.LayoutParams attrs = getWindow().getAttributes();
        attrs.privateFlags = WindowManager.LayoutParams.PRIVATE_FLAG_SYSTEM_ERROR |
            WindowManager.LayoutParams.PRIVATE_FLAG_SHOW_FOR_ALL_USERS;
        getWindow().setAttributes(attrs);
    }

    void inflateContent() {
        // Set up the dialog contents
        setCancelable(false);
        Resources res = getContext().getResources();
        // Custom view due to alignment and font size requirements
        View view = LayoutInflater.from(getContext()).inflate(R.layout.user_switching_dialog,
            null);

        String viewMessage = null;
        if (UserManager.isSplitSystemUser() && mNewUser.id == UserHandle.USER_SYSTEM) {
            viewMessage = res.getString(R.string.user_logging_out_message, mOldUser.name);
        } else if (UserManager.isDeviceInDemoMode(mContext)) {
            if (mOldUser.isDemo()) {
                viewMessage = res.getString(R.string.demo_restarting_message);
            } else {
                viewMessage = res.getString(R.string.demo_starting_message);
            }
        } else {
            if (mOldUser.id == UserHandle.USER_SYSTEM) {
                viewMessage = mSwitchingFromSystemUserMessage;
            } else if (mNewUser.id == UserHandle.USER_SYSTEM) {
                viewMessage = mSwitchingToSystemUserMessage;
            }

            // If switchingFromSystemUserMessage or switchingToSystemUserMessage is null, fallback
            // to system message.
            if (viewMessage == null) {
                viewMessage = res.getString(R.string.user_switching_message, mNewUser.name);
            }
        }
        ((TextView) view.findViewById(R.id.message)).setText(viewMessage);
        setView(view);
    }

    @Override
    public void show() {
        if (DEBUG) Slog.d(TAG, "show called");
        super.show();
        final View decorView = getWindow().getDecorView();
        if (decorView != null) {
            decorView.getViewTreeObserver().addOnWindowShownListener(this);
        }
        // Add a timeout as a safeguard, in case a race in screen on/off causes the window
        // callback to never come.
        mHandler.sendMessageDelayed(mHandler.obtainMessage(MSG_START_USER),
                WINDOW_SHOWN_TIMEOUT_MS);
    }

    @Override
    public void onWindowShown() {
        if (DEBUG) Slog.d(TAG, "onWindowShown called");
        startUser();
    }

    void startUser() {
        synchronized (this) {
            if (!mStartedUser) {
                Slog.i(TAG, "starting user " + mUserId);
                mService.mUserController.startUserInForeground(mUserId);
                dismiss();
                mStartedUser = true;
                final View decorView = getWindow().getDecorView();
                if (decorView != null) {
                    decorView.getViewTreeObserver().removeOnWindowShownListener(this);
                }
                mHandler.removeMessages(MSG_START_USER);
            } else {
                Slog.i(TAG, "user " + mUserId + " already started");
            }
        }
    }

    private final Handler mHandler = new Handler() {
        @Override
        public void handleMessage(Message msg) {
            switch (msg.what) {
                case MSG_START_USER:
                    Slog.w(TAG, "user switch window not shown in "
                            + WINDOW_SHOWN_TIMEOUT_MS + " ms");
                    startUser();
                    break;
            }
        }
    };
}<|MERGE_RESOLUTION|>--- conflicted
+++ resolved
@@ -47,12 +47,8 @@
     // Time to wait for the onWindowShown() callback before continuing the user switch
     private static final int WINDOW_SHOWN_TIMEOUT_MS = 3000;
 
-<<<<<<< HEAD
-    private static final boolean DEBUG = false;
-=======
     // User switching doesn't happen that frequently, so it doesn't hurt to have it always on
     protected static final boolean DEBUG = true;
->>>>>>> 2327d933
 
     private final ActivityManagerService mService;
     private final int mUserId;
