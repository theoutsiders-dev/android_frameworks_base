--- conflicted
+++ resolved
@@ -4254,7 +4254,6 @@
                     .exec(this, in, out, err, args, callback, resultReceiver);
         }
 
-<<<<<<< HEAD
         @Override
         public void forceShowLedLight(int color) {
             forceShowLed(color);
@@ -4263,7 +4262,8 @@
         @Override
         public void forcePulseLedLight(int color, int onTime, int offTime) {
             forcePulseLed(color, onTime, offTime);
-=======
+        }
+
         /**
          * Get stats committed after startNs
          *
@@ -4305,7 +4305,6 @@
             }
             Slog.e(TAG, "exiting pullStats: bad request");
             return 0;
->>>>>>> 2327d933
         }
     };
 
