/*
 * Copyright (C) 2010 The Android Open Source Project
 *
 * Licensed under the Apache License, Version 2.0 (the "License");
 * you may not use this file except in compliance with the License.
 * You may obtain a copy of the License at
 *
 *      http://www.apache.org/licenses/LICENSE-2.0
 *
 * Unless required by applicable law or agreed to in writing, software
 * distributed under the License is distributed on an "AS IS" BASIS,
 * WITHOUT WARRANTIES OR CONDITIONS OF ANY KIND, either express or implied.
 * See the License for the specific language governing permissions and
 * limitations under the License.
 */

package com.android.server.input;

import android.annotation.NonNull;
import android.app.Notification;
import android.app.NotificationManager;
import android.app.PendingIntent;
import android.bluetooth.BluetoothAdapter;
import android.bluetooth.BluetoothDevice;
import android.content.BroadcastReceiver;
import android.content.ComponentName;
import android.content.Context;
import android.content.Intent;
import android.content.IntentFilter;
import android.content.pm.ActivityInfo;
import android.content.pm.ApplicationInfo;
import android.content.pm.PackageManager;
import android.content.pm.PackageManager.NameNotFoundException;
import android.content.pm.ResolveInfo;
import android.content.res.Resources;
import android.content.res.Resources.NotFoundException;
import android.content.res.TypedArray;
import android.content.res.XmlResourceParser;
import android.database.ContentObserver;
import android.hardware.display.DisplayManager;
import android.hardware.display.DisplayViewport;
import android.hardware.input.IInputDevicesChangedListener;
import android.hardware.input.IInputManager;
import android.hardware.input.ITabletModeChangedListener;
import android.hardware.input.InputDeviceIdentifier;
import android.hardware.input.InputManager;
import android.hardware.input.InputManagerInternal;
import android.hardware.input.KeyboardLayout;
import android.hardware.input.TouchCalibration;
import android.os.Binder;
import android.os.Bundle;
import android.os.Environment;
import android.os.Handler;
import android.os.IBinder;
import android.os.LocaleList;
import android.os.Looper;
import android.os.Message;
import android.os.MessageQueue;
import android.os.Process;
import android.os.RemoteException;
import android.os.UserHandle;
import android.provider.DeviceConfig;
import android.provider.Settings;
import android.provider.Settings.SettingNotFoundException;
import android.text.TextUtils;
import android.util.Log;
import android.util.Pair;
import android.util.Slog;
import android.util.SparseArray;
import android.view.Display;
import android.view.IInputFilter;
import android.view.IInputFilterHost;
import android.view.IInputMonitorHost;
import android.view.IWindow;
import android.view.InputApplicationHandle;
import android.view.InputChannel;
import android.view.InputDevice;
import android.view.InputEvent;
import android.view.InputMonitor;
import android.view.InputWindowHandle;
import android.view.KeyEvent;
import android.view.PointerIcon;
import android.view.Surface;
import android.view.ViewConfiguration;
import android.widget.Toast;

import com.android.internal.R;
import com.android.internal.messages.nano.SystemMessageProto.SystemMessage;
import com.android.internal.notification.SystemNotificationChannels;
import com.android.internal.os.SomeArgs;
import com.android.internal.util.DumpUtils;
import com.android.internal.util.Preconditions;
import com.android.internal.util.XmlUtils;
import com.android.server.DisplayThread;
import com.android.server.LocalServices;
import com.android.server.Watchdog;
import com.android.server.policy.WindowManagerPolicy;

import libcore.io.IoUtils;
import libcore.io.Streams;

import java.io.File;
import java.io.FileDescriptor;
import java.io.FileInputStream;
import java.io.FileNotFoundException;
import java.io.FileWriter;
import java.io.IOException;
import java.io.InputStream;
import java.io.InputStreamReader;
import java.io.PrintWriter;
import java.util.ArrayList;
import java.util.Collections;
import java.util.HashMap;
import java.util.HashSet;
import java.util.List;
import java.util.Locale;
import java.util.Objects;

/*
 * Wraps the C++ InputManager and provides its callbacks.
 */
public class InputManagerService extends IInputManager.Stub
        implements Watchdog.Monitor {
    static final String TAG = "InputManager";
    static final boolean DEBUG = false;

    private static final String EXCLUDED_DEVICES_PATH = "etc/excluded-input-devices.xml";
    private static final String PORT_ASSOCIATIONS_PATH = "etc/input-port-associations.xml";

    // Feature flag name for the deep press feature
    private static final String DEEP_PRESS_ENABLED = "deep_press_enabled";

    private static final int MSG_DELIVER_INPUT_DEVICES_CHANGED = 1;
    private static final int MSG_SWITCH_KEYBOARD_LAYOUT = 2;
    private static final int MSG_RELOAD_KEYBOARD_LAYOUTS = 3;
    private static final int MSG_UPDATE_KEYBOARD_LAYOUTS = 4;
    private static final int MSG_RELOAD_DEVICE_ALIASES = 5;
    private static final int MSG_DELIVER_TABLET_MODE_CHANGED = 6;

    private static final int KEY_MASK_BACK = 0x02;
    private static final int KEY_MASK_APP_SWITCH = 0x10;

    // Pointer to native input manager service object.
    private final long mPtr;

    private final Context mContext;
    private final InputManagerHandler mHandler;

    // Context cache used for loading pointer resources.
    private Context mDisplayContext;

    private final File mDoubleTouchGestureEnableFile;

    private WindowManagerCallbacks mWindowManagerCallbacks;
    private WiredAccessoryCallbacks mWiredAccessoryCallbacks;
    private boolean mSystemReady;
    private NotificationManager mNotificationManager;

    private final Object mTabletModeLock = new Object();
    // List of currently registered tablet mode changed listeners by process id
    private final SparseArray<TabletModeChangedListenerRecord> mTabletModeChangedListeners =
            new SparseArray<>(); // guarded by mTabletModeLock
    private final List<TabletModeChangedListenerRecord> mTempTabletModeChangedListenersToNotify =
            new ArrayList<>();

    // Persistent data store.  Must be locked each time during use.
    private final PersistentDataStore mDataStore = new PersistentDataStore();

    // List of currently registered input devices changed listeners by process id.
    private Object mInputDevicesLock = new Object();
    private boolean mInputDevicesChangedPending; // guarded by mInputDevicesLock
    private InputDevice[] mInputDevices = new InputDevice[0];
    private final SparseArray<InputDevicesChangedListenerRecord> mInputDevicesChangedListeners =
            new SparseArray<InputDevicesChangedListenerRecord>(); // guarded by mInputDevicesLock
    private final ArrayList<InputDevicesChangedListenerRecord>
            mTempInputDevicesChangedListenersToNotify =
                    new ArrayList<InputDevicesChangedListenerRecord>(); // handler thread only
    private final ArrayList<InputDevice>
            mTempFullKeyboards = new ArrayList<InputDevice>(); // handler thread only
    private boolean mKeyboardLayoutNotificationShown;
    private PendingIntent mKeyboardLayoutIntent;
    private Toast mSwitchedKeyboardLayoutToast;

    // State for vibrator tokens.
    private Object mVibratorLock = new Object();
    private HashMap<IBinder, VibratorToken> mVibratorTokens =
            new HashMap<IBinder, VibratorToken>();
    private int mNextVibratorTokenValue;

    // State for the currently installed input filter.
    final Object mInputFilterLock = new Object();
    IInputFilter mInputFilter; // guarded by mInputFilterLock
    InputFilterHost mInputFilterHost; // guarded by mInputFilterLock

    private IWindow mFocusedWindow;
    private boolean mFocusedWindowHasCapture;

    private static native long nativeInit(InputManagerService service,
            Context context, MessageQueue messageQueue);
    private static native void nativeStart(long ptr);
    private static native void nativeSetDisplayViewports(long ptr,
            DisplayViewport[] viewports);

    private static native int nativeGetScanCodeState(long ptr,
            int deviceId, int sourceMask, int scanCode);
    private static native int nativeGetKeyCodeState(long ptr,
            int deviceId, int sourceMask, int keyCode);
    private static native int nativeGetSwitchState(long ptr,
            int deviceId, int sourceMask, int sw);
    private static native boolean nativeHasKeys(long ptr,
            int deviceId, int sourceMask, int[] keyCodes, boolean[] keyExists);
    private static native void nativeRegisterInputChannel(long ptr, InputChannel inputChannel,
            int displayId);
    private static native void nativeRegisterInputMonitor(long ptr, InputChannel inputChannel,
            int displayId, boolean isGestureMonitor);
    private static native void nativeUnregisterInputChannel(long ptr, InputChannel inputChannel);
    private static native void nativePilferPointers(long ptr, IBinder token);
    private static native void nativeSetInputFilterEnabled(long ptr, boolean enable);
    private static native int nativeInjectInputEvent(long ptr, InputEvent event,
            int injectorPid, int injectorUid, int syncMode, int timeoutMillis,
            int policyFlags);
    private static native void nativeToggleCapsLock(long ptr, int deviceId);
    private static native void nativeSetInputWindows(long ptr, InputWindowHandle[] windowHandles,
            int displayId);
    private static native void nativeSetInputDispatchMode(long ptr, boolean enabled, boolean frozen);
    private static native void nativeSetSystemUiVisibility(long ptr, int visibility);
    private static native void nativeSetFocusedApplication(long ptr,
            int displayId, InputApplicationHandle application);
    private static native void nativeSetFocusedDisplay(long ptr, int displayId);
    private static native void nativeSetPointerSpeed(long ptr, int speed);
    private static native void nativeSetShowTouches(long ptr, boolean enabled);
    private static native void nativeSetSwapKeys(long ptr, boolean enabled);
    private static native void nativeSetInteractive(long ptr, boolean interactive);
    private static native void nativeReloadCalibration(long ptr);
    private static native void nativeVibrate(long ptr, int deviceId, long[] pattern,
            int repeat, int token);
    private static native void nativeCancelVibrate(long ptr, int deviceId, int token);
    private static native void nativeReloadKeyboardLayouts(long ptr);
    private static native void nativeReloadDeviceAliases(long ptr);
    private static native String nativeDump(long ptr);
    private static native void nativeMonitor(long ptr);
    private static native boolean nativeIsInputDeviceEnabled(long ptr, int deviceId);
    private static native void nativeEnableInputDevice(long ptr, int deviceId);
    private static native void nativeDisableInputDevice(long ptr, int deviceId);
    private static native void nativeSetPointerIconType(long ptr, int iconId);
    private static native void nativeReloadPointerIcons(long ptr);
    private static native void nativeSetCustomPointerIcon(long ptr, PointerIcon icon);
    private static native void nativeSetPointerCapture(long ptr, boolean detached);
    private static native boolean nativeCanDispatchToDisplay(long ptr, int deviceId, int displayId);
    private static native void nativeSetMotionClassifierEnabled(long ptr, boolean enabled);

    // Input event injection constants defined in InputDispatcher.h.
    private static final int INPUT_EVENT_INJECTION_SUCCEEDED = 0;
    private static final int INPUT_EVENT_INJECTION_PERMISSION_DENIED = 1;
    private static final int INPUT_EVENT_INJECTION_FAILED = 2;
    private static final int INPUT_EVENT_INJECTION_TIMED_OUT = 3;

    // Maximum number of milliseconds to wait for input event injection.
    private static final int INJECTION_TIMEOUT_MILLIS = 30 * 1000;

    // Key states (may be returned by queries about the current state of a
    // particular key code, scan code or switch).

    /** The key state is unknown or the requested key itself is not supported. */
    public static final int KEY_STATE_UNKNOWN = -1;

    /** The key is up. /*/
    public static final int KEY_STATE_UP = 0;

    /** The key is down. */
    public static final int KEY_STATE_DOWN = 1;

    /** The key is down but is a virtual key press that is being emulated by the system. */
    public static final int KEY_STATE_VIRTUAL = 2;

    /** Scan code: Mouse / trackball button. */
    public static final int BTN_MOUSE = 0x110;

    // Switch code values must match bionic/libc/kernel/common/linux/input.h
    /** Switch code: Lid switch.  When set, lid is shut. */
    public static final int SW_LID = 0x00;

    /** Switch code: Tablet mode switch.
     * When set, the device is in tablet mode (i.e. no keyboard is connected).
     */
    public static final int SW_TABLET_MODE = 0x01;

    /** Switch code: Keypad slide.  When set, keyboard is exposed. */
    public static final int SW_KEYPAD_SLIDE = 0x0a;

    /** Switch code: Headphone.  When set, headphone is inserted. */
    public static final int SW_HEADPHONE_INSERT = 0x02;

    /** Switch code: Microphone.  When set, microphone is inserted. */
    public static final int SW_MICROPHONE_INSERT = 0x04;

    /** Switch code: Line out.  When set, Line out (hi-Z) is inserted. */
    public static final int SW_LINEOUT_INSERT = 0x06;

    /** Switch code: Headphone/Microphone Jack.  When set, something is inserted. */
    public static final int SW_JACK_PHYSICAL_INSERT = 0x07;

    /** Switch code: Camera lens cover. When set the lens is covered. */
    public static final int SW_CAMERA_LENS_COVER = 0x09;

    public static final int SW_LID_BIT = 1 << SW_LID;
    public static final int SW_TABLET_MODE_BIT = 1 << SW_TABLET_MODE;
    public static final int SW_KEYPAD_SLIDE_BIT = 1 << SW_KEYPAD_SLIDE;
    public static final int SW_HEADPHONE_INSERT_BIT = 1 << SW_HEADPHONE_INSERT;
    public static final int SW_MICROPHONE_INSERT_BIT = 1 << SW_MICROPHONE_INSERT;
    public static final int SW_LINEOUT_INSERT_BIT = 1 << SW_LINEOUT_INSERT;
    public static final int SW_JACK_PHYSICAL_INSERT_BIT = 1 << SW_JACK_PHYSICAL_INSERT;
    public static final int SW_JACK_BITS =
            SW_HEADPHONE_INSERT_BIT | SW_MICROPHONE_INSERT_BIT | SW_JACK_PHYSICAL_INSERT_BIT | SW_LINEOUT_INSERT_BIT;
    public static final int SW_CAMERA_LENS_COVER_BIT = 1 << SW_CAMERA_LENS_COVER;

    /** Whether to use the dev/input/event or uevent subsystem for the audio jack. */
    final boolean mUseDevInputEventForAudioJack;

    public InputManagerService(Context context) {
        this.mContext = context;
        this.mHandler = new InputManagerHandler(DisplayThread.get().getLooper());

        mUseDevInputEventForAudioJack =
                context.getResources().getBoolean(R.bool.config_useDevInputEventForAudioJack);
        Slog.i(TAG, "Initializing input manager, mUseDevInputEventForAudioJack="
                + mUseDevInputEventForAudioJack);
        mPtr = nativeInit(this, mContext, mHandler.getLooper().getQueue());

        String doubleTouchGestureEnablePath = context.getResources().getString(
                R.string.config_doubleTouchGestureEnableFile);
        mDoubleTouchGestureEnableFile = TextUtils.isEmpty(doubleTouchGestureEnablePath) ? null :
            new File(doubleTouchGestureEnablePath);

        LocalServices.addService(InputManagerInternal.class, new LocalService());
    }

    public void setWindowManagerCallbacks(WindowManagerCallbacks callbacks) {
        mWindowManagerCallbacks = callbacks;
    }

    public void setWiredAccessoryCallbacks(WiredAccessoryCallbacks callbacks) {
        mWiredAccessoryCallbacks = callbacks;
    }

    public void start() {
        Slog.i(TAG, "Starting input manager");
        nativeStart(mPtr);

        // Add ourself to the Watchdog monitors.
        Watchdog.getInstance().addMonitor(this);

        registerPointerSpeedSettingObserver();
        registerShowTouchesSettingObserver();
        registerAccessibilityLargePointerSettingObserver();
<<<<<<< HEAD
        registerSwapKeysSettingObserver();
=======
        registerLongPressTimeoutObserver();
>>>>>>> 81ee1024

        mContext.registerReceiver(new BroadcastReceiver() {
            @Override
            public void onReceive(Context context, Intent intent) {
                updatePointerSpeedFromSettings();
                updateShowTouchesFromSettings();
                updateAccessibilityLargePointerFromSettings();
<<<<<<< HEAD
                updateSwapKeysSettings();
=======
                updateDeepPressStatusFromSettings("user switched");
>>>>>>> 81ee1024
            }
        }, new IntentFilter(Intent.ACTION_USER_SWITCHED), null, mHandler);

        updatePointerSpeedFromSettings();
        updateShowTouchesFromSettings();
        updateAccessibilityLargePointerFromSettings();
<<<<<<< HEAD
        updateSwapKeysSettings();
=======
        updateDeepPressStatusFromSettings("just booted");
>>>>>>> 81ee1024
    }

    // TODO(BT) Pass in parameter for bluetooth system
    public void systemRunning() {
        if (DEBUG) {
            Slog.d(TAG, "System ready.");
        }
        mNotificationManager = (NotificationManager)mContext.getSystemService(
                Context.NOTIFICATION_SERVICE);
        mSystemReady = true;

        IntentFilter filter = new IntentFilter(Intent.ACTION_PACKAGE_ADDED);
        filter.addAction(Intent.ACTION_PACKAGE_REMOVED);
        filter.addAction(Intent.ACTION_PACKAGE_CHANGED);
        filter.addAction(Intent.ACTION_PACKAGE_REPLACED);
        filter.addDataScheme("package");
        mContext.registerReceiver(new BroadcastReceiver() {
            @Override
            public void onReceive(Context context, Intent intent) {
                updateKeyboardLayouts();
            }
        }, filter, null, mHandler);

        filter = new IntentFilter(BluetoothDevice.ACTION_ALIAS_CHANGED);
        mContext.registerReceiver(new BroadcastReceiver() {
            @Override
            public void onReceive(Context context, Intent intent) {
                reloadDeviceAliases();
            }
        }, filter, null, mHandler);

        mHandler.sendEmptyMessage(MSG_RELOAD_DEVICE_ALIASES);
        mHandler.sendEmptyMessage(MSG_UPDATE_KEYBOARD_LAYOUTS);

        if (mWiredAccessoryCallbacks != null) {
            mWiredAccessoryCallbacks.systemReady();
        }
    }

    private void reloadKeyboardLayouts() {
        if (DEBUG) {
            Slog.d(TAG, "Reloading keyboard layouts.");
        }
        nativeReloadKeyboardLayouts(mPtr);
    }

    private void reloadDeviceAliases() {
        if (DEBUG) {
            Slog.d(TAG, "Reloading device names.");
        }
        nativeReloadDeviceAliases(mPtr);
    }

    private void setDisplayViewportsInternal(List<DisplayViewport> viewports) {
        nativeSetDisplayViewports(mPtr, viewports.toArray(new DisplayViewport[0]));
    }

    /**
     * Gets the current state of a key or button by key code.
     * @param deviceId The input device id, or -1 to consult all devices.
     * @param sourceMask The input sources to consult, or {@link InputDevice#SOURCE_ANY} to
     * consider all input sources.  An input device is consulted if at least one of its
     * non-class input source bits matches the specified source mask.
     * @param keyCode The key code to check.
     * @return The key state.
     */
    public int getKeyCodeState(int deviceId, int sourceMask, int keyCode) {
        return nativeGetKeyCodeState(mPtr, deviceId, sourceMask, keyCode);
    }

    /**
     * Gets the current state of a key or button by scan code.
     * @param deviceId The input device id, or -1 to consult all devices.
     * @param sourceMask The input sources to consult, or {@link InputDevice#SOURCE_ANY} to
     * consider all input sources.  An input device is consulted if at least one of its
     * non-class input source bits matches the specified source mask.
     * @param scanCode The scan code to check.
     * @return The key state.
     */
    public int getScanCodeState(int deviceId, int sourceMask, int scanCode) {
        return nativeGetScanCodeState(mPtr, deviceId, sourceMask, scanCode);
    }

    /**
     * Gets the current state of a switch by switch code.
     * @param deviceId The input device id, or -1 to consult all devices.
     * @param sourceMask The input sources to consult, or {@link InputDevice#SOURCE_ANY} to
     * consider all input sources.  An input device is consulted if at least one of its
     * non-class input source bits matches the specified source mask.
     * @param switchCode The switch code to check.
     * @return The switch state.
     */
    public int getSwitchState(int deviceId, int sourceMask, int switchCode) {
        return nativeGetSwitchState(mPtr, deviceId, sourceMask, switchCode);
    }

    /**
     * Determines whether the specified key codes are supported by a particular device.
     * @param deviceId The input device id, or -1 to consult all devices.
     * @param sourceMask The input sources to consult, or {@link InputDevice#SOURCE_ANY} to
     * consider all input sources.  An input device is consulted if at least one of its
     * non-class input source bits matches the specified source mask.
     * @param keyCodes The array of key codes to check.
     * @param keyExists An array at least as large as keyCodes whose entries will be set
     * to true or false based on the presence or absence of support for the corresponding
     * key codes.
     * @return True if the lookup was successful, false otherwise.
     */
    @Override // Binder call
    public boolean hasKeys(int deviceId, int sourceMask, int[] keyCodes, boolean[] keyExists) {
        if (keyCodes == null) {
            throw new IllegalArgumentException("keyCodes must not be null.");
        }
        if (keyExists == null || keyExists.length < keyCodes.length) {
            throw new IllegalArgumentException("keyExists must not be null and must be at "
                    + "least as large as keyCodes.");
        }

        return nativeHasKeys(mPtr, deviceId, sourceMask, keyCodes, keyExists);
    }

    /**
     * Creates an input channel that will receive all input from the input dispatcher.
     * @param inputChannelName The input channel name.
     * @param displayId Target display id.
     * @return The input channel.
     */
    public InputChannel monitorInput(String inputChannelName, int displayId) {
        if (inputChannelName == null) {
            throw new IllegalArgumentException("inputChannelName must not be null.");
        }

        if (displayId < Display.DEFAULT_DISPLAY) {
            throw new IllegalArgumentException("displayId must >= 0.");
        }

        InputChannel[] inputChannels = InputChannel.openInputChannelPair(inputChannelName);
        // Give the output channel a token just for identity purposes.
        inputChannels[0].setToken(new Binder());
        nativeRegisterInputMonitor(mPtr, inputChannels[0], displayId, false /*isGestureMonitor*/);
        inputChannels[0].dispose(); // don't need to retain the Java object reference
        return inputChannels[1];
    }

    /**
     * Creates an input monitor that will receive pointer events for the purposes of system-wide
     * gesture interpretation.
     *
     * @param inputChannelName The input channel name.
     * @param displayId Target display id.
     * @return The input channel.
     */
    @Override // Binder call
    public InputMonitor monitorGestureInput(String inputChannelName, int displayId) {
        if (!checkCallingPermission(android.Manifest.permission.MONITOR_INPUT,
                "monitorInputRegion()")) {
            throw new SecurityException("Requires MONITOR_INPUT permission");
        }

        Objects.requireNonNull(inputChannelName, "inputChannelName must not be null.");

        if (displayId < Display.DEFAULT_DISPLAY) {
            throw new IllegalArgumentException("displayId must >= 0.");
        }


        final long ident = Binder.clearCallingIdentity();
        try {
            InputChannel[] inputChannels = InputChannel.openInputChannelPair(inputChannelName);
            InputMonitorHost host = new InputMonitorHost(inputChannels[0]);
            inputChannels[0].setToken(host.asBinder());
            nativeRegisterInputMonitor(mPtr, inputChannels[0], displayId,
                    true /*isGestureMonitor*/);
            return new InputMonitor(inputChannelName, inputChannels[1], host);
        } finally {
            Binder.restoreCallingIdentity(ident);
        }
    }

    /**
     * Registers an input channel so that it can be used as an input event target.
     * @param inputChannel The input channel to register.
     * @param inputWindowHandle The handle of the input window associated with the
     * input channel, or null if none.
     */
    public void registerInputChannel(InputChannel inputChannel, IBinder token) {
        if (inputChannel == null) {
            throw new IllegalArgumentException("inputChannel must not be null.");
        }

        if (token == null) {
            token = new Binder();
        }
        inputChannel.setToken(token);

        nativeRegisterInputChannel(mPtr, inputChannel, Display.INVALID_DISPLAY);
    }

    /**
     * Unregisters an input channel.
     * @param inputChannel The input channel to unregister.
     */
    public void unregisterInputChannel(InputChannel inputChannel) {
        if (inputChannel == null) {
            throw new IllegalArgumentException("inputChannel must not be null.");
        }

        nativeUnregisterInputChannel(mPtr, inputChannel);
    }

    /**
     * Sets an input filter that will receive all input events before they are dispatched.
     * The input filter may then reinterpret input events or inject new ones.
     *
     * To ensure consistency, the input dispatcher automatically drops all events
     * in progress whenever an input filter is installed or uninstalled.  After an input
     * filter is uninstalled, it can no longer send input events unless it is reinstalled.
     * Any events it attempts to send after it has been uninstalled will be dropped.
     *
     * @param filter The input filter, or null to remove the current filter.
     */
    public void setInputFilter(IInputFilter filter) {
        synchronized (mInputFilterLock) {
            final IInputFilter oldFilter = mInputFilter;
            if (oldFilter == filter) {
                return; // nothing to do
            }

            if (oldFilter != null) {
                mInputFilter = null;
                mInputFilterHost.disconnectLocked();
                mInputFilterHost = null;
                try {
                    oldFilter.uninstall();
                } catch (RemoteException re) {
                    /* ignore */
                }
            }

            if (filter != null) {
                mInputFilter = filter;
                mInputFilterHost = new InputFilterHost();
                try {
                    filter.install(mInputFilterHost);
                } catch (RemoteException re) {
                    /* ignore */
                }
            }

            nativeSetInputFilterEnabled(mPtr, filter != null);
        }
    }

    @Override // Binder call
    public boolean injectInputEvent(InputEvent event, int mode) {
        return injectInputEventInternal(event, mode);
    }

    private boolean injectInputEventInternal(InputEvent event, int mode) {
        if (event == null) {
            throw new IllegalArgumentException("event must not be null");
        }
        if (mode != InputManager.INJECT_INPUT_EVENT_MODE_ASYNC
                && mode != InputManager.INJECT_INPUT_EVENT_MODE_WAIT_FOR_FINISH
                && mode != InputManager.INJECT_INPUT_EVENT_MODE_WAIT_FOR_RESULT) {
            throw new IllegalArgumentException("mode is invalid");
        }

        final int pid = Binder.getCallingPid();
        final int uid = Binder.getCallingUid();
        final long ident = Binder.clearCallingIdentity();
        final int result;
        try {
            result = nativeInjectInputEvent(mPtr, event, pid, uid, mode,
                    INJECTION_TIMEOUT_MILLIS, WindowManagerPolicy.FLAG_DISABLE_KEY_REPEAT);
        } finally {
            Binder.restoreCallingIdentity(ident);
        }
        switch (result) {
            case INPUT_EVENT_INJECTION_PERMISSION_DENIED:
                Slog.w(TAG, "Input event injection from pid " + pid + " permission denied.");
                throw new SecurityException(
                        "Injecting to another application requires INJECT_EVENTS permission");
            case INPUT_EVENT_INJECTION_SUCCEEDED:
                return true;
            case INPUT_EVENT_INJECTION_TIMED_OUT:
                Slog.w(TAG, "Input event injection from pid " + pid + " timed out.");
                return false;
            case INPUT_EVENT_INJECTION_FAILED:
            default:
                Slog.w(TAG, "Input event injection from pid " + pid + " failed.");
                return false;
        }
    }

    /**
     * Gets information about the input device with the specified id.
     * @param deviceId The device id.
     * @return The input device or null if not found.
     */
    @Override // Binder call
    public InputDevice getInputDevice(int deviceId) {
        synchronized (mInputDevicesLock) {
            final int count = mInputDevices.length;
            for (int i = 0; i < count; i++) {
                final InputDevice inputDevice = mInputDevices[i];
                if (inputDevice.getId() == deviceId) {
                    return inputDevice;
                }
            }
        }
        return null;
    }

    // Binder call
    @Override
    public boolean isInputDeviceEnabled(int deviceId) {
        return nativeIsInputDeviceEnabled(mPtr, deviceId);
    }

    // Binder call
    @Override
    public void enableInputDevice(int deviceId) {
        if (!checkCallingPermission(android.Manifest.permission.DISABLE_INPUT_DEVICE,
                "enableInputDevice()")) {
            throw new SecurityException("Requires DISABLE_INPUT_DEVICE permission");
        }
        nativeEnableInputDevice(mPtr, deviceId);
    }

    // Binder call
    @Override
    public void disableInputDevice(int deviceId) {
        if (!checkCallingPermission(android.Manifest.permission.DISABLE_INPUT_DEVICE,
                "disableInputDevice()")) {
            throw new SecurityException("Requires DISABLE_INPUT_DEVICE permission");
        }
        nativeDisableInputDevice(mPtr, deviceId);
    }

    /**
     * Gets the ids of all input devices in the system.
     * @return The input device ids.
     */
    @Override // Binder call
    public int[] getInputDeviceIds() {
        synchronized (mInputDevicesLock) {
            final int count = mInputDevices.length;
            int[] ids = new int[count];
            for (int i = 0; i < count; i++) {
                ids[i] = mInputDevices[i].getId();
            }
            return ids;
        }
    }

    /**
     * Gets all input devices in the system.
     * @return The array of input devices.
     */
    public InputDevice[] getInputDevices() {
        synchronized (mInputDevicesLock) {
            return mInputDevices;
        }
    }

    @Override // Binder call
    public void registerInputDevicesChangedListener(IInputDevicesChangedListener listener) {
        if (listener == null) {
            throw new IllegalArgumentException("listener must not be null");
        }

        synchronized (mInputDevicesLock) {
            int callingPid = Binder.getCallingPid();
            if (mInputDevicesChangedListeners.get(callingPid) != null) {
                throw new SecurityException("The calling process has already "
                        + "registered an InputDevicesChangedListener.");
            }

            InputDevicesChangedListenerRecord record =
                    new InputDevicesChangedListenerRecord(callingPid, listener);
            try {
                IBinder binder = listener.asBinder();
                binder.linkToDeath(record, 0);
            } catch (RemoteException ex) {
                // give up
                throw new RuntimeException(ex);
            }

            mInputDevicesChangedListeners.put(callingPid, record);
        }
    }

    private void onInputDevicesChangedListenerDied(int pid) {
        synchronized (mInputDevicesLock) {
            mInputDevicesChangedListeners.remove(pid);
        }
    }

    // Must be called on handler.
    private void deliverInputDevicesChanged(InputDevice[] oldInputDevices) {
        // Scan for changes.
        int numFullKeyboardsAdded = 0;
        mTempInputDevicesChangedListenersToNotify.clear();
        mTempFullKeyboards.clear();
        final int numListeners;
        final int[] deviceIdAndGeneration;
        synchronized (mInputDevicesLock) {
            if (!mInputDevicesChangedPending) {
                return;
            }
            mInputDevicesChangedPending = false;

            numListeners = mInputDevicesChangedListeners.size();
            for (int i = 0; i < numListeners; i++) {
                mTempInputDevicesChangedListenersToNotify.add(
                        mInputDevicesChangedListeners.valueAt(i));
            }

            final int numDevices = mInputDevices.length;
            deviceIdAndGeneration = new int[numDevices * 2];
            for (int i = 0; i < numDevices; i++) {
                final InputDevice inputDevice = mInputDevices[i];
                deviceIdAndGeneration[i * 2] = inputDevice.getId();
                deviceIdAndGeneration[i * 2 + 1] = inputDevice.getGeneration();

                if (!inputDevice.isVirtual() && inputDevice.isFullKeyboard()) {
                    if (!containsInputDeviceWithDescriptor(oldInputDevices,
                            inputDevice.getDescriptor())) {
                        mTempFullKeyboards.add(numFullKeyboardsAdded++, inputDevice);
                    } else {
                        mTempFullKeyboards.add(inputDevice);
                    }
                }
            }
        }

        // Notify listeners.
        for (int i = 0; i < numListeners; i++) {
            mTempInputDevicesChangedListenersToNotify.get(i).notifyInputDevicesChanged(
                    deviceIdAndGeneration);
        }
        mTempInputDevicesChangedListenersToNotify.clear();

        // Check for missing keyboard layouts.
        List<InputDevice> keyboardsMissingLayout = new ArrayList<>();
        final int numFullKeyboards = mTempFullKeyboards.size();
        synchronized (mDataStore) {
            for (int i = 0; i < numFullKeyboards; i++) {
                final InputDevice inputDevice = mTempFullKeyboards.get(i);
                String layout =
                    getCurrentKeyboardLayoutForInputDevice(inputDevice.getIdentifier());
                if (layout == null) {
                    layout = getDefaultKeyboardLayout(inputDevice);
                    if (layout != null) {
                        setCurrentKeyboardLayoutForInputDevice(
                                inputDevice.getIdentifier(), layout);
                    }
                }
                if (layout == null) {
                    keyboardsMissingLayout.add(inputDevice);
                }
            }
        }

        if (mNotificationManager != null) {
            if (!keyboardsMissingLayout.isEmpty()) {
                if (keyboardsMissingLayout.size() > 1) {
                    // We have more than one keyboard missing a layout, so drop the
                    // user at the generic input methods page so they can pick which
                    // one to set.
                    showMissingKeyboardLayoutNotification(null);
                } else {
                    showMissingKeyboardLayoutNotification(keyboardsMissingLayout.get(0));
                }
            } else if (mKeyboardLayoutNotificationShown) {
                hideMissingKeyboardLayoutNotification();
            }
        }
        mTempFullKeyboards.clear();
    }

    private String getDefaultKeyboardLayout(final InputDevice d) {
        final Locale systemLocale = mContext.getResources().getConfiguration().locale;
        // If our locale doesn't have a language for some reason, then we don't really have a
        // reasonable default.
        if (TextUtils.isEmpty(systemLocale.getLanguage())) {
            return null;
        }
        final List<KeyboardLayout> layouts = new ArrayList<>();
        visitAllKeyboardLayouts(new KeyboardLayoutVisitor() {
            @Override
            public void visitKeyboardLayout(Resources resources,
                    int keyboardLayoutResId, KeyboardLayout layout) {
                // Only select a default when we know the layout is appropriate. For now, this
                // means its a custom layout for a specific keyboard.
                if (layout.getVendorId() != d.getVendorId()
                        || layout.getProductId() != d.getProductId()) {
                    return;
                }
                final LocaleList locales = layout.getLocales();
                final int numLocales = locales.size();
                for (int localeIndex = 0; localeIndex < numLocales; ++localeIndex) {
                    if (isCompatibleLocale(systemLocale, locales.get(localeIndex))) {
                        layouts.add(layout);
                        break;
                    }
                }
            }
        });

        if (layouts.isEmpty()) {
            return null;
        }

        // First sort so that ones with higher priority are listed at the top
        Collections.sort(layouts);
        // Next we want to try to find an exact match of language, country and variant.
        final int N = layouts.size();
        for (int i = 0; i < N; i++) {
            KeyboardLayout layout = layouts.get(i);
            final LocaleList locales = layout.getLocales();
            final int numLocales = locales.size();
            for (int localeIndex = 0; localeIndex < numLocales; ++localeIndex) {
                final Locale locale = locales.get(localeIndex);
                if (locale.getCountry().equals(systemLocale.getCountry())
                        && locale.getVariant().equals(systemLocale.getVariant())) {
                    return layout.getDescriptor();
                }
            }
        }
        // Then try an exact match of language and country
        for (int i = 0; i < N; i++) {
            KeyboardLayout layout = layouts.get(i);
            final LocaleList locales = layout.getLocales();
            final int numLocales = locales.size();
            for (int localeIndex = 0; localeIndex < numLocales; ++localeIndex) {
                final Locale locale = locales.get(localeIndex);
                if (locale.getCountry().equals(systemLocale.getCountry())) {
                    return layout.getDescriptor();
                }
            }
        }

        // Give up and just use the highest priority layout with matching language
        return layouts.get(0).getDescriptor();
    }

    private static boolean isCompatibleLocale(Locale systemLocale, Locale keyboardLocale) {
        // Different languages are never compatible
        if (!systemLocale.getLanguage().equals(keyboardLocale.getLanguage())) {
            return false;
        }
        // If both the system and the keyboard layout have a country specifier, they must be equal.
        if (!TextUtils.isEmpty(systemLocale.getCountry())
                && !TextUtils.isEmpty(keyboardLocale.getCountry())
                && !systemLocale.getCountry().equals(keyboardLocale.getCountry())) {
            return false;
        }
        return true;
    }

    @Override // Binder call & native callback
    public TouchCalibration getTouchCalibrationForInputDevice(String inputDeviceDescriptor,
            int surfaceRotation) {
        if (inputDeviceDescriptor == null) {
            throw new IllegalArgumentException("inputDeviceDescriptor must not be null");
        }

        synchronized (mDataStore) {
            return mDataStore.getTouchCalibration(inputDeviceDescriptor, surfaceRotation);
        }
    }

    @Override // Binder call
    public void setTouchCalibrationForInputDevice(String inputDeviceDescriptor, int surfaceRotation,
            TouchCalibration calibration) {
        if (!checkCallingPermission(android.Manifest.permission.SET_INPUT_CALIBRATION,
                "setTouchCalibrationForInputDevice()")) {
            throw new SecurityException("Requires SET_INPUT_CALIBRATION permission");
        }
        if (inputDeviceDescriptor == null) {
            throw new IllegalArgumentException("inputDeviceDescriptor must not be null");
        }
        if (calibration == null) {
            throw new IllegalArgumentException("calibration must not be null");
        }
        if (surfaceRotation < Surface.ROTATION_0 || surfaceRotation > Surface.ROTATION_270) {
            throw new IllegalArgumentException("surfaceRotation value out of bounds");
        }

        synchronized (mDataStore) {
            try {
                if (mDataStore.setTouchCalibration(inputDeviceDescriptor, surfaceRotation,
                        calibration)) {
                    nativeReloadCalibration(mPtr);
                }
            } finally {
                mDataStore.saveIfNeeded();
            }
        }
    }

    @Override // Binder call
    public int isInTabletMode() {
        if (!checkCallingPermission(android.Manifest.permission.TABLET_MODE,
                "isInTabletMode()")) {
            throw new SecurityException("Requires TABLET_MODE permission");
        }
        return getSwitchState(-1, InputDevice.SOURCE_ANY, SW_TABLET_MODE);
    }

    @Override // Binder call
    public void registerTabletModeChangedListener(ITabletModeChangedListener listener) {
        if (!checkCallingPermission(android.Manifest.permission.TABLET_MODE,
                "registerTabletModeChangedListener()")) {
            throw new SecurityException("Requires TABLET_MODE_LISTENER permission");
        }
        if (listener == null) {
            throw new IllegalArgumentException("listener must not be null");
        }

        synchronized (mTabletModeLock) {
            final int callingPid = Binder.getCallingPid();
            if (mTabletModeChangedListeners.get(callingPid) != null) {
                throw new IllegalStateException("The calling process has already registered "
                        + "a TabletModeChangedListener.");
            }
            TabletModeChangedListenerRecord record =
                    new TabletModeChangedListenerRecord(callingPid, listener);
            try {
                IBinder binder = listener.asBinder();
                binder.linkToDeath(record, 0);
            } catch (RemoteException ex) {
                throw new RuntimeException(ex);
            }
            mTabletModeChangedListeners.put(callingPid, record);
        }
    }

    private void onTabletModeChangedListenerDied(int pid) {
        synchronized (mTabletModeLock) {
            mTabletModeChangedListeners.remove(pid);
        }
    }

    // Must be called on handler
    private void deliverTabletModeChanged(long whenNanos, boolean inTabletMode) {
        mTempTabletModeChangedListenersToNotify.clear();
        final int numListeners;
        synchronized (mTabletModeLock) {
            numListeners = mTabletModeChangedListeners.size();
            for (int i = 0; i < numListeners; i++) {
                mTempTabletModeChangedListenersToNotify.add(
                        mTabletModeChangedListeners.valueAt(i));
            }
        }
        for (int i = 0; i < numListeners; i++) {
            mTempTabletModeChangedListenersToNotify.get(i).notifyTabletModeChanged(
                    whenNanos, inTabletMode);
        }
    }

    // Must be called on handler.
    private void showMissingKeyboardLayoutNotification(InputDevice device) {
        if (!mKeyboardLayoutNotificationShown) {
            final Intent intent = new Intent(Settings.ACTION_HARD_KEYBOARD_SETTINGS);
            if (device != null) {
                intent.putExtra(Settings.EXTRA_INPUT_DEVICE_IDENTIFIER, device.getIdentifier());
            }
            intent.setFlags(Intent.FLAG_ACTIVITY_NEW_TASK
                    | Intent.FLAG_ACTIVITY_RESET_TASK_IF_NEEDED
                    | Intent.FLAG_ACTIVITY_CLEAR_TOP);
            final PendingIntent keyboardLayoutIntent = PendingIntent.getActivityAsUser(mContext, 0,
                    intent, 0, null, UserHandle.CURRENT);

            Resources r = mContext.getResources();
            Notification notification =
                    new Notification.Builder(mContext, SystemNotificationChannels.PHYSICAL_KEYBOARD)
                            .setContentTitle(r.getString(
                                    R.string.select_keyboard_layout_notification_title))
                            .setContentText(r.getString(
                                    R.string.select_keyboard_layout_notification_message))
                            .setContentIntent(keyboardLayoutIntent)
                            .setSmallIcon(R.drawable.ic_settings_language)
                            .setColor(mContext.getColor(
                                    com.android.internal.R.color.system_notification_accent_color))
                            .build();
            mNotificationManager.notifyAsUser(null,
                    SystemMessage.NOTE_SELECT_KEYBOARD_LAYOUT,
                    notification, UserHandle.ALL);
            mKeyboardLayoutNotificationShown = true;
        }
    }

    // Must be called on handler.
    private void hideMissingKeyboardLayoutNotification() {
        if (mKeyboardLayoutNotificationShown) {
            mKeyboardLayoutNotificationShown = false;
            mNotificationManager.cancelAsUser(null,
                    SystemMessage.NOTE_SELECT_KEYBOARD_LAYOUT,
                    UserHandle.ALL);
        }
    }

    // Must be called on handler.
    private void updateKeyboardLayouts() {
        // Scan all input devices state for keyboard layouts that have been uninstalled.
        final HashSet<String> availableKeyboardLayouts = new HashSet<String>();
        visitAllKeyboardLayouts(new KeyboardLayoutVisitor() {
            @Override
            public void visitKeyboardLayout(Resources resources,
                    int keyboardLayoutResId, KeyboardLayout layout) {
                availableKeyboardLayouts.add(layout.getDescriptor());
            }
        });
        synchronized (mDataStore) {
            try {
                mDataStore.removeUninstalledKeyboardLayouts(availableKeyboardLayouts);
            } finally {
                mDataStore.saveIfNeeded();
            }
        }

        // Reload keyboard layouts.
        reloadKeyboardLayouts();
    }

    private static boolean containsInputDeviceWithDescriptor(InputDevice[] inputDevices,
            String descriptor) {
        final int numDevices = inputDevices.length;
        for (int i = 0; i < numDevices; i++) {
            final InputDevice inputDevice = inputDevices[i];
            if (inputDevice.getDescriptor().equals(descriptor)) {
                return true;
            }
        }
        return false;
    }

    @Override // Binder call
    public KeyboardLayout[] getKeyboardLayouts() {
        final ArrayList<KeyboardLayout> list = new ArrayList<KeyboardLayout>();
        visitAllKeyboardLayouts(new KeyboardLayoutVisitor() {
            @Override
            public void visitKeyboardLayout(Resources resources,
                    int keyboardLayoutResId, KeyboardLayout layout) {
                list.add(layout);
            }
        });
        return list.toArray(new KeyboardLayout[list.size()]);
    }

    @Override // Binder call
    public KeyboardLayout[] getKeyboardLayoutsForInputDevice(
            final InputDeviceIdentifier identifier) {
        final String[] enabledLayoutDescriptors =
            getEnabledKeyboardLayoutsForInputDevice(identifier);
        final ArrayList<KeyboardLayout> enabledLayouts =
            new ArrayList<KeyboardLayout>(enabledLayoutDescriptors.length);
        final ArrayList<KeyboardLayout> potentialLayouts = new ArrayList<KeyboardLayout>();
        visitAllKeyboardLayouts(new KeyboardLayoutVisitor() {
            boolean mHasSeenDeviceSpecificLayout;

            @Override
            public void visitKeyboardLayout(Resources resources,
                    int keyboardLayoutResId, KeyboardLayout layout) {
                // First check if it's enabled. If the keyboard layout is enabled then we always
                // want to return it as a possible layout for the device.
                for (String s : enabledLayoutDescriptors) {
                    if (s != null && s.equals(layout.getDescriptor())) {
                        enabledLayouts.add(layout);
                        return;
                    }
                }
                // Next find any potential layouts that aren't yet enabled for the device. For
                // devices that have special layouts we assume there's a reason that the generic
                // layouts don't work for them so we don't want to return them since it's likely
                // to result in a poor user experience.
                if (layout.getVendorId() == identifier.getVendorId()
                        && layout.getProductId() == identifier.getProductId()) {
                    if (!mHasSeenDeviceSpecificLayout) {
                        mHasSeenDeviceSpecificLayout = true;
                        potentialLayouts.clear();
                    }
                    potentialLayouts.add(layout);
                } else if (layout.getVendorId() == -1 && layout.getProductId() == -1
                        && !mHasSeenDeviceSpecificLayout) {
                    potentialLayouts.add(layout);
                }
            }
        });
        final int enabledLayoutSize = enabledLayouts.size();
        final int potentialLayoutSize = potentialLayouts.size();
        KeyboardLayout[] layouts = new KeyboardLayout[enabledLayoutSize + potentialLayoutSize];
        enabledLayouts.toArray(layouts);
        for (int i = 0; i < potentialLayoutSize; i++) {
            layouts[enabledLayoutSize + i] = potentialLayouts.get(i);
        }
        return layouts;
    }

    @Override // Binder call
    public KeyboardLayout getKeyboardLayout(String keyboardLayoutDescriptor) {
        if (keyboardLayoutDescriptor == null) {
            throw new IllegalArgumentException("keyboardLayoutDescriptor must not be null");
        }

        final KeyboardLayout[] result = new KeyboardLayout[1];
        visitKeyboardLayout(keyboardLayoutDescriptor, new KeyboardLayoutVisitor() {
            @Override
            public void visitKeyboardLayout(Resources resources,
                    int keyboardLayoutResId, KeyboardLayout layout) {
                result[0] = layout;
            }
        });
        if (result[0] == null) {
            Slog.w(TAG, "Could not get keyboard layout with descriptor '"
                    + keyboardLayoutDescriptor + "'.");
        }
        return result[0];
    }

    private void visitAllKeyboardLayouts(KeyboardLayoutVisitor visitor) {
        final PackageManager pm = mContext.getPackageManager();
        Intent intent = new Intent(InputManager.ACTION_QUERY_KEYBOARD_LAYOUTS);
        for (ResolveInfo resolveInfo : pm.queryBroadcastReceivers(intent,
                PackageManager.GET_META_DATA | PackageManager.MATCH_DIRECT_BOOT_AWARE
                        | PackageManager.MATCH_DIRECT_BOOT_UNAWARE)) {
            final ActivityInfo activityInfo = resolveInfo.activityInfo;
            final int priority = resolveInfo.priority;
            visitKeyboardLayoutsInPackage(pm, activityInfo, null, priority, visitor);
        }
    }

    private void visitKeyboardLayout(String keyboardLayoutDescriptor,
            KeyboardLayoutVisitor visitor) {
        KeyboardLayoutDescriptor d = KeyboardLayoutDescriptor.parse(keyboardLayoutDescriptor);
        if (d != null) {
            final PackageManager pm = mContext.getPackageManager();
            try {
                ActivityInfo receiver = pm.getReceiverInfo(
                        new ComponentName(d.packageName, d.receiverName),
                        PackageManager.GET_META_DATA
                                | PackageManager.MATCH_DIRECT_BOOT_AWARE
                                | PackageManager.MATCH_DIRECT_BOOT_UNAWARE);
                visitKeyboardLayoutsInPackage(pm, receiver, d.keyboardLayoutName, 0, visitor);
            } catch (NameNotFoundException ex) {
            }
        }
    }

    private void visitKeyboardLayoutsInPackage(PackageManager pm, ActivityInfo receiver,
            String keyboardName, int requestedPriority, KeyboardLayoutVisitor visitor) {
        Bundle metaData = receiver.metaData;
        if (metaData == null) {
            return;
        }

        int configResId = metaData.getInt(InputManager.META_DATA_KEYBOARD_LAYOUTS);
        if (configResId == 0) {
            Slog.w(TAG, "Missing meta-data '" + InputManager.META_DATA_KEYBOARD_LAYOUTS
                    + "' on receiver " + receiver.packageName + "/" + receiver.name);
            return;
        }

        CharSequence receiverLabel = receiver.loadLabel(pm);
        String collection = receiverLabel != null ? receiverLabel.toString() : "";
        int priority;
        if ((receiver.applicationInfo.flags & ApplicationInfo.FLAG_SYSTEM) != 0) {
            priority = requestedPriority;
        } else {
            priority = 0;
        }

        try {
            Resources resources = pm.getResourcesForApplication(receiver.applicationInfo);
            XmlResourceParser parser = resources.getXml(configResId);
            try {
                XmlUtils.beginDocument(parser, "keyboard-layouts");

                for (;;) {
                    XmlUtils.nextElement(parser);
                    String element = parser.getName();
                    if (element == null) {
                        break;
                    }
                    if (element.equals("keyboard-layout")) {
                        TypedArray a = resources.obtainAttributes(
                                parser, com.android.internal.R.styleable.KeyboardLayout);
                        try {
                            String name = a.getString(
                                    com.android.internal.R.styleable.KeyboardLayout_name);
                            String label = a.getString(
                                    com.android.internal.R.styleable.KeyboardLayout_label);
                            int keyboardLayoutResId = a.getResourceId(
                                    com.android.internal.R.styleable.KeyboardLayout_keyboardLayout,
                                    0);
                            String languageTags = a.getString(
                                    com.android.internal.R.styleable.KeyboardLayout_locale);
                            LocaleList locales = getLocalesFromLanguageTags(languageTags);
                            int vid = a.getInt(
                                    com.android.internal.R.styleable.KeyboardLayout_vendorId, -1);
                            int pid = a.getInt(
                                    com.android.internal.R.styleable.KeyboardLayout_productId, -1);

                            if (name == null || label == null || keyboardLayoutResId == 0) {
                                Slog.w(TAG, "Missing required 'name', 'label' or 'keyboardLayout' "
                                        + "attributes in keyboard layout "
                                        + "resource from receiver "
                                        + receiver.packageName + "/" + receiver.name);
                            } else {
                                String descriptor = KeyboardLayoutDescriptor.format(
                                        receiver.packageName, receiver.name, name);
                                if (keyboardName == null || name.equals(keyboardName)) {
                                    KeyboardLayout layout = new KeyboardLayout(
                                            descriptor, label, collection, priority,
                                            locales, vid, pid);
                                    visitor.visitKeyboardLayout(
                                            resources, keyboardLayoutResId, layout);
                                }
                            }
                        } finally {
                            a.recycle();
                        }
                    } else {
                        Slog.w(TAG, "Skipping unrecognized element '" + element
                                + "' in keyboard layout resource from receiver "
                                + receiver.packageName + "/" + receiver.name);
                    }
                }
            } finally {
                parser.close();
            }
        } catch (Exception ex) {
            Slog.w(TAG, "Could not parse keyboard layout resource from receiver "
                    + receiver.packageName + "/" + receiver.name, ex);
        }
    }

    @NonNull
    private static LocaleList getLocalesFromLanguageTags(String languageTags) {
        if (TextUtils.isEmpty(languageTags)) {
            return LocaleList.getEmptyLocaleList();
        }
        return LocaleList.forLanguageTags(languageTags.replace('|', ','));
    }

    /**
     * Builds a layout descriptor for the vendor/product. This returns the
     * descriptor for ids that aren't useful (such as the default 0, 0).
     */
    private String getLayoutDescriptor(InputDeviceIdentifier identifier) {
        if (identifier == null || identifier.getDescriptor() == null) {
            throw new IllegalArgumentException("identifier and descriptor must not be null");
        }

        if (identifier.getVendorId() == 0 && identifier.getProductId() == 0) {
            return identifier.getDescriptor();
        }
        StringBuilder bob = new StringBuilder();
        bob.append("vendor:").append(identifier.getVendorId());
        bob.append(",product:").append(identifier.getProductId());
        return bob.toString();
    }

    @Override // Binder call
    public String getCurrentKeyboardLayoutForInputDevice(InputDeviceIdentifier identifier) {

        String key = getLayoutDescriptor(identifier);
        synchronized (mDataStore) {
            String layout = null;
            // try loading it using the layout descriptor if we have it
            layout = mDataStore.getCurrentKeyboardLayout(key);
            if (layout == null && !key.equals(identifier.getDescriptor())) {
                // if it doesn't exist fall back to the device descriptor
                layout = mDataStore.getCurrentKeyboardLayout(identifier.getDescriptor());
            }
            if (DEBUG) {
                Slog.d(TAG, "Loaded keyboard layout id for " + key + " and got "
                        + layout);
            }
            return layout;
        }
    }

    @Override // Binder call
    public void setCurrentKeyboardLayoutForInputDevice(InputDeviceIdentifier identifier,
            String keyboardLayoutDescriptor) {
        if (!checkCallingPermission(android.Manifest.permission.SET_KEYBOARD_LAYOUT,
                "setCurrentKeyboardLayoutForInputDevice()")) {
            throw new SecurityException("Requires SET_KEYBOARD_LAYOUT permission");
        }
        if (keyboardLayoutDescriptor == null) {
            throw new IllegalArgumentException("keyboardLayoutDescriptor must not be null");
        }

        String key = getLayoutDescriptor(identifier);
        synchronized (mDataStore) {
            try {
                if (mDataStore.setCurrentKeyboardLayout(key, keyboardLayoutDescriptor)) {
                    if (DEBUG) {
                        Slog.d(TAG, "Saved keyboard layout using " + key);
                    }
                    mHandler.sendEmptyMessage(MSG_RELOAD_KEYBOARD_LAYOUTS);
                }
            } finally {
                mDataStore.saveIfNeeded();
            }
        }
    }

    @Override // Binder call
    public String[] getEnabledKeyboardLayoutsForInputDevice(InputDeviceIdentifier identifier) {
        String key = getLayoutDescriptor(identifier);
        synchronized (mDataStore) {
            String[] layouts = mDataStore.getKeyboardLayouts(key);
            if ((layouts == null || layouts.length == 0)
                    && !key.equals(identifier.getDescriptor())) {
                layouts = mDataStore.getKeyboardLayouts(identifier.getDescriptor());
            }
            return layouts;
        }
    }

    @Override // Binder call
    public void addKeyboardLayoutForInputDevice(InputDeviceIdentifier identifier,
            String keyboardLayoutDescriptor) {
        if (!checkCallingPermission(android.Manifest.permission.SET_KEYBOARD_LAYOUT,
                "addKeyboardLayoutForInputDevice()")) {
            throw new SecurityException("Requires SET_KEYBOARD_LAYOUT permission");
        }
        if (keyboardLayoutDescriptor == null) {
            throw new IllegalArgumentException("keyboardLayoutDescriptor must not be null");
        }

        String key = getLayoutDescriptor(identifier);
        synchronized (mDataStore) {
            try {
                String oldLayout = mDataStore.getCurrentKeyboardLayout(key);
                if (oldLayout == null && !key.equals(identifier.getDescriptor())) {
                    oldLayout = mDataStore.getCurrentKeyboardLayout(identifier.getDescriptor());
                }
                if (mDataStore.addKeyboardLayout(key, keyboardLayoutDescriptor)
                        && !Objects.equals(oldLayout,
                                mDataStore.getCurrentKeyboardLayout(key))) {
                    mHandler.sendEmptyMessage(MSG_RELOAD_KEYBOARD_LAYOUTS);
                }
            } finally {
                mDataStore.saveIfNeeded();
            }
        }
    }

    @Override // Binder call
    public void removeKeyboardLayoutForInputDevice(InputDeviceIdentifier identifier,
            String keyboardLayoutDescriptor) {
        if (!checkCallingPermission(android.Manifest.permission.SET_KEYBOARD_LAYOUT,
                "removeKeyboardLayoutForInputDevice()")) {
            throw new SecurityException("Requires SET_KEYBOARD_LAYOUT permission");
        }
        if (keyboardLayoutDescriptor == null) {
            throw new IllegalArgumentException("keyboardLayoutDescriptor must not be null");
        }

        String key = getLayoutDescriptor(identifier);
        synchronized (mDataStore) {
            try {
                String oldLayout = mDataStore.getCurrentKeyboardLayout(key);
                if (oldLayout == null && !key.equals(identifier.getDescriptor())) {
                    oldLayout = mDataStore.getCurrentKeyboardLayout(identifier.getDescriptor());
                }
                boolean removed = mDataStore.removeKeyboardLayout(key, keyboardLayoutDescriptor);
                if (!key.equals(identifier.getDescriptor())) {
                    // We need to remove from both places to ensure it is gone
                    removed |= mDataStore.removeKeyboardLayout(identifier.getDescriptor(),
                            keyboardLayoutDescriptor);
                }
                if (removed && !Objects.equals(oldLayout,
                                mDataStore.getCurrentKeyboardLayout(key))) {
                    mHandler.sendEmptyMessage(MSG_RELOAD_KEYBOARD_LAYOUTS);
                }
            } finally {
                mDataStore.saveIfNeeded();
            }
        }
    }

    public void switchKeyboardLayout(int deviceId, int direction) {
        mHandler.obtainMessage(MSG_SWITCH_KEYBOARD_LAYOUT, deviceId, direction).sendToTarget();
    }

    // Must be called on handler.
    private void handleSwitchKeyboardLayout(int deviceId, int direction) {
        final InputDevice device = getInputDevice(deviceId);
        if (device != null) {
            final boolean changed;
            final String keyboardLayoutDescriptor;

            String key = getLayoutDescriptor(device.getIdentifier());
            synchronized (mDataStore) {
                try {
                    changed = mDataStore.switchKeyboardLayout(key, direction);
                    keyboardLayoutDescriptor = mDataStore.getCurrentKeyboardLayout(
                            key);
                } finally {
                    mDataStore.saveIfNeeded();
                }
            }

            if (changed) {
                if (mSwitchedKeyboardLayoutToast != null) {
                    mSwitchedKeyboardLayoutToast.cancel();
                    mSwitchedKeyboardLayoutToast = null;
                }
                if (keyboardLayoutDescriptor != null) {
                    KeyboardLayout keyboardLayout = getKeyboardLayout(keyboardLayoutDescriptor);
                    if (keyboardLayout != null) {
                        mSwitchedKeyboardLayoutToast = Toast.makeText(
                                mContext, keyboardLayout.getLabel(), Toast.LENGTH_SHORT);
                        mSwitchedKeyboardLayoutToast.show();
                    }
                }

                reloadKeyboardLayouts();
            }
        }
    }

    public void setFocusedApplication(int displayId, InputApplicationHandle application) {
        nativeSetFocusedApplication(mPtr, displayId, application);
    }

    public void setFocusedDisplay(int displayId) {
        nativeSetFocusedDisplay(mPtr, displayId);
    }

    /** Clean up input window handles of the given display. */
    public void onDisplayRemoved(int displayId) {
        nativeSetInputWindows(mPtr, null /* windowHandles */, displayId);
    }

    @Override
    public void requestPointerCapture(IBinder windowToken, boolean enabled) {
        if (mFocusedWindow == null || mFocusedWindow.asBinder() != windowToken) {
            Slog.e(TAG, "requestPointerCapture called for a window that has no focus: "
                    + windowToken);
            return;
        }
        if (mFocusedWindowHasCapture == enabled) {
            Slog.i(TAG, "requestPointerCapture: already " + (enabled ? "enabled" : "disabled"));
            return;
        }
        setPointerCapture(enabled);
    }

    private void setPointerCapture(boolean enabled) {
        if (mFocusedWindowHasCapture != enabled) {
            mFocusedWindowHasCapture = enabled;
            try {
                mFocusedWindow.dispatchPointerCaptureChanged(enabled);
            } catch (RemoteException ex) {
                /* ignore */
            }
            nativeSetPointerCapture(mPtr, enabled);
        }
    }

    public void setInputDispatchMode(boolean enabled, boolean frozen) {
        nativeSetInputDispatchMode(mPtr, enabled, frozen);
    }

    public void setSystemUiVisibility(int visibility) {
        nativeSetSystemUiVisibility(mPtr, visibility);
    }

    @Override // Binder call
    public void tryPointerSpeed(int speed) {
        if (!checkCallingPermission(android.Manifest.permission.SET_POINTER_SPEED,
                "tryPointerSpeed()")) {
            throw new SecurityException("Requires SET_POINTER_SPEED permission");
        }

        if (speed < InputManager.MIN_POINTER_SPEED || speed > InputManager.MAX_POINTER_SPEED) {
            throw new IllegalArgumentException("speed out of range");
        }

        setPointerSpeedUnchecked(speed);
    }

    private void updatePointerSpeedFromSettings() {
        int speed = getPointerSpeedSetting();
        setPointerSpeedUnchecked(speed);
    }

    private void setPointerSpeedUnchecked(int speed) {
        speed = Math.min(Math.max(speed, InputManager.MIN_POINTER_SPEED),
                InputManager.MAX_POINTER_SPEED);
        nativeSetPointerSpeed(mPtr, speed);
    }

    private void registerPointerSpeedSettingObserver() {
        mContext.getContentResolver().registerContentObserver(
                Settings.System.getUriFor(Settings.System.POINTER_SPEED), true,
                new ContentObserver(mHandler) {
                    @Override
                    public void onChange(boolean selfChange) {
                        updatePointerSpeedFromSettings();
                    }
                }, UserHandle.USER_ALL);
    }

    private int getPointerSpeedSetting() {
        int speed = InputManager.DEFAULT_POINTER_SPEED;
        try {
            speed = Settings.System.getIntForUser(mContext.getContentResolver(),
                    Settings.System.POINTER_SPEED, UserHandle.USER_CURRENT);
        } catch (SettingNotFoundException snfe) {
        }
        return speed;
    }

    private void updateShowTouchesFromSettings() {
        int setting = getShowTouchesSetting(0);
        nativeSetShowTouches(mPtr, setting != 0);
    }

    private void registerShowTouchesSettingObserver() {
        mContext.getContentResolver().registerContentObserver(
                Settings.System.getUriFor(Settings.System.SHOW_TOUCHES), true,
                new ContentObserver(mHandler) {
                    @Override
                    public void onChange(boolean selfChange) {
                        updateShowTouchesFromSettings();
                    }
                }, UserHandle.USER_ALL);
    }

    private void updateAccessibilityLargePointerFromSettings() {
        final int accessibilityConfig = Settings.Secure.getIntForUser(
                mContext.getContentResolver(), Settings.Secure.ACCESSIBILITY_LARGE_POINTER_ICON,
                0, UserHandle.USER_CURRENT);
        PointerIcon.setUseLargeIcons(accessibilityConfig == 1);
        nativeReloadPointerIcons(mPtr);
    }

    private void registerAccessibilityLargePointerSettingObserver() {
        mContext.getContentResolver().registerContentObserver(
                Settings.Secure.getUriFor(Settings.Secure.ACCESSIBILITY_LARGE_POINTER_ICON), true,
                new ContentObserver(mHandler) {
                    @Override
                    public void onChange(boolean selfChange) {
                        updateAccessibilityLargePointerFromSettings();
                    }
                }, UserHandle.USER_ALL);
    }

    private void updateDeepPressStatusFromSettings(String reason) {
        // Not using ViewConfiguration.getLongPressTimeout here because it may return a stale value
        final int timeout = Settings.Secure.getIntForUser(mContext.getContentResolver(),
                Settings.Secure.LONG_PRESS_TIMEOUT, ViewConfiguration.DEFAULT_LONG_PRESS_TIMEOUT,
                UserHandle.USER_CURRENT);
        final boolean featureEnabledFlag =
                DeviceConfig.getBoolean(DeviceConfig.NAMESPACE_INPUT_NATIVE_BOOT,
                        DEEP_PRESS_ENABLED, true /* default */);
        final boolean enabled =
                featureEnabledFlag && timeout <= ViewConfiguration.DEFAULT_LONG_PRESS_TIMEOUT;
        Log.i(TAG,
                (enabled ? "Enabling" : "Disabling") + " motion classifier because " + reason
                + ": feature " + (featureEnabledFlag ? "enabled" : "disabled")
                + ", long press timeout = " + timeout);
        nativeSetMotionClassifierEnabled(mPtr, enabled);
    }

    private void registerLongPressTimeoutObserver() {
        mContext.getContentResolver().registerContentObserver(
                Settings.Secure.getUriFor(Settings.Secure.LONG_PRESS_TIMEOUT), true,
                new ContentObserver(mHandler) {
                    @Override
                    public void onChange(boolean selfChange) {
                        updateDeepPressStatusFromSettings("timeout changed");
                    }
                }, UserHandle.USER_ALL);
    }

    private int getShowTouchesSetting(int defaultValue) {
        int result = defaultValue;
        try {
            result = Settings.System.getIntForUser(mContext.getContentResolver(),
                    Settings.System.SHOW_TOUCHES, UserHandle.USER_CURRENT);
        } catch (SettingNotFoundException snfe) {
        }
        return result;
    }

    public void updateSwapKeysSettings() {
        int setting = getSwapKeysSetting(0);
        nativeSetSwapKeys(mPtr, setting != 0);
    }

    private void registerSwapKeysSettingObserver() {
        if (!canSwapKeys()) return;
        mContext.getContentResolver().registerContentObserver(
                Settings.System.getUriFor(Settings.System.SWAP_NAVIGATION_KEYS), true,
                new ContentObserver(mHandler) {
                    @Override
                    public void onChange(boolean selfChange) {
                        updateSwapKeysSettings();
                    }
                }, UserHandle.USER_ALL);
    }

    private boolean canSwapKeys() {
        int deviceHardwareKeys = mContext.getResources()
                .getInteger(com.android.internal.R.integer.config_deviceHardwareKeys);
        return (deviceHardwareKeys & KEY_MASK_APP_SWITCH) != 0 && (deviceHardwareKeys & KEY_MASK_BACK) != 0;
    }

    private int getSwapKeysSetting(int defaultValue) {
        int result = defaultValue;
        try {
            result = Settings.System.getIntForUser(mContext.getContentResolver(),
                    Settings.System.SWAP_NAVIGATION_KEYS, UserHandle.USER_CURRENT);
        } catch (SettingNotFoundException snfe) {
        }
        return result;
    }

    // Binder call
    @Override
    public void vibrate(int deviceId, long[] pattern, int repeat, IBinder token) {
        if (repeat >= pattern.length) {
            throw new ArrayIndexOutOfBoundsException();
        }

        VibratorToken v;
        synchronized (mVibratorLock) {
            v = mVibratorTokens.get(token);
            if (v == null) {
                v = new VibratorToken(deviceId, token, mNextVibratorTokenValue++);
                try {
                    token.linkToDeath(v, 0);
                } catch (RemoteException ex) {
                    // give up
                    throw new RuntimeException(ex);
                }
                mVibratorTokens.put(token, v);
            }
        }

        synchronized (v) {
            v.mVibrating = true;
            nativeVibrate(mPtr, deviceId, pattern, repeat, v.mTokenValue);
        }
    }

    // Binder call
    @Override
    public void cancelVibrate(int deviceId, IBinder token) {
        VibratorToken v;
        synchronized (mVibratorLock) {
            v = mVibratorTokens.get(token);
            if (v == null || v.mDeviceId != deviceId) {
                return; // nothing to cancel
            }
        }

        cancelVibrateIfNeeded(v);
    }

    void onVibratorTokenDied(VibratorToken v) {
        synchronized (mVibratorLock) {
            mVibratorTokens.remove(v.mToken);
        }

        cancelVibrateIfNeeded(v);
    }

    private void cancelVibrateIfNeeded(VibratorToken v) {
        synchronized (v) {
            if (v.mVibrating) {
                nativeCancelVibrate(mPtr, v.mDeviceId, v.mTokenValue);
                v.mVibrating = false;
            }
        }
    }

    // Binder call
    @Override
    public void setPointerIconType(int iconId) {
        nativeSetPointerIconType(mPtr, iconId);
    }

    // Binder call
    @Override
    public void setCustomPointerIcon(PointerIcon icon) {
        Preconditions.checkNotNull(icon);
        nativeSetCustomPointerIcon(mPtr, icon);
    }

    @Override
    public void dump(FileDescriptor fd, PrintWriter pw, String[] args) {
        if (!DumpUtils.checkDumpPermission(mContext, TAG, pw)) return;

        pw.println("INPUT MANAGER (dumpsys input)\n");
        String dumpStr = nativeDump(mPtr);
        if (dumpStr != null) {
            pw.println(dumpStr);
        }
    }

    private boolean checkCallingPermission(String permission, String func) {
        // Quick check: if the calling permission is me, it's all okay.
        if (Binder.getCallingPid() == Process.myPid()) {
            return true;
        }

        if (mContext.checkCallingPermission(permission) == PackageManager.PERMISSION_GRANTED) {
            return true;
        }
        String msg = "Permission Denial: " + func + " from pid="
                + Binder.getCallingPid()
                + ", uid=" + Binder.getCallingUid()
                + " requires " + permission;
        Slog.w(TAG, msg);
        return false;
    }

    // Called by the heartbeat to ensure locks are not held indefinitely (for deadlock detection).
    @Override
    public void monitor() {
        synchronized (mInputFilterLock) { }
        nativeMonitor(mPtr);
    }

    // Native callback.
    private void notifyConfigurationChanged(long whenNanos) {
        mWindowManagerCallbacks.notifyConfigurationChanged();
    }

    // Native callback.
    private void notifyInputDevicesChanged(InputDevice[] inputDevices) {
        synchronized (mInputDevicesLock) {
            if (!mInputDevicesChangedPending) {
                mInputDevicesChangedPending = true;
                mHandler.obtainMessage(MSG_DELIVER_INPUT_DEVICES_CHANGED,
                        mInputDevices).sendToTarget();
            }

            mInputDevices = inputDevices;
        }
    }

    // Native callback.
    private void notifySwitch(long whenNanos, int switchValues, int switchMask) {
        if (DEBUG) {
            Slog.d(TAG, "notifySwitch: values=" + Integer.toHexString(switchValues)
                    + ", mask=" + Integer.toHexString(switchMask));
        }

        if ((switchMask & SW_LID_BIT) != 0) {
            final boolean lidOpen = ((switchValues & SW_LID_BIT) == 0);
            mWindowManagerCallbacks.notifyLidSwitchChanged(whenNanos, lidOpen);
        }

        if ((switchMask & SW_CAMERA_LENS_COVER_BIT) != 0) {
            final boolean lensCovered = ((switchValues & SW_CAMERA_LENS_COVER_BIT) != 0);
            mWindowManagerCallbacks.notifyCameraLensCoverSwitchChanged(whenNanos, lensCovered);
        }

        if (mUseDevInputEventForAudioJack && (switchMask & SW_JACK_BITS) != 0) {
            mWiredAccessoryCallbacks.notifyWiredAccessoryChanged(whenNanos, switchValues,
                    switchMask);
        }

        if ((switchMask & SW_TABLET_MODE_BIT) != 0) {
            SomeArgs args = SomeArgs.obtain();
            args.argi1 = (int) (whenNanos & 0xFFFFFFFF);
            args.argi2 = (int) (whenNanos >> 32);
            args.arg1 = Boolean.valueOf((switchValues & SW_TABLET_MODE_BIT) != 0);
            mHandler.obtainMessage(MSG_DELIVER_TABLET_MODE_CHANGED,
                    args).sendToTarget();
        }
    }

    // Native callback.
    private void notifyInputChannelBroken(IBinder token) {
        mWindowManagerCallbacks.notifyInputChannelBroken(token);
    }

    // Native callback
    private void notifyFocusChanged(IBinder oldToken, IBinder newToken) {
        if (mFocusedWindow != null) {
            if (mFocusedWindow.asBinder() == newToken) {
                Slog.w(TAG, "notifyFocusChanged called with unchanged mFocusedWindow="
                        + mFocusedWindow);
                return;
            }
            setPointerCapture(false);
        }

        mFocusedWindow = IWindow.Stub.asInterface(newToken);
    }

    // Native callback.
    private long notifyANR(IBinder token, String reason) {
        return mWindowManagerCallbacks.notifyANR(
                token, reason);
    }

    // Native callback.
    final boolean filterInputEvent(InputEvent event, int policyFlags) {
        synchronized (mInputFilterLock) {
            if (mInputFilter != null) {
                try {
                    mInputFilter.filterInputEvent(event, policyFlags);
                } catch (RemoteException e) {
                    /* ignore */
                }
                return false;
            }
        }
        event.recycle();
        return true;
    }

    // Native callback.
    private int interceptKeyBeforeQueueing(KeyEvent event, int policyFlags) {
        return mWindowManagerCallbacks.interceptKeyBeforeQueueing(event, policyFlags);
    }

    // Native callback.
    private int interceptMotionBeforeQueueingNonInteractive(int displayId,
            long whenNanos, int policyFlags) {
        return mWindowManagerCallbacks.interceptMotionBeforeQueueingNonInteractive(
                displayId, whenNanos, policyFlags);
    }

    // Native callback.
    private long interceptKeyBeforeDispatching(IBinder focus, KeyEvent event, int policyFlags) {
        return mWindowManagerCallbacks.interceptKeyBeforeDispatching(focus, event, policyFlags);
    }

    // Native callback.
    private KeyEvent dispatchUnhandledKey(IBinder focus, KeyEvent event, int policyFlags) {
        return mWindowManagerCallbacks.dispatchUnhandledKey(focus, event, policyFlags);
    }

    // Native callback.
    private boolean checkInjectEventsPermission(int injectorPid, int injectorUid) {
        return mContext.checkPermission(android.Manifest.permission.INJECT_EVENTS,
                injectorPid, injectorUid) == PackageManager.PERMISSION_GRANTED;
    }

    // Native callback.
    private void onPointerDownOutsideFocus(IBinder touchedToken) {
        mWindowManagerCallbacks.onPointerDownOutsideFocus(touchedToken);
    }

    // Native callback.
    private int getVirtualKeyQuietTimeMillis() {
        return mContext.getResources().getInteger(
                com.android.internal.R.integer.config_virtualKeyQuietTimeMillis);
    }

    // Native callback.
    private static String[] getExcludedDeviceNames() {
        List<String> names = new ArrayList<>();
        // Read partner-provided list of excluded input devices
        // Environment.getRootDirectory() is a fancy way of saying ANDROID_ROOT or "/system".
        final File[] baseDirs = {
            Environment.getRootDirectory(),
            Environment.getVendorDirectory()
        };
        for (File baseDir: baseDirs) {
            File confFile = new File(baseDir, EXCLUDED_DEVICES_PATH);
            try {
                InputStream stream = new FileInputStream(confFile);
                names.addAll(ConfigurationProcessor.processExcludedDeviceNames(stream));
            } catch (FileNotFoundException e) {
                // It's ok if the file does not exist.
            } catch (Exception e) {
                Slog.e(TAG, "Could not parse '" + confFile.getAbsolutePath() + "'", e);
            }
        }
        return names.toArray(new String[0]);
    }

    /**
     * Flatten a list of pairs into a list, with value positioned directly next to the key
     * @return Flattened list
     */
    private static <T> List<T> flatten(@NonNull List<Pair<T, T>> pairs) {
        List<T> list = new ArrayList<>(pairs.size() * 2);
        for (Pair<T, T> pair : pairs) {
            list.add(pair.first);
            list.add(pair.second);
        }
        return list;
    }

    /**
     * Ports are highly platform-specific, so only allow these to be specified in the vendor
     * directory.
     */
    // Native callback
    private static String[] getInputPortAssociations() {
        File baseDir = Environment.getVendorDirectory();
        File confFile = new File(baseDir, PORT_ASSOCIATIONS_PATH);

        try {
            InputStream stream = new FileInputStream(confFile);
            List<Pair<String, String>> associations =
                    ConfigurationProcessor.processInputPortAssociations(stream);
            List<String> associationList = flatten(associations);
            return associationList.toArray(new String[0]);
        } catch (FileNotFoundException e) {
            // Most of the time, file will not exist, which is expected.
        } catch (Exception e) {
            Slog.e(TAG, "Could not parse '" + confFile.getAbsolutePath() + "'", e);
        }
        return new String[0];
    }

    /**
     * Gets if an input device could dispatch to the given display".
     * @param deviceId The input device id.
     * @param displayId The specific display id.
     * @return True if the device could dispatch to the given display, false otherwise.
     */
    public boolean canDispatchToDisplay(int deviceId, int displayId) {
        return nativeCanDispatchToDisplay(mPtr, deviceId, displayId);
    }

    // Native callback.
    private int getKeyRepeatTimeout() {
        return ViewConfiguration.getKeyRepeatTimeout();
    }

    // Native callback.
    private int getKeyRepeatDelay() {
        return ViewConfiguration.getKeyRepeatDelay();
    }

    // Native callback.
    private int getHoverTapTimeout() {
        return ViewConfiguration.getHoverTapTimeout();
    }

    // Native callback.
    private int getHoverTapSlop() {
        return ViewConfiguration.getHoverTapSlop();
    }

    // Native callback.
    private int getDoubleTapTimeout() {
        return ViewConfiguration.getDoubleTapTimeout();
    }

    // Native callback.
    private int getLongPressTimeout() {
        return ViewConfiguration.getLongPressTimeout();
    }

    // Native callback.
    private int getPointerLayer() {
        return mWindowManagerCallbacks.getPointerLayer();
    }

    // Native callback.
    private PointerIcon getPointerIcon(int displayId) {
        return PointerIcon.getDefaultIcon(getContextForDisplay(displayId));
    }

    private Context getContextForDisplay(int displayId) {
        if (mDisplayContext != null && mDisplayContext.getDisplay().getDisplayId() == displayId) {
            return mDisplayContext;
        }

        if (mContext.getDisplay().getDisplayId() == displayId) {
            mDisplayContext = mContext;
            return mDisplayContext;
        }

        // Create and cache context for non-default display.
        final DisplayManager displayManager = mContext.getSystemService(DisplayManager.class);
        final Display display = displayManager.getDisplay(displayId);
        mDisplayContext = mContext.createDisplayContext(display);
        return mDisplayContext;
    }

    // Native callback.
    private int getPointerDisplayId() {
        return mWindowManagerCallbacks.getPointerDisplayId();
    }

    // Native callback.
    private String[] getKeyboardLayoutOverlay(InputDeviceIdentifier identifier) {
        if (!mSystemReady) {
            return null;
        }

        String keyboardLayoutDescriptor = getCurrentKeyboardLayoutForInputDevice(identifier);
        if (keyboardLayoutDescriptor == null) {
            return null;
        }

        final String[] result = new String[2];
        visitKeyboardLayout(keyboardLayoutDescriptor, new KeyboardLayoutVisitor() {
            @Override
            public void visitKeyboardLayout(Resources resources,
                    int keyboardLayoutResId, KeyboardLayout layout) {
                try {
                    result[0] = layout.getDescriptor();
                    result[1] = Streams.readFully(new InputStreamReader(
                            resources.openRawResource(keyboardLayoutResId)));
                } catch (IOException ex) {
                } catch (NotFoundException ex) {
                }
            }
        });
        if (result[0] == null) {
            Slog.w(TAG, "Could not get keyboard layout with descriptor '"
                    + keyboardLayoutDescriptor + "'.");
            return null;
        }
        return result;
    }

    // Native callback.
    private String getDeviceAlias(String uniqueId) {
        if (BluetoothAdapter.checkBluetoothAddress(uniqueId)) {
            // TODO(BT) mBluetoothService.getRemoteAlias(uniqueId)
            return null;
        }
        return null;
    }

    /**
     * Callback interface implemented by the Window Manager.
     */
    public interface WindowManagerCallbacks {
        public void notifyConfigurationChanged();

        public void notifyLidSwitchChanged(long whenNanos, boolean lidOpen);

        public void notifyCameraLensCoverSwitchChanged(long whenNanos, boolean lensCovered);

        public void notifyInputChannelBroken(IBinder token);

        public long notifyANR(IBinder token, String reason);

        public int interceptKeyBeforeQueueing(KeyEvent event, int policyFlags);

        /**
         * Provides an opportunity for the window manager policy to intercept early motion event
         * processing when the device is in a non-interactive state since these events are normally
         * dropped.
         */
        int interceptMotionBeforeQueueingNonInteractive(int displayId, long whenNanos,
                int policyFlags);

        public long interceptKeyBeforeDispatching(IBinder token,
                KeyEvent event, int policyFlags);

        public KeyEvent dispatchUnhandledKey(IBinder token,
                KeyEvent event, int policyFlags);

        public int getPointerLayer();

        public int getPointerDisplayId();

        /**
         * Notifies window manager that a {@link android.view.MotionEvent#ACTION_DOWN} pointer event
         * occurred on a window that did not have focus.
         *
         * @param touchedToken The token for the window that received the input event.
         */
        void onPointerDownOutsideFocus(IBinder touchedToken);
    }

    /**
     * Callback interface implemented by WiredAccessoryObserver.
     */
    public interface WiredAccessoryCallbacks {
        public void notifyWiredAccessoryChanged(long whenNanos, int switchValues, int switchMask);
        public void systemReady();
    }

    /**
     * Private handler for the input manager.
     */
    private final class InputManagerHandler extends Handler {
        public InputManagerHandler(Looper looper) {
            super(looper, null, true /*async*/);
        }

        @Override
        public void handleMessage(Message msg) {
            switch (msg.what) {
                case MSG_DELIVER_INPUT_DEVICES_CHANGED:
                    deliverInputDevicesChanged((InputDevice[])msg.obj);
                    break;
                case MSG_SWITCH_KEYBOARD_LAYOUT:
                    handleSwitchKeyboardLayout(msg.arg1, msg.arg2);
                    break;
                case MSG_RELOAD_KEYBOARD_LAYOUTS:
                    reloadKeyboardLayouts();
                    break;
                case MSG_UPDATE_KEYBOARD_LAYOUTS:
                    updateKeyboardLayouts();
                    break;
                case MSG_RELOAD_DEVICE_ALIASES:
                    reloadDeviceAliases();
                    break;
                case MSG_DELIVER_TABLET_MODE_CHANGED:
                    SomeArgs args = (SomeArgs) msg.obj;
                    long whenNanos = (args.argi1 & 0xFFFFFFFFl) | ((long) args.argi2 << 32);
                    boolean inTabletMode = (boolean) args.arg1;
                    deliverTabletModeChanged(whenNanos, inTabletMode);
                    break;
            }
        }
    }

    /**
     * Hosting interface for input filters to call back into the input manager.
     */
    private final class InputFilterHost extends IInputFilterHost.Stub {
        private boolean mDisconnected;

        public void disconnectLocked() {
            mDisconnected = true;
        }

        @Override
        public void sendInputEvent(InputEvent event, int policyFlags) {
            if (event == null) {
                throw new IllegalArgumentException("event must not be null");
            }

            synchronized (mInputFilterLock) {
                if (!mDisconnected) {
                    nativeInjectInputEvent(mPtr, event, 0, 0,
                            InputManager.INJECT_INPUT_EVENT_MODE_ASYNC, 0,
                            policyFlags | WindowManagerPolicy.FLAG_FILTERED);
                }
            }
        }
    }

    /**
     * Interface for the system to handle request from InputMonitors.
     */
    private final class InputMonitorHost extends IInputMonitorHost.Stub {
        private final InputChannel mInputChannel;

        InputMonitorHost(InputChannel channel) {
            mInputChannel = channel;
        }

        @Override
        public void pilferPointers() {
            nativePilferPointers(mPtr, asBinder());
        }

        @Override
        public void dispose() {
            nativeUnregisterInputChannel(mPtr, mInputChannel);
            mInputChannel.dispose();
        }
    }

    private static final class KeyboardLayoutDescriptor {
        public String packageName;
        public String receiverName;
        public String keyboardLayoutName;

        public static String format(String packageName,
                String receiverName, String keyboardName) {
            return packageName + "/" + receiverName + "/" + keyboardName;
        }

        public static KeyboardLayoutDescriptor parse(String descriptor) {
            int pos = descriptor.indexOf('/');
            if (pos < 0 || pos + 1 == descriptor.length()) {
                return null;
            }
            int pos2 = descriptor.indexOf('/', pos + 1);
            if (pos2 < pos + 2 || pos2 + 1 == descriptor.length()) {
                return null;
            }

            KeyboardLayoutDescriptor result = new KeyboardLayoutDescriptor();
            result.packageName = descriptor.substring(0, pos);
            result.receiverName = descriptor.substring(pos + 1, pos2);
            result.keyboardLayoutName = descriptor.substring(pos2 + 1);
            return result;
        }
    }

    private interface KeyboardLayoutVisitor {
        void visitKeyboardLayout(Resources resources,
                int keyboardLayoutResId, KeyboardLayout layout);
    }

    private final class InputDevicesChangedListenerRecord implements DeathRecipient {
        private final int mPid;
        private final IInputDevicesChangedListener mListener;

        public InputDevicesChangedListenerRecord(int pid, IInputDevicesChangedListener listener) {
            mPid = pid;
            mListener = listener;
        }

        @Override
        public void binderDied() {
            if (DEBUG) {
                Slog.d(TAG, "Input devices changed listener for pid " + mPid + " died.");
            }
            onInputDevicesChangedListenerDied(mPid);
        }

        public void notifyInputDevicesChanged(int[] info) {
            try {
                mListener.onInputDevicesChanged(info);
            } catch (RemoteException ex) {
                Slog.w(TAG, "Failed to notify process "
                        + mPid + " that input devices changed, assuming it died.", ex);
                binderDied();
            }
        }
    }

    private final class TabletModeChangedListenerRecord implements DeathRecipient {
        private final int mPid;
        private final ITabletModeChangedListener mListener;

        public TabletModeChangedListenerRecord(int pid, ITabletModeChangedListener listener) {
            mPid = pid;
            mListener = listener;
        }

        @Override
        public void binderDied() {
            if (DEBUG) {
                Slog.d(TAG, "Tablet mode changed listener for pid " + mPid + " died.");
            }
            onTabletModeChangedListenerDied(mPid);
        }

        public void notifyTabletModeChanged(long whenNanos, boolean inTabletMode) {
            try {
                mListener.onTabletModeChanged(whenNanos, inTabletMode);
            } catch (RemoteException ex) {
                Slog.w(TAG, "Failed to notify process " + mPid +
                        " that tablet mode changed, assuming it died.", ex);
                binderDied();
            }
        }
    }

    private final class VibratorToken implements DeathRecipient {
        public final int mDeviceId;
        public final IBinder mToken;
        public final int mTokenValue;

        public boolean mVibrating;

        public VibratorToken(int deviceId, IBinder token, int tokenValue) {
            mDeviceId = deviceId;
            mToken = token;
            mTokenValue = tokenValue;
        }

        @Override
        public void binderDied() {
            if (DEBUG) {
                Slog.d(TAG, "Vibrator token died.");
            }
            onVibratorTokenDied(this);
        }
    }

    private final class LocalService extends InputManagerInternal {
        @Override
        public void setDisplayViewports(List<DisplayViewport> viewports) {
            setDisplayViewportsInternal(viewports);
        }

        @Override
        public boolean injectInputEvent(InputEvent event, int mode) {
            return injectInputEventInternal(event, mode);
        }

        @Override
        public void setInteractive(boolean interactive) {
            nativeSetInteractive(mPtr, interactive);
        }

        @Override
        public void toggleCapsLock(int deviceId) {
            nativeToggleCapsLock(mPtr, deviceId);
        }

        @Override
        public void setPulseGestureEnabled(boolean enabled) {
            if (mDoubleTouchGestureEnableFile != null) {
                FileWriter writer = null;
                try {
                    writer = new FileWriter(mDoubleTouchGestureEnableFile);
                    writer.write(enabled ? "1" : "0");
                } catch (IOException e) {
                    Log.wtf(TAG, "Unable to setPulseGestureEnabled", e);
                } finally {
                    IoUtils.closeQuietly(writer);
                }
            }
        }
    }
}<|MERGE_RESOLUTION|>--- conflicted
+++ resolved
@@ -353,11 +353,8 @@
         registerPointerSpeedSettingObserver();
         registerShowTouchesSettingObserver();
         registerAccessibilityLargePointerSettingObserver();
-<<<<<<< HEAD
         registerSwapKeysSettingObserver();
-=======
         registerLongPressTimeoutObserver();
->>>>>>> 81ee1024
 
         mContext.registerReceiver(new BroadcastReceiver() {
             @Override
@@ -365,22 +362,16 @@
                 updatePointerSpeedFromSettings();
                 updateShowTouchesFromSettings();
                 updateAccessibilityLargePointerFromSettings();
-<<<<<<< HEAD
                 updateSwapKeysSettings();
-=======
                 updateDeepPressStatusFromSettings("user switched");
->>>>>>> 81ee1024
             }
         }, new IntentFilter(Intent.ACTION_USER_SWITCHED), null, mHandler);
 
         updatePointerSpeedFromSettings();
         updateShowTouchesFromSettings();
         updateAccessibilityLargePointerFromSettings();
-<<<<<<< HEAD
         updateSwapKeysSettings();
-=======
         updateDeepPressStatusFromSettings("just booted");
->>>>>>> 81ee1024
     }
 
     // TODO(BT) Pass in parameter for bluetooth system
