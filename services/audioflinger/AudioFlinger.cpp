/* //device/include/server/AudioFlinger/AudioFlinger.cpp
**
** Copyright 2007, The Android Open Source Project
**
** Licensed under the Apache License, Version 2.0 (the "License");
** you may not use this file except in compliance with the License.
** You may obtain a copy of the License at
**
**     http://www.apache.org/licenses/LICENSE-2.0
**
** Unless required by applicable law or agreed to in writing, software
** distributed under the License is distributed on an "AS IS" BASIS,
** WITHOUT WARRANTIES OR CONDITIONS OF ANY KIND, either express or implied.
** See the License for the specific language governing permissions and
** limitations under the License.
*/


#define LOG_TAG "AudioFlinger"
//#define LOG_NDEBUG 0

#include <math.h>
#include <signal.h>
#include <sys/time.h>
#include <sys/resource.h>

#include <binder/IPCThreadState.h>
#include <binder/IServiceManager.h>
#include <utils/Log.h>
#include <binder/Parcel.h>
#include <binder/IPCThreadState.h>
#include <utils/String16.h>
#include <utils/threads.h>
#include <utils/Atomic.h>

#include <cutils/bitops.h>
#include <cutils/properties.h>

#include <media/AudioTrack.h>
#include <media/AudioRecord.h>
#include <media/IMediaPlayerService.h>

#include <private/media/AudioTrackShared.h>
#include <private/media/AudioEffectShared.h>

#include <system/audio.h>
#include <hardware/audio.h>

#include "AudioMixer.h"
#include "AudioFlinger.h"

#include <media/EffectsFactoryApi.h>
#include <audio_effects/effect_visualizer.h>
#include <audio_effects/effect_ns.h>
#include <audio_effects/effect_aec.h>

#include <cpustats/ThreadCpuUsage.h>
#include <powermanager/PowerManager.h>
// #define DEBUG_CPU_USAGE 10  // log statistics every n wall clock seconds

// ----------------------------------------------------------------------------


namespace android {

static const char* kDeadlockedString = "AudioFlinger may be deadlocked\n";
static const char* kHardwareLockedString = "Hardware lock is taken\n";

//static const nsecs_t kStandbyTimeInNsecs = seconds(3);
static const float MAX_GAIN = 4096.0f;
static const float MAX_GAIN_INT = 0x1000;

// retry counts for buffer fill timeout
// 50 * ~20msecs = 1 second
static const int8_t kMaxTrackRetries = 50;
static const int8_t kMaxTrackStartupRetries = 50;
// allow less retry attempts on direct output thread.
// direct outputs can be a scarce resource in audio hardware and should
// be released as quickly as possible.
static const int8_t kMaxTrackRetriesDirect = 2;

static const int kDumpLockRetries = 50;
static const int kDumpLockSleep = 20000;

static const nsecs_t kWarningThrottle = seconds(5);

// RecordThread loop sleep time upon application overrun or audio HAL read error
static const int kRecordThreadSleepUs = 5000;

// ----------------------------------------------------------------------------

static bool recordingAllowed() {
    if (getpid() == IPCThreadState::self()->getCallingPid()) return true;
    bool ok = checkCallingPermission(String16("android.permission.RECORD_AUDIO"));
    if (!ok) LOGE("Request requires android.permission.RECORD_AUDIO");
    return ok;
}

static bool settingsAllowed() {
    if (getpid() == IPCThreadState::self()->getCallingPid()) return true;
    bool ok = checkCallingPermission(String16("android.permission.MODIFY_AUDIO_SETTINGS"));
    if (!ok) LOGE("Request requires android.permission.MODIFY_AUDIO_SETTINGS");
    return ok;
}

// To collect the amplifier usage
static void addBatteryData(uint32_t params) {
    sp<IBinder> binder =
        defaultServiceManager()->getService(String16("media.player"));
    sp<IMediaPlayerService> service = interface_cast<IMediaPlayerService>(binder);
    if (service.get() == NULL) {
        LOGW("Cannot connect to the MediaPlayerService for battery tracking");
        return;
    }

    service->addBatteryData(params);
}

static int load_audio_interface(const char *if_name, const hw_module_t **mod,
                                audio_hw_device_t **dev)
{
    int rc;

    rc = hw_get_module_by_class(AUDIO_HARDWARE_MODULE_ID, if_name, mod);
    if (rc)
        goto out;

    rc = audio_hw_device_open(*mod, dev);
    LOGE_IF(rc, "couldn't open audio hw device in %s.%s (%s)",
            AUDIO_HARDWARE_MODULE_ID, if_name, strerror(-rc));
    if (rc)
        goto out;

    return 0;

out:
    *mod = NULL;
    *dev = NULL;
    return rc;
}

static const char *audio_interfaces[] = {
    "primary",
    "a2dp",
    "usb",
};
#define ARRAY_SIZE(x) (sizeof((x))/sizeof(((x)[0])))

// ----------------------------------------------------------------------------

AudioFlinger::AudioFlinger()
    : BnAudioFlinger(),
        mPrimaryHardwareDev(0), mMasterVolume(1.0f), mMasterMute(false), mNextUniqueId(1),
        mBtNrec(false)
{
}

void AudioFlinger::onFirstRef()
{
    int rc = 0;

    Mutex::Autolock _l(mLock);

    /* TODO: move all this work into an Init() function */
    mHardwareStatus = AUDIO_HW_IDLE;

    for (size_t i = 0; i < ARRAY_SIZE(audio_interfaces); i++) {
        const hw_module_t *mod;
        audio_hw_device_t *dev;

        rc = load_audio_interface(audio_interfaces[i], &mod, &dev);
        if (rc)
            continue;

        LOGI("Loaded %s audio interface from %s (%s)", audio_interfaces[i],
             mod->name, mod->id);
        mAudioHwDevs.push(dev);

        if (!mPrimaryHardwareDev) {
            mPrimaryHardwareDev = dev;
            LOGI("Using '%s' (%s.%s) as the primary audio interface",
                 mod->name, mod->id, audio_interfaces[i]);
        }
    }

    mHardwareStatus = AUDIO_HW_INIT;

    if (!mPrimaryHardwareDev || mAudioHwDevs.size() == 0) {
        LOGE("Primary audio interface not found");
        return;
    }

    for (size_t i = 0; i < mAudioHwDevs.size(); i++) {
        audio_hw_device_t *dev = mAudioHwDevs[i];

        mHardwareStatus = AUDIO_HW_INIT;
        rc = dev->init_check(dev);
        if (rc == 0) {
            AutoMutex lock(mHardwareLock);

            mMode = AUDIO_MODE_NORMAL;
            mHardwareStatus = AUDIO_HW_SET_MODE;
            dev->set_mode(dev, mMode);
            mHardwareStatus = AUDIO_HW_SET_MASTER_VOLUME;
            dev->set_master_volume(dev, 1.0f);
            mHardwareStatus = AUDIO_HW_IDLE;
        }
    }
}

status_t AudioFlinger::initCheck() const
{
    Mutex::Autolock _l(mLock);
    if (mPrimaryHardwareDev == NULL || mAudioHwDevs.size() == 0)
        return NO_INIT;
    return NO_ERROR;
}

AudioFlinger::~AudioFlinger()
{
    int num_devs = mAudioHwDevs.size();

    while (!mRecordThreads.isEmpty()) {
        // closeInput() will remove first entry from mRecordThreads
        closeInput(mRecordThreads.keyAt(0));
    }
    while (!mPlaybackThreads.isEmpty()) {
        // closeOutput() will remove first entry from mPlaybackThreads
        closeOutput(mPlaybackThreads.keyAt(0));
    }

    for (int i = 0; i < num_devs; i++) {
        audio_hw_device_t *dev = mAudioHwDevs[i];
        audio_hw_device_close(dev);
    }
    mAudioHwDevs.clear();
}

audio_hw_device_t* AudioFlinger::findSuitableHwDev_l(uint32_t devices)
{
    /* first matching HW device is returned */
    for (size_t i = 0; i < mAudioHwDevs.size(); i++) {
        audio_hw_device_t *dev = mAudioHwDevs[i];
        if ((dev->get_supported_devices(dev) & devices) == devices)
            return dev;
    }
    return NULL;
}

status_t AudioFlinger::dumpClients(int fd, const Vector<String16>& args)
{
    const size_t SIZE = 256;
    char buffer[SIZE];
    String8 result;

    result.append("Clients:\n");
    for (size_t i = 0; i < mClients.size(); ++i) {
        wp<Client> wClient = mClients.valueAt(i);
        if (wClient != 0) {
            sp<Client> client = wClient.promote();
            if (client != 0) {
                snprintf(buffer, SIZE, "  pid: %d\n", client->pid());
                result.append(buffer);
            }
        }
    }
    write(fd, result.string(), result.size());
    return NO_ERROR;
}


status_t AudioFlinger::dumpInternals(int fd, const Vector<String16>& args)
{
    const size_t SIZE = 256;
    char buffer[SIZE];
    String8 result;
    int hardwareStatus = mHardwareStatus;

    snprintf(buffer, SIZE, "Hardware status: %d\n", hardwareStatus);
    result.append(buffer);
    write(fd, result.string(), result.size());
    return NO_ERROR;
}

status_t AudioFlinger::dumpPermissionDenial(int fd, const Vector<String16>& args)
{
    const size_t SIZE = 256;
    char buffer[SIZE];
    String8 result;
    snprintf(buffer, SIZE, "Permission Denial: "
            "can't dump AudioFlinger from pid=%d, uid=%d\n",
            IPCThreadState::self()->getCallingPid(),
            IPCThreadState::self()->getCallingUid());
    result.append(buffer);
    write(fd, result.string(), result.size());
    return NO_ERROR;
}

static bool tryLock(Mutex& mutex)
{
    bool locked = false;
    for (int i = 0; i < kDumpLockRetries; ++i) {
        if (mutex.tryLock() == NO_ERROR) {
            locked = true;
            break;
        }
        usleep(kDumpLockSleep);
    }
    return locked;
}

status_t AudioFlinger::dump(int fd, const Vector<String16>& args)
{
    if (checkCallingPermission(String16("android.permission.DUMP")) == false) {
        dumpPermissionDenial(fd, args);
    } else {
        // get state of hardware lock
        bool hardwareLocked = tryLock(mHardwareLock);
        if (!hardwareLocked) {
            String8 result(kHardwareLockedString);
            write(fd, result.string(), result.size());
        } else {
            mHardwareLock.unlock();
        }

        bool locked = tryLock(mLock);

        // failed to lock - AudioFlinger is probably deadlocked
        if (!locked) {
            String8 result(kDeadlockedString);
            write(fd, result.string(), result.size());
        }

        dumpClients(fd, args);
        dumpInternals(fd, args);

        // dump playback threads
        for (size_t i = 0; i < mPlaybackThreads.size(); i++) {
            mPlaybackThreads.valueAt(i)->dump(fd, args);
        }

        // dump record threads
        for (size_t i = 0; i < mRecordThreads.size(); i++) {
            mRecordThreads.valueAt(i)->dump(fd, args);
        }

        // dump all hardware devs
        for (size_t i = 0; i < mAudioHwDevs.size(); i++) {
            audio_hw_device_t *dev = mAudioHwDevs[i];
            dev->dump(dev, fd);
        }
        if (locked) mLock.unlock();
    }
    return NO_ERROR;
}


// IAudioFlinger interface


sp<IAudioTrack> AudioFlinger::createTrack(
        pid_t pid,
        int streamType,
        uint32_t sampleRate,
        uint32_t format,
        uint32_t channelMask,
        int frameCount,
        uint32_t flags,
        const sp<IMemory>& sharedBuffer,
        int output,
        int *sessionId,
        status_t *status)
{
    sp<PlaybackThread::Track> track;
    sp<TrackHandle> trackHandle;
    sp<Client> client;
    wp<Client> wclient;
    status_t lStatus;
    int lSessionId;

    if (streamType >= AUDIO_STREAM_CNT) {
        LOGE("invalid stream type");
        lStatus = BAD_VALUE;
        goto Exit;
    }

    {
        Mutex::Autolock _l(mLock);
        PlaybackThread *thread = checkPlaybackThread_l(output);
        PlaybackThread *effectThread = NULL;
        if (thread == NULL) {
            LOGE("unknown output thread");
            lStatus = BAD_VALUE;
            goto Exit;
        }

        wclient = mClients.valueFor(pid);

        if (wclient != NULL) {
            client = wclient.promote();
        } else {
            client = new Client(this, pid);
            mClients.add(pid, client);
        }

        LOGV("createTrack() sessionId: %d", (sessionId == NULL) ? -2 : *sessionId);
        if (sessionId != NULL && *sessionId != AUDIO_SESSION_OUTPUT_MIX) {
            for (size_t i = 0; i < mPlaybackThreads.size(); i++) {
                sp<PlaybackThread> t = mPlaybackThreads.valueAt(i);
                if (mPlaybackThreads.keyAt(i) != output) {
                    // prevent same audio session on different output threads
                    uint32_t sessions = t->hasAudioSession(*sessionId);
                    if (sessions & PlaybackThread::TRACK_SESSION) {
                        lStatus = BAD_VALUE;
                        goto Exit;
                    }
                    // check if an effect with same session ID is waiting for a track to be created
                    if (sessions & PlaybackThread::EFFECT_SESSION) {
                        effectThread = t.get();
                    }
                }
            }
            lSessionId = *sessionId;
        } else {
            // if no audio session id is provided, create one here
            lSessionId = nextUniqueId();
            if (sessionId != NULL) {
                *sessionId = lSessionId;
            }
        }
        LOGV("createTrack() lSessionId: %d", lSessionId);

        track = thread->createTrack_l(client, streamType, sampleRate, format,
                channelMask, frameCount, sharedBuffer, lSessionId, &lStatus);

        // move effect chain to this output thread if an effect on same session was waiting
        // for a track to be created
        if (lStatus == NO_ERROR && effectThread != NULL) {
            Mutex::Autolock _dl(thread->mLock);
            Mutex::Autolock _sl(effectThread->mLock);
            moveEffectChain_l(lSessionId, effectThread, thread, true);
        }
    }
    if (lStatus == NO_ERROR) {
        trackHandle = new TrackHandle(track);
    } else {
        // remove local strong reference to Client before deleting the Track so that the Client
        // destructor is called by the TrackBase destructor with mLock held
        client.clear();
        track.clear();
    }

Exit:
    if(status) {
        *status = lStatus;
    }
    return trackHandle;
}

uint32_t AudioFlinger::sampleRate(int output) const
{
    Mutex::Autolock _l(mLock);
    PlaybackThread *thread = checkPlaybackThread_l(output);
    if (thread == NULL) {
        LOGW("sampleRate() unknown thread %d", output);
        return 0;
    }
    return thread->sampleRate();
}

int AudioFlinger::channelCount(int output) const
{
    Mutex::Autolock _l(mLock);
    PlaybackThread *thread = checkPlaybackThread_l(output);
    if (thread == NULL) {
        LOGW("channelCount() unknown thread %d", output);
        return 0;
    }
    return thread->channelCount();
}

uint32_t AudioFlinger::format(int output) const
{
    Mutex::Autolock _l(mLock);
    PlaybackThread *thread = checkPlaybackThread_l(output);
    if (thread == NULL) {
        LOGW("format() unknown thread %d", output);
        return 0;
    }
    return thread->format();
}

size_t AudioFlinger::frameCount(int output) const
{
    Mutex::Autolock _l(mLock);
    PlaybackThread *thread = checkPlaybackThread_l(output);
    if (thread == NULL) {
        LOGW("frameCount() unknown thread %d", output);
        return 0;
    }
    return thread->frameCount();
}

uint32_t AudioFlinger::latency(int output) const
{
    Mutex::Autolock _l(mLock);
    PlaybackThread *thread = checkPlaybackThread_l(output);
    if (thread == NULL) {
        LOGW("latency() unknown thread %d", output);
        return 0;
    }
    return thread->latency();
}

status_t AudioFlinger::setMasterVolume(float value)
{
    // check calling permissions
    if (!settingsAllowed()) {
        return PERMISSION_DENIED;
    }

    // when hw supports master volume, don't scale in sw mixer
    { // scope for the lock
        AutoMutex lock(mHardwareLock);
        mHardwareStatus = AUDIO_HW_SET_MASTER_VOLUME;
        if (mPrimaryHardwareDev->set_master_volume(mPrimaryHardwareDev, value) == NO_ERROR) {
            value = 1.0f;
        }
        mHardwareStatus = AUDIO_HW_IDLE;
    }

    Mutex::Autolock _l(mLock);
    mMasterVolume = value;
    for (uint32_t i = 0; i < mPlaybackThreads.size(); i++)
       mPlaybackThreads.valueAt(i)->setMasterVolume(value);

    return NO_ERROR;
}

status_t AudioFlinger::setMode(int mode)
{
    status_t ret;

    // check calling permissions
    if (!settingsAllowed()) {
        return PERMISSION_DENIED;
    }
    if ((mode < 0) || (mode >= AUDIO_MODE_CNT)) {
        LOGW("Illegal value: setMode(%d)", mode);
        return BAD_VALUE;
    }

    { // scope for the lock
        AutoMutex lock(mHardwareLock);
        mHardwareStatus = AUDIO_HW_SET_MODE;
        ret = mPrimaryHardwareDev->set_mode(mPrimaryHardwareDev, mode);
        mHardwareStatus = AUDIO_HW_IDLE;
    }

    if (NO_ERROR == ret) {
        Mutex::Autolock _l(mLock);
        mMode = mode;
        for (uint32_t i = 0; i < mPlaybackThreads.size(); i++)
           mPlaybackThreads.valueAt(i)->setMode(mode);
    }

    return ret;
}

status_t AudioFlinger::setMicMute(bool state)
{
    // check calling permissions
    if (!settingsAllowed()) {
        return PERMISSION_DENIED;
    }

    AutoMutex lock(mHardwareLock);
    mHardwareStatus = AUDIO_HW_SET_MIC_MUTE;
    status_t ret = mPrimaryHardwareDev->set_mic_mute(mPrimaryHardwareDev, state);
    mHardwareStatus = AUDIO_HW_IDLE;
    return ret;
}

bool AudioFlinger::getMicMute() const
{
    bool state = AUDIO_MODE_INVALID;
    mHardwareStatus = AUDIO_HW_GET_MIC_MUTE;
    mPrimaryHardwareDev->get_mic_mute(mPrimaryHardwareDev, &state);
    mHardwareStatus = AUDIO_HW_IDLE;
    return state;
}

status_t AudioFlinger::setMasterMute(bool muted)
{
    // check calling permissions
    if (!settingsAllowed()) {
        return PERMISSION_DENIED;
    }

    Mutex::Autolock _l(mLock);
    mMasterMute = muted;
    for (uint32_t i = 0; i < mPlaybackThreads.size(); i++)
       mPlaybackThreads.valueAt(i)->setMasterMute(muted);

    return NO_ERROR;
}

float AudioFlinger::masterVolume() const
{
    return mMasterVolume;
}

bool AudioFlinger::masterMute() const
{
    return mMasterMute;
}

status_t AudioFlinger::setStreamVolume(int stream, float value, int output)
{
    // check calling permissions
    if (!settingsAllowed()) {
        return PERMISSION_DENIED;
    }

    if (stream < 0 || uint32_t(stream) >= AUDIO_STREAM_CNT) {
        return BAD_VALUE;
    }

    AutoMutex lock(mLock);
    PlaybackThread *thread = NULL;
    if (output) {
        thread = checkPlaybackThread_l(output);
        if (thread == NULL) {
            return BAD_VALUE;
        }
    }

    mStreamTypes[stream].volume = value;

    if (thread == NULL) {
        for (uint32_t i = 0; i < mPlaybackThreads.size(); i++) {
           mPlaybackThreads.valueAt(i)->setStreamVolume(stream, value);
        }
    } else {
        thread->setStreamVolume(stream, value);
    }

    return NO_ERROR;
}

status_t AudioFlinger::setStreamMute(int stream, bool muted)
{
    // check calling permissions
    if (!settingsAllowed()) {
        return PERMISSION_DENIED;
    }

    if (stream < 0 || uint32_t(stream) >= AUDIO_STREAM_CNT ||
        uint32_t(stream) == AUDIO_STREAM_ENFORCED_AUDIBLE) {
        return BAD_VALUE;
    }

    AutoMutex lock(mLock);
    mStreamTypes[stream].mute = muted;
    for (uint32_t i = 0; i < mPlaybackThreads.size(); i++)
       mPlaybackThreads.valueAt(i)->setStreamMute(stream, muted);

    return NO_ERROR;
}

float AudioFlinger::streamVolume(int stream, int output) const
{
    if (stream < 0 || uint32_t(stream) >= AUDIO_STREAM_CNT) {
        return 0.0f;
    }

    AutoMutex lock(mLock);
    float volume;
    if (output) {
        PlaybackThread *thread = checkPlaybackThread_l(output);
        if (thread == NULL) {
            return 0.0f;
        }
        volume = thread->streamVolume(stream);
    } else {
        volume = mStreamTypes[stream].volume;
    }

    return volume;
}

bool AudioFlinger::streamMute(int stream) const
{
    if (stream < 0 || stream >= (int)AUDIO_STREAM_CNT) {
        return true;
    }

    return mStreamTypes[stream].mute;
}

status_t AudioFlinger::setParameters(int ioHandle, const String8& keyValuePairs)
{
    status_t result;

    LOGV("setParameters(): io %d, keyvalue %s, tid %d, calling tid %d",
            ioHandle, keyValuePairs.string(), gettid(), IPCThreadState::self()->getCallingPid());
    // check calling permissions
    if (!settingsAllowed()) {
        return PERMISSION_DENIED;
    }

    // ioHandle == 0 means the parameters are global to the audio hardware interface
    if (ioHandle == 0) {
        AutoMutex lock(mHardwareLock);
        mHardwareStatus = AUDIO_SET_PARAMETER;
        status_t final_result = NO_ERROR;
        for (size_t i = 0; i < mAudioHwDevs.size(); i++) {
            audio_hw_device_t *dev = mAudioHwDevs[i];
            result = dev->set_parameters(dev, keyValuePairs.string());
            final_result = result ?: final_result;
        }
        mHardwareStatus = AUDIO_HW_IDLE;
        // disable AEC and NS if the device is a BT SCO headset supporting those pre processings
        AudioParameter param = AudioParameter(keyValuePairs);
        String8 value;
        if (param.get(String8(AUDIO_PARAMETER_KEY_BT_NREC), value) == NO_ERROR) {
            Mutex::Autolock _l(mLock);
            bool btNrec = (value == AUDIO_PARAMETER_VALUE_ON);
            if (mBtNrec != btNrec) {
                for (size_t i = 0; i < mRecordThreads.size(); i++) {
                    sp<RecordThread> thread = mRecordThreads.valueAt(i);
                    RecordThread::RecordTrack *track = thread->track();
                    if (track != NULL) {
                        audio_devices_t device = (audio_devices_t)(
                                thread->device() & AUDIO_DEVICE_IN_ALL);
                        bool suspend = audio_is_bluetooth_sco_device(device) && btNrec;
                        thread->setEffectSuspended(FX_IID_AEC,
                                                   suspend,
                                                   track->sessionId());
                        thread->setEffectSuspended(FX_IID_NS,
                                                   suspend,
                                                   track->sessionId());
                    }
                }
                mBtNrec = btNrec;
            }
        }
        return final_result;
    }

    // hold a strong ref on thread in case closeOutput() or closeInput() is called
    // and the thread is exited once the lock is released
    sp<ThreadBase> thread;
    {
        Mutex::Autolock _l(mLock);
        thread = checkPlaybackThread_l(ioHandle);
        if (thread == NULL) {
            thread = checkRecordThread_l(ioHandle);
        } else if (thread.get() == primaryPlaybackThread_l()) {
            // indicate output device change to all input threads for pre processing
            AudioParameter param = AudioParameter(keyValuePairs);
            int value;
            if (param.getInt(String8(AudioParameter::keyRouting), value) == NO_ERROR) {
                for (size_t i = 0; i < mRecordThreads.size(); i++) {
                    mRecordThreads.valueAt(i)->setParameters(keyValuePairs);
                }
            }
        }
    }
    if (thread != NULL) {
        result = thread->setParameters(keyValuePairs);
        return result;
    }
    return BAD_VALUE;
}

String8 AudioFlinger::getParameters(int ioHandle, const String8& keys)
{
//    LOGV("getParameters() io %d, keys %s, tid %d, calling tid %d",
//            ioHandle, keys.string(), gettid(), IPCThreadState::self()->getCallingPid());

    if (ioHandle == 0) {
        String8 out_s8;

        for (size_t i = 0; i < mAudioHwDevs.size(); i++) {
            audio_hw_device_t *dev = mAudioHwDevs[i];
            char *s = dev->get_parameters(dev, keys.string());
            out_s8 += String8(s);
            free(s);
        }
        return out_s8;
    }

    Mutex::Autolock _l(mLock);

    PlaybackThread *playbackThread = checkPlaybackThread_l(ioHandle);
    if (playbackThread != NULL) {
        return playbackThread->getParameters(keys);
    }
    RecordThread *recordThread = checkRecordThread_l(ioHandle);
    if (recordThread != NULL) {
        return recordThread->getParameters(keys);
    }
    return String8("");
}

size_t AudioFlinger::getInputBufferSize(uint32_t sampleRate, int format, int channelCount)
{
    return mPrimaryHardwareDev->get_input_buffer_size(mPrimaryHardwareDev, sampleRate, format, channelCount);
}

unsigned int AudioFlinger::getInputFramesLost(int ioHandle)
{
    if (ioHandle == 0) {
        return 0;
    }

    Mutex::Autolock _l(mLock);

    RecordThread *recordThread = checkRecordThread_l(ioHandle);
    if (recordThread != NULL) {
        return recordThread->getInputFramesLost();
    }
    return 0;
}

status_t AudioFlinger::setVoiceVolume(float value)
{
    // check calling permissions
    if (!settingsAllowed()) {
        return PERMISSION_DENIED;
    }

    AutoMutex lock(mHardwareLock);
    mHardwareStatus = AUDIO_SET_VOICE_VOLUME;
    status_t ret = mPrimaryHardwareDev->set_voice_volume(mPrimaryHardwareDev, value);
    mHardwareStatus = AUDIO_HW_IDLE;

    return ret;
}

status_t AudioFlinger::getRenderPosition(uint32_t *halFrames, uint32_t *dspFrames, int output)
{
    status_t status;

    Mutex::Autolock _l(mLock);

    PlaybackThread *playbackThread = checkPlaybackThread_l(output);
    if (playbackThread != NULL) {
        return playbackThread->getRenderPosition(halFrames, dspFrames);
    }

    return BAD_VALUE;
}

void AudioFlinger::registerClient(const sp<IAudioFlingerClient>& client)
{

    Mutex::Autolock _l(mLock);

    int pid = IPCThreadState::self()->getCallingPid();
    if (mNotificationClients.indexOfKey(pid) < 0) {
        sp<NotificationClient> notificationClient = new NotificationClient(this,
                                                                            client,
                                                                            pid);
        LOGV("registerClient() client %p, pid %d", notificationClient.get(), pid);

        mNotificationClients.add(pid, notificationClient);

        sp<IBinder> binder = client->asBinder();
        binder->linkToDeath(notificationClient);

        // the config change is always sent from playback or record threads to avoid deadlock
        // with AudioSystem::gLock
        for (size_t i = 0; i < mPlaybackThreads.size(); i++) {
            mPlaybackThreads.valueAt(i)->sendConfigEvent(AudioSystem::OUTPUT_OPENED);
        }

        for (size_t i = 0; i < mRecordThreads.size(); i++) {
            mRecordThreads.valueAt(i)->sendConfigEvent(AudioSystem::INPUT_OPENED);
        }
    }
}

void AudioFlinger::removeNotificationClient(pid_t pid)
{
    Mutex::Autolock _l(mLock);

    int index = mNotificationClients.indexOfKey(pid);
    if (index >= 0) {
        sp <NotificationClient> client = mNotificationClients.valueFor(pid);
        LOGV("removeNotificationClient() %p, pid %d", client.get(), pid);
        mNotificationClients.removeItem(pid);
    }
}

// audioConfigChanged_l() must be called with AudioFlinger::mLock held
void AudioFlinger::audioConfigChanged_l(int event, int ioHandle, void *param2)
{
    size_t size = mNotificationClients.size();
    for (size_t i = 0; i < size; i++) {
        mNotificationClients.valueAt(i)->client()->ioConfigChanged(event, ioHandle, param2);
    }
}

// removeClient_l() must be called with AudioFlinger::mLock held
void AudioFlinger::removeClient_l(pid_t pid)
{
    LOGV("removeClient_l() pid %d, tid %d, calling tid %d", pid, gettid(), IPCThreadState::self()->getCallingPid());
    mClients.removeItem(pid);
}


// ----------------------------------------------------------------------------

AudioFlinger::ThreadBase::ThreadBase(const sp<AudioFlinger>& audioFlinger, int id, uint32_t device)
    :   Thread(false),
        mAudioFlinger(audioFlinger), mSampleRate(0), mFrameCount(0), mChannelCount(0),
        mFrameSize(1), mFormat(0), mStandby(false), mId(id), mExiting(false),
        mDevice(device)
{
    mDeathRecipient = new PMDeathRecipient(this);
}

AudioFlinger::ThreadBase::~ThreadBase()
{
    mParamCond.broadcast();
    mNewParameters.clear();
    // do not lock the mutex in destructor
    releaseWakeLock_l();
}

void AudioFlinger::ThreadBase::exit()
{
    // keep a strong ref on ourself so that we wont get
    // destroyed in the middle of requestExitAndWait()
    sp <ThreadBase> strongMe = this;

    LOGV("ThreadBase::exit");
    {
        AutoMutex lock(&mLock);
        mExiting = true;
        requestExit();
        mWaitWorkCV.signal();
    }
    requestExitAndWait();
}

uint32_t AudioFlinger::ThreadBase::sampleRate() const
{
    return mSampleRate;
}

int AudioFlinger::ThreadBase::channelCount() const
{
    return (int)mChannelCount;
}

uint32_t AudioFlinger::ThreadBase::format() const
{
    return mFormat;
}

size_t AudioFlinger::ThreadBase::frameCount() const
{
    return mFrameCount;
}

status_t AudioFlinger::ThreadBase::setParameters(const String8& keyValuePairs)
{
    status_t status;

    LOGV("ThreadBase::setParameters() %s", keyValuePairs.string());
    Mutex::Autolock _l(mLock);

    mNewParameters.add(keyValuePairs);
    mWaitWorkCV.signal();
    // wait condition with timeout in case the thread loop has exited
    // before the request could be processed
    if (mParamCond.waitRelative(mLock, seconds(2)) == NO_ERROR) {
        status = mParamStatus;
        mWaitWorkCV.signal();
    } else {
        status = TIMED_OUT;
    }
    return status;
}

void AudioFlinger::ThreadBase::sendConfigEvent(int event, int param)
{
    Mutex::Autolock _l(mLock);
    sendConfigEvent_l(event, param);
}

// sendConfigEvent_l() must be called with ThreadBase::mLock held
void AudioFlinger::ThreadBase::sendConfigEvent_l(int event, int param)
{
    ConfigEvent *configEvent = new ConfigEvent();
    configEvent->mEvent = event;
    configEvent->mParam = param;
    mConfigEvents.add(configEvent);
    LOGV("sendConfigEvent() num events %d event %d, param %d", mConfigEvents.size(), event, param);
    mWaitWorkCV.signal();
}

void AudioFlinger::ThreadBase::processConfigEvents()
{
    mLock.lock();
    while(!mConfigEvents.isEmpty()) {
        LOGV("processConfigEvents() remaining events %d", mConfigEvents.size());
        ConfigEvent *configEvent = mConfigEvents[0];
        mConfigEvents.removeAt(0);
        // release mLock before locking AudioFlinger mLock: lock order is always
        // AudioFlinger then ThreadBase to avoid cross deadlock
        mLock.unlock();
        mAudioFlinger->mLock.lock();
        audioConfigChanged_l(configEvent->mEvent, configEvent->mParam);
        mAudioFlinger->mLock.unlock();
        delete configEvent;
        mLock.lock();
    }
    mLock.unlock();
}

status_t AudioFlinger::ThreadBase::dumpBase(int fd, const Vector<String16>& args)
{
    const size_t SIZE = 256;
    char buffer[SIZE];
    String8 result;

    bool locked = tryLock(mLock);
    if (!locked) {
        snprintf(buffer, SIZE, "thread %p maybe dead locked\n", this);
        write(fd, buffer, strlen(buffer));
    }

    snprintf(buffer, SIZE, "standby: %d\n", mStandby);
    result.append(buffer);
    snprintf(buffer, SIZE, "Sample rate: %d\n", mSampleRate);
    result.append(buffer);
    snprintf(buffer, SIZE, "Frame count: %d\n", mFrameCount);
    result.append(buffer);
    snprintf(buffer, SIZE, "Channel Count: %d\n", mChannelCount);
    result.append(buffer);
    snprintf(buffer, SIZE, "Channel Mask: 0x%08x\n", mChannelMask);
    result.append(buffer);
    snprintf(buffer, SIZE, "Format: %d\n", mFormat);
    result.append(buffer);
    snprintf(buffer, SIZE, "Frame size: %d\n", mFrameSize);
    result.append(buffer);

    snprintf(buffer, SIZE, "\nPending setParameters commands: \n");
    result.append(buffer);
    result.append(" Index Command");
    for (size_t i = 0; i < mNewParameters.size(); ++i) {
        snprintf(buffer, SIZE, "\n %02d    ", i);
        result.append(buffer);
        result.append(mNewParameters[i]);
    }

    snprintf(buffer, SIZE, "\n\nPending config events: \n");
    result.append(buffer);
    snprintf(buffer, SIZE, " Index event param\n");
    result.append(buffer);
    for (size_t i = 0; i < mConfigEvents.size(); i++) {
        snprintf(buffer, SIZE, " %02d    %02d    %d\n", i, mConfigEvents[i]->mEvent, mConfigEvents[i]->mParam);
        result.append(buffer);
    }
    result.append("\n");

    write(fd, result.string(), result.size());

    if (locked) {
        mLock.unlock();
    }
    return NO_ERROR;
}

status_t AudioFlinger::ThreadBase::dumpEffectChains(int fd, const Vector<String16>& args)
{
    const size_t SIZE = 256;
    char buffer[SIZE];
    String8 result;

    snprintf(buffer, SIZE, "\n- %d Effect Chains:\n", mEffectChains.size());
    write(fd, buffer, strlen(buffer));

    for (size_t i = 0; i < mEffectChains.size(); ++i) {
        sp<EffectChain> chain = mEffectChains[i];
        if (chain != 0) {
            chain->dump(fd, args);
        }
    }
    return NO_ERROR;
}

void AudioFlinger::ThreadBase::acquireWakeLock()
{
    Mutex::Autolock _l(mLock);
    acquireWakeLock_l();
}

void AudioFlinger::ThreadBase::acquireWakeLock_l()
{
    if (mPowerManager == 0) {
        // use checkService() to avoid blocking if power service is not up yet
        sp<IBinder> binder =
            defaultServiceManager()->checkService(String16("power"));
        if (binder == 0) {
            LOGW("Thread %s cannot connect to the power manager service", mName);
        } else {
            mPowerManager = interface_cast<IPowerManager>(binder);
            binder->linkToDeath(mDeathRecipient);
        }
    }
    if (mPowerManager != 0) {
        sp<IBinder> binder = new BBinder();
        status_t status = mPowerManager->acquireWakeLock(POWERMANAGER_PARTIAL_WAKE_LOCK,
                                                         binder,
                                                         String16(mName));
        if (status == NO_ERROR) {
            mWakeLockToken = binder;
        }
        LOGV("acquireWakeLock_l() %s status %d", mName, status);
    }
}

void AudioFlinger::ThreadBase::releaseWakeLock()
{
    Mutex::Autolock _l(mLock);
    releaseWakeLock_l();
}

void AudioFlinger::ThreadBase::releaseWakeLock_l()
{
    if (mWakeLockToken != 0) {
        LOGV("releaseWakeLock_l() %s", mName);
        if (mPowerManager != 0) {
            mPowerManager->releaseWakeLock(mWakeLockToken, 0);
        }
        mWakeLockToken.clear();
    }
}

void AudioFlinger::ThreadBase::clearPowerManager()
{
    Mutex::Autolock _l(mLock);
    releaseWakeLock_l();
    mPowerManager.clear();
}

void AudioFlinger::ThreadBase::PMDeathRecipient::binderDied(const wp<IBinder>& who)
{
    sp<ThreadBase> thread = mThread.promote();
    if (thread != 0) {
        thread->clearPowerManager();
    }
    LOGW("power manager service died !!!");
}

void AudioFlinger::ThreadBase::setEffectSuspended(
        const effect_uuid_t *type, bool suspend, int sessionId)
{
    Mutex::Autolock _l(mLock);
    setEffectSuspended_l(type, suspend, sessionId);
}

void AudioFlinger::ThreadBase::setEffectSuspended_l(
        const effect_uuid_t *type, bool suspend, int sessionId)
{
    sp<EffectChain> chain;
    chain = getEffectChain_l(sessionId);
    if (chain != 0) {
        if (type != NULL) {
            chain->setEffectSuspended_l(type, suspend);
        } else {
            chain->setEffectSuspendedAll_l(suspend);
        }
    }

    updateSuspendedSessions_l(type, suspend, sessionId);
}

void AudioFlinger::ThreadBase::checkSuspendOnAddEffectChain_l(const sp<EffectChain>& chain)
{
    int index = mSuspendedSessions.indexOfKey(chain->sessionId());
    if (index < 0) {
        return;
    }

    KeyedVector <int, sp<SuspendedSessionDesc> > sessionEffects =
            mSuspendedSessions.editValueAt(index);

    for (size_t i = 0; i < sessionEffects.size(); i++) {
        sp <SuspendedSessionDesc> desc = sessionEffects.valueAt(i);
        for (int j = 0; j < desc->mRefCount; j++) {
            if (sessionEffects.keyAt(i) == EffectChain::kKeyForSuspendAll) {
                chain->setEffectSuspendedAll_l(true);
            } else {
                LOGV("checkSuspendOnAddEffectChain_l() suspending effects %08x",
                     desc->mType.timeLow);
                chain->setEffectSuspended_l(&desc->mType, true);
            }
        }
    }
}

void AudioFlinger::ThreadBase::updateSuspendedSessionsOnRemoveEffectChain_l(
        const sp<EffectChain>& chain)
{
    int index = mSuspendedSessions.indexOfKey(chain->sessionId());
    if (index < 0) {
        return;
    }
    LOGV("updateSuspendedSessionsOnRemoveEffectChain_l() removed suspended session %d",
         chain->sessionId());
    mSuspendedSessions.removeItemsAt(index);
}

void AudioFlinger::ThreadBase::updateSuspendedSessions_l(const effect_uuid_t *type,
                                                         bool suspend,
                                                         int sessionId)
{
    int index = mSuspendedSessions.indexOfKey(sessionId);

    KeyedVector <int, sp<SuspendedSessionDesc> > sessionEffects;

    if (suspend) {
        if (index >= 0) {
            sessionEffects = mSuspendedSessions.editValueAt(index);
        } else {
            mSuspendedSessions.add(sessionId, sessionEffects);
        }
    } else {
        if (index < 0) {
            return;
        }
        sessionEffects = mSuspendedSessions.editValueAt(index);
    }


    int key = EffectChain::kKeyForSuspendAll;
    if (type != NULL) {
        key = type->timeLow;
    }
    index = sessionEffects.indexOfKey(key);

    sp <SuspendedSessionDesc> desc;
    if (suspend) {
        if (index >= 0) {
            desc = sessionEffects.valueAt(index);
        } else {
            desc = new SuspendedSessionDesc();
            if (type != NULL) {
                memcpy(&desc->mType, type, sizeof(effect_uuid_t));
            }
            sessionEffects.add(key, desc);
            LOGV("updateSuspendedSessions_l() suspend adding effect %08x", key);
        }
        desc->mRefCount++;
    } else {
        if (index < 0) {
            return;
        }
        desc = sessionEffects.valueAt(index);
        if (--desc->mRefCount == 0) {
            LOGV("updateSuspendedSessions_l() restore removing effect %08x", key);
            sessionEffects.removeItemsAt(index);
            if (sessionEffects.isEmpty()) {
                LOGV("updateSuspendedSessions_l() restore removing session %d",
                                 sessionId);
                mSuspendedSessions.removeItem(sessionId);
            }
        }
    }
    if (!sessionEffects.isEmpty()) {
        mSuspendedSessions.replaceValueFor(sessionId, sessionEffects);
    }
}

void AudioFlinger::ThreadBase::checkSuspendOnEffectEnabled(const sp<EffectModule>& effect,
                                                            bool enabled,
                                                            int sessionId)
{
    Mutex::Autolock _l(mLock);

    // TODO: implement PlaybackThread or RecordThread specific behavior here

    sp<EffectChain> chain = getEffectChain_l(sessionId);
    if (chain != 0) {
        chain->checkSuspendOnEffectEnabled(effect, enabled);
    }
}

// ----------------------------------------------------------------------------

AudioFlinger::PlaybackThread::PlaybackThread(const sp<AudioFlinger>& audioFlinger,
                                             AudioStreamOut* output,
                                             int id,
                                             uint32_t device)
    :   ThreadBase(audioFlinger, id, device),
        mMixBuffer(0), mSuspended(0), mBytesWritten(0), mOutput(output),
        mLastWriteTime(0), mNumWrites(0), mNumDelayedWrites(0), mInWrite(false)
{
    snprintf(mName, kNameLength, "AudioOut_%d", id);

    readOutputParameters();

    mMasterVolume = mAudioFlinger->masterVolume();
    mMasterMute = mAudioFlinger->masterMute();

    for (int stream = 0; stream < AUDIO_STREAM_CNT; stream++) {
        mStreamTypes[stream].volume = mAudioFlinger->streamVolumeInternal(stream);
        mStreamTypes[stream].mute = mAudioFlinger->streamMute(stream);
    }
}

AudioFlinger::PlaybackThread::~PlaybackThread()
{
    delete [] mMixBuffer;
}

status_t AudioFlinger::PlaybackThread::dump(int fd, const Vector<String16>& args)
{
    dumpInternals(fd, args);
    dumpTracks(fd, args);
    dumpEffectChains(fd, args);
    return NO_ERROR;
}

status_t AudioFlinger::PlaybackThread::dumpTracks(int fd, const Vector<String16>& args)
{
    const size_t SIZE = 256;
    char buffer[SIZE];
    String8 result;

    snprintf(buffer, SIZE, "Output thread %p tracks\n", this);
    result.append(buffer);
    result.append("   Name  Clien Typ Fmt Chn mask   Session Buf  S M F SRate LeftV RighV  Serv       User       Main buf   Aux Buf\n");
    for (size_t i = 0; i < mTracks.size(); ++i) {
        sp<Track> track = mTracks[i];
        if (track != 0) {
            track->dump(buffer, SIZE);
            result.append(buffer);
        }
    }

    snprintf(buffer, SIZE, "Output thread %p active tracks\n", this);
    result.append(buffer);
    result.append("   Name  Clien Typ Fmt Chn mask   Session Buf  S M F SRate LeftV RighV  Serv       User       Main buf   Aux Buf\n");
    for (size_t i = 0; i < mActiveTracks.size(); ++i) {
        wp<Track> wTrack = mActiveTracks[i];
        if (wTrack != 0) {
            sp<Track> track = wTrack.promote();
            if (track != 0) {
                track->dump(buffer, SIZE);
                result.append(buffer);
            }
        }
    }
    write(fd, result.string(), result.size());
    return NO_ERROR;
}

status_t AudioFlinger::PlaybackThread::dumpInternals(int fd, const Vector<String16>& args)
{
    const size_t SIZE = 256;
    char buffer[SIZE];
    String8 result;

    snprintf(buffer, SIZE, "\nOutput thread %p internals\n", this);
    result.append(buffer);
    snprintf(buffer, SIZE, "last write occurred (msecs): %llu\n", ns2ms(systemTime() - mLastWriteTime));
    result.append(buffer);
    snprintf(buffer, SIZE, "total writes: %d\n", mNumWrites);
    result.append(buffer);
    snprintf(buffer, SIZE, "delayed writes: %d\n", mNumDelayedWrites);
    result.append(buffer);
    snprintf(buffer, SIZE, "blocked in write: %d\n", mInWrite);
    result.append(buffer);
    snprintf(buffer, SIZE, "suspend count: %d\n", mSuspended);
    result.append(buffer);
    snprintf(buffer, SIZE, "mix buffer : %p\n", mMixBuffer);
    result.append(buffer);
    write(fd, result.string(), result.size());

    dumpBase(fd, args);

    return NO_ERROR;
}

// Thread virtuals
status_t AudioFlinger::PlaybackThread::readyToRun()
{
    status_t status = initCheck();
    if (status == NO_ERROR) {
        LOGI("AudioFlinger's thread %p ready to run", this);
    } else {
        LOGE("No working audio driver found.");
    }
    return status;
}

void AudioFlinger::PlaybackThread::onFirstRef()
{
    run(mName, ANDROID_PRIORITY_URGENT_AUDIO);
}

// PlaybackThread::createTrack_l() must be called with AudioFlinger::mLock held
sp<AudioFlinger::PlaybackThread::Track>  AudioFlinger::PlaybackThread::createTrack_l(
        const sp<AudioFlinger::Client>& client,
        int streamType,
        uint32_t sampleRate,
        uint32_t format,
        uint32_t channelMask,
        int frameCount,
        const sp<IMemory>& sharedBuffer,
        int sessionId,
        status_t *status)
{
    sp<Track> track;
    status_t lStatus;

    if (mType == DIRECT) {
        if ((format & AUDIO_FORMAT_MAIN_MASK) == AUDIO_FORMAT_PCM) {
            if (sampleRate != mSampleRate || format != mFormat || channelMask != mChannelMask) {
                LOGE("createTrack_l() Bad parameter: sampleRate %d format %d, channelMask 0x%08x \""
                        "for output %p with format %d",
                        sampleRate, format, channelMask, mOutput, mFormat);
                lStatus = BAD_VALUE;
                goto Exit;
            }
        }
    } else {
        // Resampler implementation limits input sampling rate to 2 x output sampling rate.
        if (sampleRate > mSampleRate*2) {
            LOGE("Sample rate out of range: %d mSampleRate %d", sampleRate, mSampleRate);
            lStatus = BAD_VALUE;
            goto Exit;
        }
    }

    lStatus = initCheck();
    if (lStatus != NO_ERROR) {
        LOGE("Audio driver not initialized.");
        goto Exit;
    }

    { // scope for mLock
        Mutex::Autolock _l(mLock);

        // all tracks in same audio session must share the same routing strategy otherwise
        // conflicts will happen when tracks are moved from one output to another by audio policy
        // manager
        uint32_t strategy =
                AudioSystem::getStrategyForStream((audio_stream_type_t)streamType);
        for (size_t i = 0; i < mTracks.size(); ++i) {
            sp<Track> t = mTracks[i];
            if (t != 0) {
                if (sessionId == t->sessionId() &&
                        strategy != AudioSystem::getStrategyForStream((audio_stream_type_t)t->type())) {
                    lStatus = BAD_VALUE;
                    goto Exit;
                }
            }
        }

        track = new Track(this, client, streamType, sampleRate, format,
                channelMask, frameCount, sharedBuffer, sessionId);
        if (track->getCblk() == NULL || track->name() < 0) {
            lStatus = NO_MEMORY;
            goto Exit;
        }
        mTracks.add(track);

        sp<EffectChain> chain = getEffectChain_l(sessionId);
        if (chain != 0) {
            LOGV("createTrack_l() setting main buffer %p", chain->inBuffer());
            track->setMainBuffer(chain->inBuffer());
            chain->setStrategy(AudioSystem::getStrategyForStream((audio_stream_type_t)track->type()));
            chain->incTrackCnt();
        }
    }
    lStatus = NO_ERROR;

Exit:
    if(status) {
        *status = lStatus;
    }
    return track;
}

uint32_t AudioFlinger::PlaybackThread::latency() const
{
    Mutex::Autolock _l(mLock);
    if (initCheck() == NO_ERROR) {
        return mOutput->stream->get_latency(mOutput->stream);
    } else {
        return 0;
    }
}

status_t AudioFlinger::PlaybackThread::setMasterVolume(float value)
{
    mMasterVolume = value;
    return NO_ERROR;
}

status_t AudioFlinger::PlaybackThread::setMasterMute(bool muted)
{
    mMasterMute = muted;
    return NO_ERROR;
}

float AudioFlinger::PlaybackThread::masterVolume() const
{
    return mMasterVolume;
}

bool AudioFlinger::PlaybackThread::masterMute() const
{
    return mMasterMute;
}

status_t AudioFlinger::PlaybackThread::setStreamVolume(int stream, float value)
{
    mStreamTypes[stream].volume = value;
    return NO_ERROR;
}

status_t AudioFlinger::PlaybackThread::setStreamMute(int stream, bool muted)
{
    mStreamTypes[stream].mute = muted;
    return NO_ERROR;
}

float AudioFlinger::PlaybackThread::streamVolume(int stream) const
{
    return mStreamTypes[stream].volume;
}

bool AudioFlinger::PlaybackThread::streamMute(int stream) const
{
    return mStreamTypes[stream].mute;
}

// addTrack_l() must be called with ThreadBase::mLock held
status_t AudioFlinger::PlaybackThread::addTrack_l(const sp<Track>& track)
{
    status_t status = ALREADY_EXISTS;

    // set retry count for buffer fill
    track->mRetryCount = kMaxTrackStartupRetries;
    if (mActiveTracks.indexOf(track) < 0) {
        // the track is newly added, make sure it fills up all its
        // buffers before playing. This is to ensure the client will
        // effectively get the latency it requested.
        track->mFillingUpStatus = Track::FS_FILLING;
        track->mResetDone = false;
        mActiveTracks.add(track);
        if (track->mainBuffer() != mMixBuffer) {
            sp<EffectChain> chain = getEffectChain_l(track->sessionId());
            if (chain != 0) {
                LOGV("addTrack_l() starting track on chain %p for session %d", chain.get(), track->sessionId());
                chain->incActiveTrackCnt();
            }
        }

        status = NO_ERROR;
    }

    LOGV("mWaitWorkCV.broadcast");
    mWaitWorkCV.broadcast();

    return status;
}

// destroyTrack_l() must be called with ThreadBase::mLock held
void AudioFlinger::PlaybackThread::destroyTrack_l(const sp<Track>& track)
{
    track->mState = TrackBase::TERMINATED;
    if (mActiveTracks.indexOf(track) < 0) {
        removeTrack_l(track);
    }
}

void AudioFlinger::PlaybackThread::removeTrack_l(const sp<Track>& track)
{
    mTracks.remove(track);
    deleteTrackName_l(track->name());
    sp<EffectChain> chain = getEffectChain_l(track->sessionId());
    if (chain != 0) {
        chain->decTrackCnt();
    }
}

String8 AudioFlinger::PlaybackThread::getParameters(const String8& keys)
{
    String8 out_s8 = String8("");
    char *s;

    Mutex::Autolock _l(mLock);
    if (initCheck() != NO_ERROR) {
        return out_s8;
    }

    s = mOutput->stream->common.get_parameters(&mOutput->stream->common, keys.string());
    out_s8 = String8(s);
    free(s);
    return out_s8;
}

// audioConfigChanged_l() must be called with AudioFlinger::mLock held
void AudioFlinger::PlaybackThread::audioConfigChanged_l(int event, int param) {
    AudioSystem::OutputDescriptor desc;
    void *param2 = 0;

    LOGV("PlaybackThread::audioConfigChanged_l, thread %p, event %d, param %d", this, event, param);

    switch (event) {
    case AudioSystem::OUTPUT_OPENED:
    case AudioSystem::OUTPUT_CONFIG_CHANGED:
        desc.channels = mChannelMask;
        desc.samplingRate = mSampleRate;
        desc.format = mFormat;
        desc.frameCount = mFrameCount;
        desc.latency = latency();
        param2 = &desc;
        break;

    case AudioSystem::STREAM_CONFIG_CHANGED:
        param2 = &param;
    case AudioSystem::OUTPUT_CLOSED:
    default:
        break;
    }
    mAudioFlinger->audioConfigChanged_l(event, mId, param2);
}

void AudioFlinger::PlaybackThread::readOutputParameters()
{
    mSampleRate = mOutput->stream->common.get_sample_rate(&mOutput->stream->common);
    mChannelMask = mOutput->stream->common.get_channels(&mOutput->stream->common);
    mChannelCount = (uint16_t)popcount(mChannelMask);
    mFormat = mOutput->stream->common.get_format(&mOutput->stream->common);
    mFrameSize = (uint16_t)audio_stream_frame_size(&mOutput->stream->common);
    mFrameCount = mOutput->stream->common.get_buffer_size(&mOutput->stream->common) / mFrameSize;

    // FIXME - Current mixer implementation only supports stereo output: Always
    // Allocate a stereo buffer even if HW output is mono.
    if (mMixBuffer != NULL) delete[] mMixBuffer;
    mMixBuffer = new int16_t[mFrameCount * 2];
    memset(mMixBuffer, 0, mFrameCount * 2 * sizeof(int16_t));

    // force reconfiguration of effect chains and engines to take new buffer size and audio
    // parameters into account
    // Note that mLock is not held when readOutputParameters() is called from the constructor
    // but in this case nothing is done below as no audio sessions have effect yet so it doesn't
    // matter.
    // create a copy of mEffectChains as calling moveEffectChain_l() can reorder some effect chains
    Vector< sp<EffectChain> > effectChains = mEffectChains;
    for (size_t i = 0; i < effectChains.size(); i ++) {
        mAudioFlinger->moveEffectChain_l(effectChains[i]->sessionId(), this, this, false);
    }
}

status_t AudioFlinger::PlaybackThread::getRenderPosition(uint32_t *halFrames, uint32_t *dspFrames)
{
    if (halFrames == 0 || dspFrames == 0) {
        return BAD_VALUE;
    }
    Mutex::Autolock _l(mLock);
    if (initCheck() != NO_ERROR) {
        return INVALID_OPERATION;
    }
    *halFrames = mBytesWritten / audio_stream_frame_size(&mOutput->stream->common);

    return mOutput->stream->get_render_position(mOutput->stream, dspFrames);
}

uint32_t AudioFlinger::PlaybackThread::hasAudioSession(int sessionId)
{
    Mutex::Autolock _l(mLock);
    uint32_t result = 0;
    if (getEffectChain_l(sessionId) != 0) {
        result = EFFECT_SESSION;
    }

    for (size_t i = 0; i < mTracks.size(); ++i) {
        sp<Track> track = mTracks[i];
        if (sessionId == track->sessionId() &&
                !(track->mCblk->flags & CBLK_INVALID_MSK)) {
            result |= TRACK_SESSION;
            break;
        }
    }

    return result;
}

uint32_t AudioFlinger::PlaybackThread::getStrategyForSession_l(int sessionId)
{
    // session AUDIO_SESSION_OUTPUT_MIX is placed in same strategy as MUSIC stream so that
    // it is moved to correct output by audio policy manager when A2DP is connected or disconnected
    if (sessionId == AUDIO_SESSION_OUTPUT_MIX) {
        return AudioSystem::getStrategyForStream(AUDIO_STREAM_MUSIC);
    }
    for (size_t i = 0; i < mTracks.size(); i++) {
        sp<Track> track = mTracks[i];
        if (sessionId == track->sessionId() &&
                !(track->mCblk->flags & CBLK_INVALID_MSK)) {
            return AudioSystem::getStrategyForStream((audio_stream_type_t) track->type());
        }
    }
    return AudioSystem::getStrategyForStream(AUDIO_STREAM_MUSIC);
}


AudioFlinger::AudioStreamOut* AudioFlinger::PlaybackThread::getOutput()
{
    Mutex::Autolock _l(mLock);
    return mOutput;
}

AudioFlinger::AudioStreamOut* AudioFlinger::PlaybackThread::clearOutput()
{
    Mutex::Autolock _l(mLock);
    AudioStreamOut *output = mOutput;
    mOutput = NULL;
    return output;
}

// this method must always be called either with ThreadBase mLock held or inside the thread loop
audio_stream_t* AudioFlinger::PlaybackThread::stream()
{
    if (mOutput == NULL) {
        return NULL;
    }
    return &mOutput->stream->common;
}

// ----------------------------------------------------------------------------

AudioFlinger::MixerThread::MixerThread(const sp<AudioFlinger>& audioFlinger, AudioStreamOut* output, int id, uint32_t device)
    :   PlaybackThread(audioFlinger, output, id, device),
        mAudioMixer(0)
{
    mType = ThreadBase::MIXER;
    mAudioMixer = new AudioMixer(mFrameCount, mSampleRate);

    // FIXME - Current mixer implementation only supports stereo output
    if (mChannelCount == 1) {
        LOGE("Invalid audio hardware channel count");
    }
}

AudioFlinger::MixerThread::~MixerThread()
{
    delete mAudioMixer;
}

bool AudioFlinger::MixerThread::threadLoop()
{
    Vector< sp<Track> > tracksToRemove;
    uint32_t mixerStatus = MIXER_IDLE;
    nsecs_t standbyTime = systemTime();
    size_t mixBufferSize = mFrameCount * mFrameSize;
    // FIXME: Relaxed timing because of a certain device that can't meet latency
    // Should be reduced to 2x after the vendor fixes the driver issue
    nsecs_t maxPeriod = seconds(mFrameCount) / mSampleRate * 3;
    nsecs_t lastWarning = 0;
    bool longStandbyExit = false;
    uint32_t activeSleepTime = activeSleepTimeUs();
    uint32_t idleSleepTime = idleSleepTimeUs();
    uint32_t sleepTime = idleSleepTime;
    Vector< sp<EffectChain> > effectChains;
#ifdef DEBUG_CPU_USAGE
    ThreadCpuUsage cpu;
    const CentralTendencyStatistics& stats = cpu.statistics();
#endif

    acquireWakeLock();

    while (!exitPending())
    {
#ifdef DEBUG_CPU_USAGE
        cpu.sampleAndEnable();
        unsigned n = stats.n();
        // cpu.elapsed() is expensive, so don't call it every loop
        if ((n & 127) == 1) {
            long long elapsed = cpu.elapsed();
            if (elapsed >= DEBUG_CPU_USAGE * 1000000000LL) {
                double perLoop = elapsed / (double) n;
                double perLoop100 = perLoop * 0.01;
                double mean = stats.mean();
                double stddev = stats.stddev();
                double minimum = stats.minimum();
                double maximum = stats.maximum();
                cpu.resetStatistics();
                LOGI("CPU usage over past %.1f secs (%u mixer loops at %.1f mean ms per loop):\n  us per mix loop: mean=%.0f stddev=%.0f min=%.0f max=%.0f\n  %% of wall: mean=%.1f stddev=%.1f min=%.1f max=%.1f",
                        elapsed * .000000001, n, perLoop * .000001,
                        mean * .001,
                        stddev * .001,
                        minimum * .001,
                        maximum * .001,
                        mean / perLoop100,
                        stddev / perLoop100,
                        minimum / perLoop100,
                        maximum / perLoop100);
            }
        }
#endif
        processConfigEvents();

        mixerStatus = MIXER_IDLE;
        { // scope for mLock

            Mutex::Autolock _l(mLock);

            if (checkForNewParameters_l()) {
                mixBufferSize = mFrameCount * mFrameSize;
                // FIXME: Relaxed timing because of a certain device that can't meet latency
                // Should be reduced to 2x after the vendor fixes the driver issue
                maxPeriod = seconds(mFrameCount) / mSampleRate * 3;
                activeSleepTime = activeSleepTimeUs();
                idleSleepTime = idleSleepTimeUs();
            }

            const SortedVector< wp<Track> >& activeTracks = mActiveTracks;

            // put audio hardware into standby after short delay
            if UNLIKELY((!activeTracks.size() && systemTime() > standbyTime) ||
                        mSuspended) {
                if (!mStandby) {
                    LOGV("Audio hardware entering standby, mixer %p, mSuspended %d\n", this, mSuspended);
                    mOutput->stream->common.standby(&mOutput->stream->common);
                    mStandby = true;
                    mBytesWritten = 0;
                }

                if (!activeTracks.size() && mConfigEvents.isEmpty()) {
                    // we're about to wait, flush the binder command buffer
                    IPCThreadState::self()->flushCommands();

                    if (exitPending()) break;

                    releaseWakeLock_l();
                    // wait until we have something to do...
                    LOGV("MixerThread %p TID %d going to sleep\n", this, gettid());
                    mWaitWorkCV.wait(mLock);
                    LOGV("MixerThread %p TID %d waking up\n", this, gettid());
                    acquireWakeLock_l();

                    if (mMasterMute == false) {
                        char value[PROPERTY_VALUE_MAX];
                        property_get("ro.audio.silent", value, "0");
                        if (atoi(value)) {
                            LOGD("Silence is golden");
                            setMasterMute(true);
                        }
                    }

                    standbyTime = systemTime() + kStandbyTimeInNsecs;
                    sleepTime = idleSleepTime;
                    continue;
                }
            }

            mixerStatus = prepareTracks_l(activeTracks, &tracksToRemove);

            // prevent any changes in effect chain list and in each effect chain
            // during mixing and effect process as the audio buffers could be deleted
            // or modified if an effect is created or deleted
            lockEffectChains_l(effectChains);
       }

        if (LIKELY(mixerStatus == MIXER_TRACKS_READY)) {
            // mix buffers...
            mAudioMixer->process();
            sleepTime = 0;
            standbyTime = systemTime() + kStandbyTimeInNsecs;
            //TODO: delay standby when effects have a tail
        } else {
            // If no tracks are ready, sleep once for the duration of an output
            // buffer size, then write 0s to the output
            if (sleepTime == 0) {
                if (mixerStatus == MIXER_TRACKS_ENABLED) {
                    sleepTime = activeSleepTime;
                } else {
                    sleepTime = idleSleepTime;
                }
            } else if (mBytesWritten != 0 ||
                       (mixerStatus == MIXER_TRACKS_ENABLED && longStandbyExit)) {
                memset (mMixBuffer, 0, mixBufferSize);
                sleepTime = 0;
                LOGV_IF((mBytesWritten == 0 && (mixerStatus == MIXER_TRACKS_ENABLED && longStandbyExit)), "anticipated start");
            }
            // TODO add standby time extension fct of effect tail
        }

        if (mSuspended) {
            sleepTime = suspendSleepTimeUs();
        }
        // sleepTime == 0 means we must write to audio hardware
        if (sleepTime == 0) {
             for (size_t i = 0; i < effectChains.size(); i ++) {
                 effectChains[i]->process_l();
             }
             // enable changes in effect chain
             unlockEffectChains(effectChains);
            mLastWriteTime = systemTime();
            mInWrite = true;
            mBytesWritten += mixBufferSize;

            int bytesWritten = (int)mOutput->stream->write(mOutput->stream, mMixBuffer, mixBufferSize);
            if (bytesWritten < 0) mBytesWritten -= mixBufferSize;
            mNumWrites++;
            mInWrite = false;
            nsecs_t now = systemTime();
            nsecs_t delta = now - mLastWriteTime;
            if (delta > maxPeriod) {
                mNumDelayedWrites++;
                if ((now - lastWarning) > kWarningThrottle) {
                    LOGW("write blocked for %llu msecs, %d delayed writes, thread %p",
                            ns2ms(delta), mNumDelayedWrites, this);
                    lastWarning = now;
                }
                if (mStandby) {
                    longStandbyExit = true;
                }
            }
            mStandby = false;
        } else {
            // enable changes in effect chain
            unlockEffectChains(effectChains);
            usleep(sleepTime);
        }

        // finally let go of all our tracks, without the lock held
        // since we can't guarantee the destructors won't acquire that
        // same lock.
        tracksToRemove.clear();

        // Effect chains will be actually deleted here if they were removed from
        // mEffectChains list during mixing or effects processing
        effectChains.clear();
    }

    if (!mStandby) {
        mOutput->stream->common.standby(&mOutput->stream->common);
    }

    releaseWakeLock();

    LOGV("MixerThread %p exiting", this);
    return false;
}

// prepareTracks_l() must be called with ThreadBase::mLock held
uint32_t AudioFlinger::MixerThread::prepareTracks_l(const SortedVector< wp<Track> >& activeTracks, Vector< sp<Track> > *tracksToRemove)
{

    uint32_t mixerStatus = MIXER_IDLE;
    // find out which tracks need to be processed
    size_t count = activeTracks.size();
    size_t mixedTracks = 0;
    size_t tracksWithEffect = 0;

    float masterVolume = mMasterVolume;
    bool  masterMute = mMasterMute;

    if (masterMute) {
        masterVolume = 0;
    }
    // Delegate master volume control to effect in output mix effect chain if needed
    sp<EffectChain> chain = getEffectChain_l(AUDIO_SESSION_OUTPUT_MIX);
    if (chain != 0) {
        uint32_t v = (uint32_t)(masterVolume * (1 << 24));
        chain->setVolume_l(&v, &v);
        masterVolume = (float)((v + (1 << 23)) >> 24);
        chain.clear();
    }

    for (size_t i=0 ; i<count ; i++) {
        sp<Track> t = activeTracks[i].promote();
        if (t == 0) continue;

        Track* const track = t.get();
        audio_track_cblk_t* cblk = track->cblk();

        // The first time a track is added we wait
        // for all its buffers to be filled before processing it
        mAudioMixer->setActiveTrack(track->name());
        if (cblk->framesReady() && track->isReady() &&
                !track->isPaused() && !track->isTerminated())
        {
            //LOGV("track %d u=%08x, s=%08x [OK] on thread %p", track->name(), cblk->user, cblk->server, this);

            mixedTracks++;

            // track->mainBuffer() != mMixBuffer means there is an effect chain
            // connected to the track
            chain.clear();
            if (track->mainBuffer() != mMixBuffer) {
                chain = getEffectChain_l(track->sessionId());
                // Delegate volume control to effect in track effect chain if needed
                if (chain != 0) {
                    tracksWithEffect++;
                } else {
                    LOGW("prepareTracks_l(): track %08x attached to effect but no chain found on session %d",
                            track->name(), track->sessionId());
                }
            }


            int param = AudioMixer::VOLUME;
            if (track->mFillingUpStatus == Track::FS_FILLED) {
                // no ramp for the first volume setting
                track->mFillingUpStatus = Track::FS_ACTIVE;
                if (track->mState == TrackBase::RESUMING) {
                    track->mState = TrackBase::ACTIVE;
                    param = AudioMixer::RAMP_VOLUME;
                }
                mAudioMixer->setParameter(AudioMixer::RESAMPLE, AudioMixer::RESET, NULL);
            } else if (cblk->server != 0) {
                // If the track is stopped before the first frame was mixed,
                // do not apply ramp
                param = AudioMixer::RAMP_VOLUME;
            }

            // compute volume for this track
            uint32_t vl, vr, va;
            if (track->isMuted() || track->isPausing() ||
                mStreamTypes[track->type()].mute) {
                vl = vr = va = 0;
                if (track->isPausing()) {
                    track->setPaused();
                }
            } else {

                // read original volumes with volume control
                float typeVolume = mStreamTypes[track->type()].volume;
                float v = masterVolume * typeVolume;
                vl = (uint32_t)(v * cblk->volume[0]) << 12;
                vr = (uint32_t)(v * cblk->volume[1]) << 12;

                va = (uint32_t)(v * cblk->sendLevel);
            }
            // Delegate volume control to effect in track effect chain if needed
            if (chain != 0 && chain->setVolume_l(&vl, &vr)) {
                // Do not ramp volume if volume is controlled by effect
                param = AudioMixer::VOLUME;
                track->mHasVolumeController = true;
            } else {
                // force no volume ramp when volume controller was just disabled or removed
                // from effect chain to avoid volume spike
                if (track->mHasVolumeController) {
                    param = AudioMixer::VOLUME;
                }
                track->mHasVolumeController = false;
            }

            // Convert volumes from 8.24 to 4.12 format
            int16_t left, right, aux;
            uint32_t v_clamped = (vl + (1 << 11)) >> 12;
            if (v_clamped > MAX_GAIN_INT) v_clamped = MAX_GAIN_INT;
            left = int16_t(v_clamped);
            v_clamped = (vr + (1 << 11)) >> 12;
            if (v_clamped > MAX_GAIN_INT) v_clamped = MAX_GAIN_INT;
            right = int16_t(v_clamped);

            if (va > MAX_GAIN_INT) va = MAX_GAIN_INT;
            aux = int16_t(va);

            // XXX: these things DON'T need to be done each time
            mAudioMixer->setBufferProvider(track);
            mAudioMixer->enable(AudioMixer::MIXING);

            mAudioMixer->setParameter(param, AudioMixer::VOLUME0, (void *)left);
            mAudioMixer->setParameter(param, AudioMixer::VOLUME1, (void *)right);
            mAudioMixer->setParameter(param, AudioMixer::AUXLEVEL, (void *)aux);
            mAudioMixer->setParameter(
                AudioMixer::TRACK,
                AudioMixer::FORMAT, (void *)track->format());
            mAudioMixer->setParameter(
                AudioMixer::TRACK,
                AudioMixer::CHANNEL_MASK, (void *)track->channelMask());
            mAudioMixer->setParameter(
                AudioMixer::RESAMPLE,
                AudioMixer::SAMPLE_RATE,
                (void *)(cblk->sampleRate));
            mAudioMixer->setParameter(
                AudioMixer::TRACK,
                AudioMixer::MAIN_BUFFER, (void *)track->mainBuffer());
            mAudioMixer->setParameter(
                AudioMixer::TRACK,
                AudioMixer::AUX_BUFFER, (void *)track->auxBuffer());

            // reset retry count
            track->mRetryCount = kMaxTrackRetries;
            mixerStatus = MIXER_TRACKS_READY;
        } else {
            //LOGV("track %d u=%08x, s=%08x [NOT READY] on thread %p", track->name(), cblk->user, cblk->server, this);
            if (track->isStopped()) {
                track->reset();
            }
            if (track->isTerminated() || track->isStopped() || track->isPaused()) {
                // We have consumed all the buffers of this track.
                // Remove it from the list of active tracks.
                tracksToRemove->add(track);
            } else {
                // No buffers for this track. Give it a few chances to
                // fill a buffer, then remove it from active list.
                if (--(track->mRetryCount) <= 0) {
                    LOGV("BUFFER TIMEOUT: remove(%d) from active list on thread %p", track->name(), this);
                    tracksToRemove->add(track);
                    // indicate to client process that the track was disabled because of underrun
                    android_atomic_or(CBLK_DISABLED_ON, &cblk->flags);
                } else if (mixerStatus != MIXER_TRACKS_READY) {
                    mixerStatus = MIXER_TRACKS_ENABLED;
                }
            }
            mAudioMixer->disable(AudioMixer::MIXING);
        }
    }

    // remove all the tracks that need to be...
    count = tracksToRemove->size();
    if (UNLIKELY(count)) {
        for (size_t i=0 ; i<count ; i++) {
            const sp<Track>& track = tracksToRemove->itemAt(i);
            mActiveTracks.remove(track);
            if (track->mainBuffer() != mMixBuffer) {
                chain = getEffectChain_l(track->sessionId());
                if (chain != 0) {
                    LOGV("stopping track on chain %p for session Id: %d", chain.get(), track->sessionId());
                    chain->decActiveTrackCnt();
                }
            }
            if (track->isTerminated()) {
                removeTrack_l(track);
            }
        }
    }

    // mix buffer must be cleared if all tracks are connected to an
    // effect chain as in this case the mixer will not write to
    // mix buffer and track effects will accumulate into it
    if (mixedTracks != 0 && mixedTracks == tracksWithEffect) {
        memset(mMixBuffer, 0, mFrameCount * mChannelCount * sizeof(int16_t));
    }

    return mixerStatus;
}

void AudioFlinger::MixerThread::invalidateTracks(int streamType)
{
    LOGV ("MixerThread::invalidateTracks() mixer %p, streamType %d, mTracks.size %d",
            this,  streamType, mTracks.size());
    Mutex::Autolock _l(mLock);

    size_t size = mTracks.size();
    for (size_t i = 0; i < size; i++) {
        sp<Track> t = mTracks[i];
        if (t->type() == streamType) {
            android_atomic_or(CBLK_INVALID_ON, &t->mCblk->flags);
            t->mCblk->cv.signal();
        }
    }
}


// getTrackName_l() must be called with ThreadBase::mLock held
int AudioFlinger::MixerThread::getTrackName_l()
{
    return mAudioMixer->getTrackName();
}

// deleteTrackName_l() must be called with ThreadBase::mLock held
void AudioFlinger::MixerThread::deleteTrackName_l(int name)
{
    LOGV("remove track (%d) and delete from mixer", name);
    mAudioMixer->deleteTrackName(name);
}

// checkForNewParameters_l() must be called with ThreadBase::mLock held
bool AudioFlinger::MixerThread::checkForNewParameters_l()
{
    bool reconfig = false;

    while (!mNewParameters.isEmpty()) {
        status_t status = NO_ERROR;
        String8 keyValuePair = mNewParameters[0];
        AudioParameter param = AudioParameter(keyValuePair);
        int value;

        if (param.getInt(String8(AudioParameter::keySamplingRate), value) == NO_ERROR) {
            reconfig = true;
        }
        if (param.getInt(String8(AudioParameter::keyFormat), value) == NO_ERROR) {
            if (value != AUDIO_FORMAT_PCM_16_BIT) {
                status = BAD_VALUE;
            } else {
                reconfig = true;
            }
        }
        if (param.getInt(String8(AudioParameter::keyChannels), value) == NO_ERROR) {
            if (value != AUDIO_CHANNEL_OUT_STEREO) {
                status = BAD_VALUE;
            } else {
                reconfig = true;
            }
        }
        if (param.getInt(String8(AudioParameter::keyFrameCount), value) == NO_ERROR) {
            // do not accept frame count changes if tracks are open as the track buffer
            // size depends on frame count and correct behavior would not be garantied
            // if frame count is changed after track creation
            if (!mTracks.isEmpty()) {
                status = INVALID_OPERATION;
            } else {
                reconfig = true;
            }
        }
        if (param.getInt(String8(AudioParameter::keyRouting), value) == NO_ERROR) {
            // when changing the audio output device, call addBatteryData to notify
            // the change
            if ((int)mDevice != value) {
                uint32_t params = 0;
                // check whether speaker is on
                if (value & AUDIO_DEVICE_OUT_SPEAKER) {
                    params |= IMediaPlayerService::kBatteryDataSpeakerOn;
                }

                int deviceWithoutSpeaker
                    = AUDIO_DEVICE_OUT_ALL & ~AUDIO_DEVICE_OUT_SPEAKER;
                // check if any other device (except speaker) is on
                if (value & deviceWithoutSpeaker ) {
                    params |= IMediaPlayerService::kBatteryDataOtherAudioDeviceOn;
                }

                if (params != 0) {
                    addBatteryData(params);
                }
            }

            // forward device change to effects that have requested to be
            // aware of attached audio device.
            mDevice = (uint32_t)value;
            for (size_t i = 0; i < mEffectChains.size(); i++) {
                mEffectChains[i]->setDevice_l(mDevice);
            }
        }

        if (status == NO_ERROR) {
            status = mOutput->stream->common.set_parameters(&mOutput->stream->common,
                                                    keyValuePair.string());
            if (!mStandby && status == INVALID_OPERATION) {
               mOutput->stream->common.standby(&mOutput->stream->common);
               mStandby = true;
               mBytesWritten = 0;
               status = mOutput->stream->common.set_parameters(&mOutput->stream->common,
                                                       keyValuePair.string());
            }
            if (status == NO_ERROR && reconfig) {
                delete mAudioMixer;
                readOutputParameters();
                mAudioMixer = new AudioMixer(mFrameCount, mSampleRate);
                for (size_t i = 0; i < mTracks.size() ; i++) {
                    int name = getTrackName_l();
                    if (name < 0) break;
                    mTracks[i]->mName = name;
                    // limit track sample rate to 2 x new output sample rate
                    if (mTracks[i]->mCblk->sampleRate > 2 * sampleRate()) {
                        mTracks[i]->mCblk->sampleRate = 2 * sampleRate();
                    }
                }
                sendConfigEvent_l(AudioSystem::OUTPUT_CONFIG_CHANGED);
            }
        }

        mNewParameters.removeAt(0);

        mParamStatus = status;
        mParamCond.signal();
        mWaitWorkCV.wait(mLock);
    }
    return reconfig;
}

status_t AudioFlinger::MixerThread::dumpInternals(int fd, const Vector<String16>& args)
{
    const size_t SIZE = 256;
    char buffer[SIZE];
    String8 result;

    PlaybackThread::dumpInternals(fd, args);

    snprintf(buffer, SIZE, "AudioMixer tracks: %08x\n", mAudioMixer->trackNames());
    result.append(buffer);
    write(fd, result.string(), result.size());
    return NO_ERROR;
}

uint32_t AudioFlinger::MixerThread::activeSleepTimeUs()
{
    return (uint32_t)(mOutput->stream->get_latency(mOutput->stream) * 1000) / 2;
}

uint32_t AudioFlinger::MixerThread::idleSleepTimeUs()
{
    return (uint32_t)(((mFrameCount * 1000) / mSampleRate) * 1000) / 2;
}

uint32_t AudioFlinger::MixerThread::suspendSleepTimeUs()
{
    return (uint32_t)(((mFrameCount * 1000) / mSampleRate) * 1000);
}

// ----------------------------------------------------------------------------
AudioFlinger::DirectOutputThread::DirectOutputThread(const sp<AudioFlinger>& audioFlinger, AudioStreamOut* output, int id, uint32_t device)
    :   PlaybackThread(audioFlinger, output, id, device)
{
    mType = ThreadBase::DIRECT;
}

AudioFlinger::DirectOutputThread::~DirectOutputThread()
{
}


static inline int16_t clamp16(int32_t sample)
{
    if ((sample>>15) ^ (sample>>31))
        sample = 0x7FFF ^ (sample>>31);
    return sample;
}

static inline
int32_t mul(int16_t in, int16_t v)
{
#if defined(__arm__) && !defined(__thumb__)
    int32_t out;
    asm( "smulbb %[out], %[in], %[v] \n"
         : [out]"=r"(out)
         : [in]"%r"(in), [v]"r"(v)
         : );
    return out;
#else
    return in * int32_t(v);
#endif
}

void AudioFlinger::DirectOutputThread::applyVolume(uint16_t leftVol, uint16_t rightVol, bool ramp)
{
    // Do not apply volume on compressed audio
    if (!audio_is_linear_pcm(mFormat)) {
        return;
    }

    // convert to signed 16 bit before volume calculation
    if (mFormat == AUDIO_FORMAT_PCM_8_BIT) {
        size_t count = mFrameCount * mChannelCount;
        uint8_t *src = (uint8_t *)mMixBuffer + count-1;
        int16_t *dst = mMixBuffer + count-1;
        while(count--) {
            *dst-- = (int16_t)(*src--^0x80) << 8;
        }
    }

    size_t frameCount = mFrameCount;
    int16_t *out = mMixBuffer;
    if (ramp) {
        if (mChannelCount == 1) {
            int32_t d = ((int32_t)leftVol - (int32_t)mLeftVolShort) << 16;
            int32_t vlInc = d / (int32_t)frameCount;
            int32_t vl = ((int32_t)mLeftVolShort << 16);
            do {
                out[0] = clamp16(mul(out[0], vl >> 16) >> 12);
                out++;
                vl += vlInc;
            } while (--frameCount);

        } else {
            int32_t d = ((int32_t)leftVol - (int32_t)mLeftVolShort) << 16;
            int32_t vlInc = d / (int32_t)frameCount;
            d = ((int32_t)rightVol - (int32_t)mRightVolShort) << 16;
            int32_t vrInc = d / (int32_t)frameCount;
            int32_t vl = ((int32_t)mLeftVolShort << 16);
            int32_t vr = ((int32_t)mRightVolShort << 16);
            do {
                out[0] = clamp16(mul(out[0], vl >> 16) >> 12);
                out[1] = clamp16(mul(out[1], vr >> 16) >> 12);
                out += 2;
                vl += vlInc;
                vr += vrInc;
            } while (--frameCount);
        }
    } else {
        if (mChannelCount == 1) {
            do {
                out[0] = clamp16(mul(out[0], leftVol) >> 12);
                out++;
            } while (--frameCount);
        } else {
            do {
                out[0] = clamp16(mul(out[0], leftVol) >> 12);
                out[1] = clamp16(mul(out[1], rightVol) >> 12);
                out += 2;
            } while (--frameCount);
        }
    }

    // convert back to unsigned 8 bit after volume calculation
    if (mFormat == AUDIO_FORMAT_PCM_8_BIT) {
        size_t count = mFrameCount * mChannelCount;
        int16_t *src = mMixBuffer;
        uint8_t *dst = (uint8_t *)mMixBuffer;
        while(count--) {
            *dst++ = (uint8_t)(((int32_t)*src++ + (1<<7)) >> 8)^0x80;
        }
    }

    mLeftVolShort = leftVol;
    mRightVolShort = rightVol;
}

bool AudioFlinger::DirectOutputThread::threadLoop()
{
    uint32_t mixerStatus = MIXER_IDLE;
    sp<Track> trackToRemove;
    sp<Track> activeTrack;
    nsecs_t standbyTime = systemTime();
    int8_t *curBuf;
    size_t mixBufferSize = mFrameCount*mFrameSize;
    uint32_t activeSleepTime = activeSleepTimeUs();
    uint32_t idleSleepTime = idleSleepTimeUs();
    uint32_t sleepTime = idleSleepTime;
    // use shorter standby delay as on normal output to release
    // hardware resources as soon as possible
    nsecs_t standbyDelay = microseconds(activeSleepTime*2);

    acquireWakeLock();

    while (!exitPending())
    {
        bool rampVolume;
        uint16_t leftVol;
        uint16_t rightVol;
        Vector< sp<EffectChain> > effectChains;

        processConfigEvents();

        mixerStatus = MIXER_IDLE;

        { // scope for the mLock

            Mutex::Autolock _l(mLock);

            if (checkForNewParameters_l()) {
                mixBufferSize = mFrameCount*mFrameSize;
                activeSleepTime = activeSleepTimeUs();
                idleSleepTime = idleSleepTimeUs();
                standbyDelay = microseconds(activeSleepTime*2);
            }

            // put audio hardware into standby after short delay
            if UNLIKELY((!mActiveTracks.size() && systemTime() > standbyTime) ||
                        mSuspended) {
                // wait until we have something to do...
                if (!mStandby) {
                    LOGV("Audio hardware entering standby, mixer %p\n", this);
                    mOutput->stream->common.standby(&mOutput->stream->common);
                    mStandby = true;
                    mBytesWritten = 0;
                }

                if (!mActiveTracks.size() && mConfigEvents.isEmpty()) {
                    // we're about to wait, flush the binder command buffer
                    IPCThreadState::self()->flushCommands();

                    if (exitPending()) break;

                    releaseWakeLock_l();
                    LOGV("DirectOutputThread %p TID %d going to sleep\n", this, gettid());
                    mWaitWorkCV.wait(mLock);
                    LOGV("DirectOutputThread %p TID %d waking up in active mode\n", this, gettid());
                    acquireWakeLock_l();

                    if (mMasterMute == false) {
                        char value[PROPERTY_VALUE_MAX];
                        property_get("ro.audio.silent", value, "0");
                        if (atoi(value)) {
                            LOGD("Silence is golden");
                            setMasterMute(true);
                        }
                    }

                    standbyTime = systemTime() + standbyDelay;
                    sleepTime = idleSleepTime;
                    continue;
                }
            }

            effectChains = mEffectChains;

            // find out which tracks need to be processed
            if (mActiveTracks.size() != 0) {
                sp<Track> t = mActiveTracks[0].promote();
                if (t == 0) continue;

                Track* const track = t.get();
                audio_track_cblk_t* cblk = track->cblk();

                // The first time a track is added we wait
                // for all its buffers to be filled before processing it
                if (cblk->framesReady() && track->isReady() &&
                        !track->isPaused() && !track->isTerminated())
                {
                    //LOGV("track %d u=%08x, s=%08x [OK]", track->name(), cblk->user, cblk->server);

                    if (track->mFillingUpStatus == Track::FS_FILLED) {
                        track->mFillingUpStatus = Track::FS_ACTIVE;
                        mLeftVolFloat = mRightVolFloat = 0;
                        mLeftVolShort = mRightVolShort = 0;
                        if (track->mState == TrackBase::RESUMING) {
                            track->mState = TrackBase::ACTIVE;
                            rampVolume = true;
                        }
                    } else if (cblk->server != 0) {
                        // If the track is stopped before the first frame was mixed,
                        // do not apply ramp
                        rampVolume = true;
                    }
                    // compute volume for this track
                    float left, right;
                    if (track->isMuted() || mMasterMute || track->isPausing() ||
                        mStreamTypes[track->type()].mute) {
                        left = right = 0;
                        if (track->isPausing()) {
                            track->setPaused();
                        }
                    } else {
                        float typeVolume = mStreamTypes[track->type()].volume;
                        float v = mMasterVolume * typeVolume;
                        float v_clamped = v * cblk->volume[0];
                        if (v_clamped > MAX_GAIN) v_clamped = MAX_GAIN;
                        left = v_clamped/MAX_GAIN;
                        v_clamped = v * cblk->volume[1];
                        if (v_clamped > MAX_GAIN) v_clamped = MAX_GAIN;
                        right = v_clamped/MAX_GAIN;
                    }

                    if (left != mLeftVolFloat || right != mRightVolFloat) {
                        mLeftVolFloat = left;
                        mRightVolFloat = right;

                        // If audio HAL implements volume control,
                        // force software volume to nominal value
                        if (mOutput->stream->set_volume(mOutput->stream, left, right) == NO_ERROR) {
                            left = 1.0f;
                            right = 1.0f;
                        }

                        // Convert volumes from float to 8.24
                        uint32_t vl = (uint32_t)(left * (1 << 24));
                        uint32_t vr = (uint32_t)(right * (1 << 24));

                        // Delegate volume control to effect in track effect chain if needed
                        // only one effect chain can be present on DirectOutputThread, so if
                        // there is one, the track is connected to it
                        if (!effectChains.isEmpty()) {
                            // Do not ramp volume if volume is controlled by effect
                            if(effectChains[0]->setVolume_l(&vl, &vr)) {
                                rampVolume = false;
                            }
                        }

                        // Convert volumes from 8.24 to 4.12 format
                        uint32_t v_clamped = (vl + (1 << 11)) >> 12;
                        if (v_clamped > MAX_GAIN_INT) v_clamped = MAX_GAIN_INT;
                        leftVol = (uint16_t)v_clamped;
                        v_clamped = (vr + (1 << 11)) >> 12;
                        if (v_clamped > MAX_GAIN_INT) v_clamped = MAX_GAIN_INT;
                        rightVol = (uint16_t)v_clamped;
                    } else {
                        leftVol = mLeftVolShort;
                        rightVol = mRightVolShort;
                        rampVolume = false;
                    }

                    // reset retry count
                    track->mRetryCount = kMaxTrackRetriesDirect;
                    activeTrack = t;
                    mixerStatus = MIXER_TRACKS_READY;
                } else {
                    //LOGV("track %d u=%08x, s=%08x [NOT READY]", track->name(), cblk->user, cblk->server);
                    if (track->isStopped()) {
                        track->reset();
                    }
                    if (track->isTerminated() || track->isStopped() || track->isPaused()) {
                        // We have consumed all the buffers of this track.
                        // Remove it from the list of active tracks.
                        trackToRemove = track;
                    } else {
                        // No buffers for this track. Give it a few chances to
                        // fill a buffer, then remove it from active list.
                        if (--(track->mRetryCount) <= 0) {
                            LOGV("BUFFER TIMEOUT: remove(%d) from active list", track->name());
                            trackToRemove = track;
                        } else {
                            mixerStatus = MIXER_TRACKS_ENABLED;
                        }
                    }
                }
            }

            // remove all the tracks that need to be...
            if (UNLIKELY(trackToRemove != 0)) {
                mActiveTracks.remove(trackToRemove);
                if (!effectChains.isEmpty()) {
                    LOGV("stopping track on chain %p for session Id: %d", effectChains[0].get(),
                            trackToRemove->sessionId());
                    effectChains[0]->decActiveTrackCnt();
                }
                if (trackToRemove->isTerminated()) {
                    removeTrack_l(trackToRemove);
                }
            }

            lockEffectChains_l(effectChains);
       }

        if (LIKELY(mixerStatus == MIXER_TRACKS_READY)) {
            AudioBufferProvider::Buffer buffer;
            size_t frameCount = mFrameCount;
            curBuf = (int8_t *)mMixBuffer;
            // output audio to hardware
            while (frameCount) {
                buffer.frameCount = frameCount;
                activeTrack->getNextBuffer(&buffer);
                if (UNLIKELY(buffer.raw == 0)) {
                    memset(curBuf, 0, frameCount * mFrameSize);
                    break;
                }
                memcpy(curBuf, buffer.raw, buffer.frameCount * mFrameSize);
                frameCount -= buffer.frameCount;
                curBuf += buffer.frameCount * mFrameSize;
                activeTrack->releaseBuffer(&buffer);
            }
            sleepTime = 0;
            standbyTime = systemTime() + standbyDelay;
        } else {
            if (sleepTime == 0) {
                if (mixerStatus == MIXER_TRACKS_ENABLED) {
                    sleepTime = activeSleepTime;
                } else {
                    sleepTime = idleSleepTime;
                }
            } else if (mBytesWritten != 0 && audio_is_linear_pcm(mFormat)) {
                memset (mMixBuffer, 0, mFrameCount * mFrameSize);
                sleepTime = 0;
            }
        }

        if (mSuspended) {
            sleepTime = suspendSleepTimeUs();
        }
        // sleepTime == 0 means we must write to audio hardware
        if (sleepTime == 0) {
            if (mixerStatus == MIXER_TRACKS_READY) {
                applyVolume(leftVol, rightVol, rampVolume);
            }
            for (size_t i = 0; i < effectChains.size(); i ++) {
                effectChains[i]->process_l();
            }
            unlockEffectChains(effectChains);

            mLastWriteTime = systemTime();
            mInWrite = true;
            mBytesWritten += mixBufferSize;
            int bytesWritten = (int)mOutput->stream->write(mOutput->stream, mMixBuffer, mixBufferSize);
            if (bytesWritten < 0) mBytesWritten -= mixBufferSize;
            mNumWrites++;
            mInWrite = false;
            mStandby = false;
        } else {
            unlockEffectChains(effectChains);
            usleep(sleepTime);
        }

        // finally let go of removed track, without the lock held
        // since we can't guarantee the destructors won't acquire that
        // same lock.
        trackToRemove.clear();
        activeTrack.clear();

        // Effect chains will be actually deleted here if they were removed from
        // mEffectChains list during mixing or effects processing
        effectChains.clear();
    }

    if (!mStandby) {
        mOutput->stream->common.standby(&mOutput->stream->common);
    }

    releaseWakeLock();

    LOGV("DirectOutputThread %p exiting", this);
    return false;
}

// getTrackName_l() must be called with ThreadBase::mLock held
int AudioFlinger::DirectOutputThread::getTrackName_l()
{
    return 0;
}

// deleteTrackName_l() must be called with ThreadBase::mLock held
void AudioFlinger::DirectOutputThread::deleteTrackName_l(int name)
{
}

// checkForNewParameters_l() must be called with ThreadBase::mLock held
bool AudioFlinger::DirectOutputThread::checkForNewParameters_l()
{
    bool reconfig = false;

    while (!mNewParameters.isEmpty()) {
        status_t status = NO_ERROR;
        String8 keyValuePair = mNewParameters[0];
        AudioParameter param = AudioParameter(keyValuePair);
        int value;

        if (param.getInt(String8(AudioParameter::keyFrameCount), value) == NO_ERROR) {
            // do not accept frame count changes if tracks are open as the track buffer
            // size depends on frame count and correct behavior would not be garantied
            // if frame count is changed after track creation
            if (!mTracks.isEmpty()) {
                status = INVALID_OPERATION;
            } else {
                reconfig = true;
            }
        }
        if (status == NO_ERROR) {
            status = mOutput->stream->common.set_parameters(&mOutput->stream->common,
                                                    keyValuePair.string());
            if (!mStandby && status == INVALID_OPERATION) {
               mOutput->stream->common.standby(&mOutput->stream->common);
               mStandby = true;
               mBytesWritten = 0;
               status = mOutput->stream->common.set_parameters(&mOutput->stream->common,
                                                       keyValuePair.string());
            }
            if (status == NO_ERROR && reconfig) {
                readOutputParameters();
                sendConfigEvent_l(AudioSystem::OUTPUT_CONFIG_CHANGED);
            }
        }

        mNewParameters.removeAt(0);

        mParamStatus = status;
        mParamCond.signal();
        mWaitWorkCV.wait(mLock);
    }
    return reconfig;
}

uint32_t AudioFlinger::DirectOutputThread::activeSleepTimeUs()
{
    uint32_t time;
    if (audio_is_linear_pcm(mFormat)) {
        time = (uint32_t)(mOutput->stream->get_latency(mOutput->stream) * 1000) / 2;
    } else {
        time = 10000;
    }
    return time;
}

uint32_t AudioFlinger::DirectOutputThread::idleSleepTimeUs()
{
    uint32_t time;
    if (audio_is_linear_pcm(mFormat)) {
        time = (uint32_t)(((mFrameCount * 1000) / mSampleRate) * 1000) / 2;
    } else {
        time = 10000;
    }
    return time;
}

uint32_t AudioFlinger::DirectOutputThread::suspendSleepTimeUs()
{
    uint32_t time;
    if (audio_is_linear_pcm(mFormat)) {
        time = (uint32_t)(((mFrameCount * 1000) / mSampleRate) * 1000);
    } else {
        time = 10000;
    }
    return time;
}


// ----------------------------------------------------------------------------

AudioFlinger::DuplicatingThread::DuplicatingThread(const sp<AudioFlinger>& audioFlinger, AudioFlinger::MixerThread* mainThread, int id)
    :   MixerThread(audioFlinger, mainThread->getOutput(), id, mainThread->device()), mWaitTimeMs(UINT_MAX)
{
    mType = ThreadBase::DUPLICATING;
    addOutputTrack(mainThread);
}

AudioFlinger::DuplicatingThread::~DuplicatingThread()
{
    for (size_t i = 0; i < mOutputTracks.size(); i++) {
        mOutputTracks[i]->destroy();
    }
    mOutputTracks.clear();
}

bool AudioFlinger::DuplicatingThread::threadLoop()
{
    Vector< sp<Track> > tracksToRemove;
    uint32_t mixerStatus = MIXER_IDLE;
    nsecs_t standbyTime = systemTime();
    size_t mixBufferSize = mFrameCount*mFrameSize;
    SortedVector< sp<OutputTrack> > outputTracks;
    uint32_t writeFrames = 0;
    uint32_t activeSleepTime = activeSleepTimeUs();
    uint32_t idleSleepTime = idleSleepTimeUs();
    uint32_t sleepTime = idleSleepTime;
    Vector< sp<EffectChain> > effectChains;

    acquireWakeLock();

    while (!exitPending())
    {
        processConfigEvents();

        mixerStatus = MIXER_IDLE;
        { // scope for the mLock

            Mutex::Autolock _l(mLock);

            if (checkForNewParameters_l()) {
                mixBufferSize = mFrameCount*mFrameSize;
                updateWaitTime();
                activeSleepTime = activeSleepTimeUs();
                idleSleepTime = idleSleepTimeUs();
            }

            const SortedVector< wp<Track> >& activeTracks = mActiveTracks;

            for (size_t i = 0; i < mOutputTracks.size(); i++) {
                outputTracks.add(mOutputTracks[i]);
            }

            // put audio hardware into standby after short delay
            if UNLIKELY((!activeTracks.size() && systemTime() > standbyTime) ||
                         mSuspended) {
                if (!mStandby) {
                    for (size_t i = 0; i < outputTracks.size(); i++) {
                        outputTracks[i]->stop();
                    }
                    mStandby = true;
                    mBytesWritten = 0;
                }

                if (!activeTracks.size() && mConfigEvents.isEmpty()) {
                    // we're about to wait, flush the binder command buffer
                    IPCThreadState::self()->flushCommands();
                    outputTracks.clear();

                    if (exitPending()) break;

                    releaseWakeLock_l();
                    LOGV("DuplicatingThread %p TID %d going to sleep\n", this, gettid());
                    mWaitWorkCV.wait(mLock);
                    LOGV("DuplicatingThread %p TID %d waking up\n", this, gettid());
                    acquireWakeLock_l();

                    if (mMasterMute == false) {
                        char value[PROPERTY_VALUE_MAX];
                        property_get("ro.audio.silent", value, "0");
                        if (atoi(value)) {
                            LOGD("Silence is golden");
                            setMasterMute(true);
                        }
                    }

                    standbyTime = systemTime() + kStandbyTimeInNsecs;
                    sleepTime = idleSleepTime;
                    continue;
                }
            }

            mixerStatus = prepareTracks_l(activeTracks, &tracksToRemove);

            // prevent any changes in effect chain list and in each effect chain
            // during mixing and effect process as the audio buffers could be deleted
            // or modified if an effect is created or deleted
            lockEffectChains_l(effectChains);
        }

        if (LIKELY(mixerStatus == MIXER_TRACKS_READY)) {
            // mix buffers...
            if (outputsReady(outputTracks)) {
                mAudioMixer->process();
            } else {
                memset(mMixBuffer, 0, mixBufferSize);
            }
            sleepTime = 0;
            writeFrames = mFrameCount;
        } else {
            if (sleepTime == 0) {
                if (mixerStatus == MIXER_TRACKS_ENABLED) {
                    sleepTime = activeSleepTime;
                } else {
                    sleepTime = idleSleepTime;
                }
            } else if (mBytesWritten != 0) {
                // flush remaining overflow buffers in output tracks
                for (size_t i = 0; i < outputTracks.size(); i++) {
                    if (outputTracks[i]->isActive()) {
                        sleepTime = 0;
                        writeFrames = 0;
                        memset(mMixBuffer, 0, mixBufferSize);
                        break;
                    }
                }
            }
        }

        if (mSuspended) {
            sleepTime = suspendSleepTimeUs();
        }
        // sleepTime == 0 means we must write to audio hardware
        if (sleepTime == 0) {
            for (size_t i = 0; i < effectChains.size(); i ++) {
                effectChains[i]->process_l();
            }
            // enable changes in effect chain
            unlockEffectChains(effectChains);

            standbyTime = systemTime() + kStandbyTimeInNsecs;
            for (size_t i = 0; i < outputTracks.size(); i++) {
                outputTracks[i]->write(mMixBuffer, writeFrames);
            }
            mStandby = false;
            mBytesWritten += mixBufferSize;
        } else {
            // enable changes in effect chain
            unlockEffectChains(effectChains);
            usleep(sleepTime);
        }

        // finally let go of all our tracks, without the lock held
        // since we can't guarantee the destructors won't acquire that
        // same lock.
        tracksToRemove.clear();
        outputTracks.clear();

        // Effect chains will be actually deleted here if they were removed from
        // mEffectChains list during mixing or effects processing
        effectChains.clear();
    }

    releaseWakeLock();

    return false;
}

void AudioFlinger::DuplicatingThread::addOutputTrack(MixerThread *thread)
{
    int frameCount = (3 * mFrameCount * mSampleRate) / thread->sampleRate();
    OutputTrack *outputTrack = new OutputTrack((ThreadBase *)thread,
                                            this,
                                            mSampleRate,
                                            mFormat,
                                            mChannelMask,
                                            frameCount);
    if (outputTrack->cblk() != NULL) {
        thread->setStreamVolume(AUDIO_STREAM_CNT, 1.0f);
        mOutputTracks.add(outputTrack);
        LOGV("addOutputTrack() track %p, on thread %p", outputTrack, thread);
        updateWaitTime();
    }
}

void AudioFlinger::DuplicatingThread::removeOutputTrack(MixerThread *thread)
{
    Mutex::Autolock _l(mLock);
    for (size_t i = 0; i < mOutputTracks.size(); i++) {
        if (mOutputTracks[i]->thread() == (ThreadBase *)thread) {
            mOutputTracks[i]->destroy();
            mOutputTracks.removeAt(i);
            updateWaitTime();
            return;
        }
    }
    LOGV("removeOutputTrack(): unkonwn thread: %p", thread);
}

void AudioFlinger::DuplicatingThread::updateWaitTime()
{
    mWaitTimeMs = UINT_MAX;
    for (size_t i = 0; i < mOutputTracks.size(); i++) {
        sp<ThreadBase> strong = mOutputTracks[i]->thread().promote();
        if (strong != NULL) {
            uint32_t waitTimeMs = (strong->frameCount() * 2 * 1000) / strong->sampleRate();
            if (waitTimeMs < mWaitTimeMs) {
                mWaitTimeMs = waitTimeMs;
            }
        }
    }
}


bool AudioFlinger::DuplicatingThread::outputsReady(SortedVector< sp<OutputTrack> > &outputTracks)
{
    for (size_t i = 0; i < outputTracks.size(); i++) {
        sp <ThreadBase> thread = outputTracks[i]->thread().promote();
        if (thread == 0) {
            LOGW("DuplicatingThread::outputsReady() could not promote thread on output track %p", outputTracks[i].get());
            return false;
        }
        PlaybackThread *playbackThread = (PlaybackThread *)thread.get();
        if (playbackThread->standby() && !playbackThread->isSuspended()) {
            LOGV("DuplicatingThread output track %p on thread %p Not Ready", outputTracks[i].get(), thread.get());
            return false;
        }
    }
    return true;
}

uint32_t AudioFlinger::DuplicatingThread::activeSleepTimeUs()
{
    return (mWaitTimeMs * 1000) / 2;
}

// ----------------------------------------------------------------------------

// TrackBase constructor must be called with AudioFlinger::mLock held
AudioFlinger::ThreadBase::TrackBase::TrackBase(
            const wp<ThreadBase>& thread,
            const sp<Client>& client,
            uint32_t sampleRate,
            uint32_t format,
            uint32_t channelMask,
            int frameCount,
            uint32_t flags,
            const sp<IMemory>& sharedBuffer,
            int sessionId)
    :   RefBase(),
        mThread(thread),
        mClient(client),
        mCblk(0),
        mFrameCount(0),
        mState(IDLE),
        mClientTid(-1),
        mFormat(format),
        mFlags(flags & ~SYSTEM_FLAGS_MASK),
        mSessionId(sessionId)
{
    LOGV_IF(sharedBuffer != 0, "sharedBuffer: %p, size: %d", sharedBuffer->pointer(), sharedBuffer->size());

    // LOGD("Creating track with %d buffers @ %d bytes", bufferCount, bufferSize);
   size_t size = sizeof(audio_track_cblk_t);
   uint8_t channelCount = popcount(channelMask);
   size_t bufferSize = frameCount*channelCount*sizeof(int16_t);
   if (sharedBuffer == 0) {
       size += bufferSize;
   }

   if (client != NULL) {
        mCblkMemory = client->heap()->allocate(size);
        if (mCblkMemory != 0) {
            mCblk = static_cast<audio_track_cblk_t *>(mCblkMemory->pointer());
            if (mCblk) { // construct the shared structure in-place.
                new(mCblk) audio_track_cblk_t();
                // clear all buffers
                mCblk->frameCount = frameCount;
                mCblk->sampleRate = sampleRate;
                mChannelCount = channelCount;
                mChannelMask = channelMask;
                if (sharedBuffer == 0) {
                    mBuffer = (char*)mCblk + sizeof(audio_track_cblk_t);
                    memset(mBuffer, 0, frameCount*channelCount*sizeof(int16_t));
                    // Force underrun condition to avoid false underrun callback until first data is
                    // written to buffer (other flags are cleared)
                    mCblk->flags = CBLK_UNDERRUN_ON;
                } else {
                    mBuffer = sharedBuffer->pointer();
                }
                mBufferEnd = (uint8_t *)mBuffer + bufferSize;
            }
        } else {
            LOGE("not enough memory for AudioTrack size=%u", size);
            client->heap()->dump("AudioTrack");
            return;
        }
   } else {
       mCblk = (audio_track_cblk_t *)(new uint8_t[size]);
       if (mCblk) { // construct the shared structure in-place.
           new(mCblk) audio_track_cblk_t();
           // clear all buffers
           mCblk->frameCount = frameCount;
           mCblk->sampleRate = sampleRate;
           mChannelCount = channelCount;
           mChannelMask = channelMask;
           mBuffer = (char*)mCblk + sizeof(audio_track_cblk_t);
           memset(mBuffer, 0, frameCount*channelCount*sizeof(int16_t));
           // Force underrun condition to avoid false underrun callback until first data is
           // written to buffer (other flags are cleared)
           mCblk->flags = CBLK_UNDERRUN_ON;
           mBufferEnd = (uint8_t *)mBuffer + bufferSize;
       }
   }
}

AudioFlinger::ThreadBase::TrackBase::~TrackBase()
{
    if (mCblk) {
        mCblk->~audio_track_cblk_t();   // destroy our shared-structure.
        if (mClient == NULL) {
            delete mCblk;
        }
    }
    mCblkMemory.clear();            // and free the shared memory
    if (mClient != NULL) {
        Mutex::Autolock _l(mClient->audioFlinger()->mLock);
        mClient.clear();
    }
}

void AudioFlinger::ThreadBase::TrackBase::releaseBuffer(AudioBufferProvider::Buffer* buffer)
{
    buffer->raw = 0;
    mFrameCount = buffer->frameCount;
    step();
    buffer->frameCount = 0;
}

bool AudioFlinger::ThreadBase::TrackBase::step() {
    bool result;
    audio_track_cblk_t* cblk = this->cblk();

    result = cblk->stepServer(mFrameCount);
    if (!result) {
        LOGV("stepServer failed acquiring cblk mutex");
        mFlags |= STEPSERVER_FAILED;
    }
    return result;
}

void AudioFlinger::ThreadBase::TrackBase::reset() {
    audio_track_cblk_t* cblk = this->cblk();

    cblk->user = 0;
    cblk->server = 0;
    cblk->userBase = 0;
    cblk->serverBase = 0;
    mFlags &= (uint32_t)(~SYSTEM_FLAGS_MASK);
    LOGV("TrackBase::reset");
}

sp<IMemory> AudioFlinger::ThreadBase::TrackBase::getCblk() const
{
    return mCblkMemory;
}

int AudioFlinger::ThreadBase::TrackBase::sampleRate() const {
    return (int)mCblk->sampleRate;
}

int AudioFlinger::ThreadBase::TrackBase::channelCount() const {
    return (const int)mChannelCount;
}

uint32_t AudioFlinger::ThreadBase::TrackBase::channelMask() const {
    return mChannelMask;
}

void* AudioFlinger::ThreadBase::TrackBase::getBuffer(uint32_t offset, uint32_t frames) const {
    audio_track_cblk_t* cblk = this->cblk();
    int8_t *bufferStart = (int8_t *)mBuffer + (offset-cblk->serverBase)*cblk->frameSize;
    int8_t *bufferEnd = bufferStart + frames * cblk->frameSize;

    // Check validity of returned pointer in case the track control block would have been corrupted.
    if (bufferStart < mBuffer || bufferStart > bufferEnd || bufferEnd > mBufferEnd ||
        ((unsigned long)bufferStart & (unsigned long)(cblk->frameSize - 1))) {
        LOGE("TrackBase::getBuffer buffer out of range:\n    start: %p, end %p , mBuffer %p mBufferEnd %p\n    \
                server %d, serverBase %d, user %d, userBase %d",
                bufferStart, bufferEnd, mBuffer, mBufferEnd,
                cblk->server, cblk->serverBase, cblk->user, cblk->userBase);
        return 0;
    }

    return bufferStart;
}

// ----------------------------------------------------------------------------

// Track constructor must be called with AudioFlinger::mLock and ThreadBase::mLock held
AudioFlinger::PlaybackThread::Track::Track(
            const wp<ThreadBase>& thread,
            const sp<Client>& client,
            int streamType,
            uint32_t sampleRate,
            uint32_t format,
            uint32_t channelMask,
            int frameCount,
            const sp<IMemory>& sharedBuffer,
            int sessionId)
    :   TrackBase(thread, client, sampleRate, format, channelMask, frameCount, 0, sharedBuffer, sessionId),
    mMute(false), mSharedBuffer(sharedBuffer), mName(-1), mMainBuffer(NULL), mAuxBuffer(NULL),
    mAuxEffectId(0), mHasVolumeController(false)
{
    if (mCblk != NULL) {
        sp<ThreadBase> baseThread = thread.promote();
        if (baseThread != 0) {
            PlaybackThread *playbackThread = (PlaybackThread *)baseThread.get();
            mName = playbackThread->getTrackName_l();
            mMainBuffer = playbackThread->mixBuffer();
        }
        LOGV("Track constructor name %d, calling thread %d", mName, IPCThreadState::self()->getCallingPid());
        if (mName < 0) {
            LOGE("no more track names available");
        }
        mVolume[0] = 1.0f;
        mVolume[1] = 1.0f;
        mStreamType = streamType;
        // NOTE: audio_track_cblk_t::frameSize for 8 bit PCM data is based on a sample size of
        // 16 bit because data is converted to 16 bit before being stored in buffer by AudioTrack
        mCblk->frameSize = audio_is_linear_pcm(format) ? mChannelCount * sizeof(int16_t) : sizeof(uint8_t);
    }
}

AudioFlinger::PlaybackThread::Track::~Track()
{
    LOGV("PlaybackThread::Track destructor");
    sp<ThreadBase> thread = mThread.promote();
    if (thread != 0) {
        Mutex::Autolock _l(thread->mLock);
        mState = TERMINATED;
    }
}

void AudioFlinger::PlaybackThread::Track::destroy()
{
    // NOTE: destroyTrack_l() can remove a strong reference to this Track
    // by removing it from mTracks vector, so there is a risk that this Tracks's
    // desctructor is called. As the destructor needs to lock mLock,
    // we must acquire a strong reference on this Track before locking mLock
    // here so that the destructor is called only when exiting this function.
    // On the other hand, as long as Track::destroy() is only called by
    // TrackHandle destructor, the TrackHandle still holds a strong ref on
    // this Track with its member mTrack.
    sp<Track> keep(this);
    { // scope for mLock
        sp<ThreadBase> thread = mThread.promote();
        if (thread != 0) {
            if (!isOutputTrack()) {
                if (mState == ACTIVE || mState == RESUMING) {
                    AudioSystem::stopOutput(thread->id(),
                                            (audio_stream_type_t)mStreamType,
                                            mSessionId);

                    // to track the speaker usage
                    addBatteryData(IMediaPlayerService::kBatteryDataAudioFlingerStop);
                }
                AudioSystem::releaseOutput(thread->id());
            }
            Mutex::Autolock _l(thread->mLock);
            PlaybackThread *playbackThread = (PlaybackThread *)thread.get();
            playbackThread->destroyTrack_l(this);
        }
    }
}

void AudioFlinger::PlaybackThread::Track::dump(char* buffer, size_t size)
{
    snprintf(buffer, size, "   %05d %05d %03u %03u 0x%08x %05u   %04u %1d %1d %1d %05u %05u %05u  0x%08x 0x%08x 0x%08x 0x%08x\n",
            mName - AudioMixer::TRACK0,
            (mClient == NULL) ? getpid() : mClient->pid(),
            mStreamType,
            mFormat,
            mChannelMask,
            mSessionId,
            mFrameCount,
            mState,
            mMute,
            mFillingUpStatus,
            mCblk->sampleRate,
            mCblk->volume[0],
            mCblk->volume[1],
            mCblk->server,
            mCblk->user,
            (int)mMainBuffer,
            (int)mAuxBuffer);
}

status_t AudioFlinger::PlaybackThread::Track::getNextBuffer(AudioBufferProvider::Buffer* buffer)
{
     audio_track_cblk_t* cblk = this->cblk();
     uint32_t framesReady;
     uint32_t framesReq = buffer->frameCount;

     // Check if last stepServer failed, try to step now
     if (mFlags & TrackBase::STEPSERVER_FAILED) {
         if (!step())  goto getNextBuffer_exit;
         LOGV("stepServer recovered");
         mFlags &= ~TrackBase::STEPSERVER_FAILED;
     }

     framesReady = cblk->framesReady();

     if (LIKELY(framesReady)) {
        uint32_t s = cblk->server;
        uint32_t bufferEnd = cblk->serverBase + cblk->frameCount;

        bufferEnd = (cblk->loopEnd < bufferEnd) ? cblk->loopEnd : bufferEnd;
        if (framesReq > framesReady) {
            framesReq = framesReady;
        }
        if (s + framesReq > bufferEnd) {
            framesReq = bufferEnd - s;
        }

         buffer->raw = getBuffer(s, framesReq);
         if (buffer->raw == 0) goto getNextBuffer_exit;

         buffer->frameCount = framesReq;
        return NO_ERROR;
     }

getNextBuffer_exit:
     buffer->raw = 0;
     buffer->frameCount = 0;
     LOGV("getNextBuffer() no more data for track %d on thread %p", mName, mThread.unsafe_get());
     return NOT_ENOUGH_DATA;
}

bool AudioFlinger::PlaybackThread::Track::isReady() const {
    if (mFillingUpStatus != FS_FILLING || isStopped() || isPausing()) return true;

    if (mCblk->framesReady() >= mCblk->frameCount ||
            (mCblk->flags & CBLK_FORCEREADY_MSK)) {
        mFillingUpStatus = FS_FILLED;
        android_atomic_and(~CBLK_FORCEREADY_MSK, &mCblk->flags);
        return true;
    }
    return false;
}

status_t AudioFlinger::PlaybackThread::Track::start()
{
    status_t status = NO_ERROR;
    LOGV("start(%d), calling thread %d session %d",
            mName, IPCThreadState::self()->getCallingPid(), mSessionId);
    sp<ThreadBase> thread = mThread.promote();
    if (thread != 0) {
        Mutex::Autolock _l(thread->mLock);
        int state = mState;
        // here the track could be either new, or restarted
        // in both cases "unstop" the track
        if (mState == PAUSED) {
            mState = TrackBase::RESUMING;
            LOGV("PAUSED => RESUMING (%d) on thread %p", mName, this);
        } else {
            mState = TrackBase::ACTIVE;
            LOGV("? => ACTIVE (%d) on thread %p", mName, this);
        }

        if (!isOutputTrack() && state != ACTIVE && state != RESUMING) {
            thread->mLock.unlock();
            status = AudioSystem::startOutput(thread->id(),
                                              (audio_stream_type_t)mStreamType,
                                              mSessionId);
            thread->mLock.lock();

            // to track the speaker usage
            if (status == NO_ERROR) {
                addBatteryData(IMediaPlayerService::kBatteryDataAudioFlingerStart);
            }
        }
        if (status == NO_ERROR) {
            PlaybackThread *playbackThread = (PlaybackThread *)thread.get();
            playbackThread->addTrack_l(this);
        } else {
            mState = state;
        }
    } else {
        status = BAD_VALUE;
    }
    return status;
}

void AudioFlinger::PlaybackThread::Track::stop()
{
    LOGV("stop(%d), calling thread %d", mName, IPCThreadState::self()->getCallingPid());
    sp<ThreadBase> thread = mThread.promote();
    if (thread != 0) {
        Mutex::Autolock _l(thread->mLock);
        int state = mState;
        if (mState > STOPPED) {
            mState = STOPPED;
            // If the track is not active (PAUSED and buffers full), flush buffers
            PlaybackThread *playbackThread = (PlaybackThread *)thread.get();
            if (playbackThread->mActiveTracks.indexOf(this) < 0) {
                reset();
            }
            LOGV("(> STOPPED) => STOPPED (%d) on thread %p", mName, playbackThread);
        }
        if (!isOutputTrack() && (state == ACTIVE || state == RESUMING)) {
            thread->mLock.unlock();
            AudioSystem::stopOutput(thread->id(),
                                    (audio_stream_type_t)mStreamType,
                                    mSessionId);
            thread->mLock.lock();

            // to track the speaker usage
            addBatteryData(IMediaPlayerService::kBatteryDataAudioFlingerStop);
        }
    }
}

void AudioFlinger::PlaybackThread::Track::pause()
{
    LOGV("pause(%d), calling thread %d", mName, IPCThreadState::self()->getCallingPid());
    sp<ThreadBase> thread = mThread.promote();
    if (thread != 0) {
        Mutex::Autolock _l(thread->mLock);
        if (mState == ACTIVE || mState == RESUMING) {
            mState = PAUSING;
            LOGV("ACTIVE/RESUMING => PAUSING (%d) on thread %p", mName, thread.get());
            if (!isOutputTrack()) {
                thread->mLock.unlock();
                AudioSystem::stopOutput(thread->id(),
                                        (audio_stream_type_t)mStreamType,
                                        mSessionId);
                thread->mLock.lock();

                // to track the speaker usage
                addBatteryData(IMediaPlayerService::kBatteryDataAudioFlingerStop);
            }
        }
    }
}

void AudioFlinger::PlaybackThread::Track::flush()
{
    LOGV("flush(%d)", mName);
    sp<ThreadBase> thread = mThread.promote();
    if (thread != 0) {
        Mutex::Autolock _l(thread->mLock);
        if (mState != STOPPED && mState != PAUSED && mState != PAUSING) {
            return;
        }
        // No point remaining in PAUSED state after a flush => go to
        // STOPPED state
        mState = STOPPED;

        // do not reset the track if it is still in the process of being stopped or paused.
        // this will be done by prepareTracks_l() when the track is stopped.
        PlaybackThread *playbackThread = (PlaybackThread *)thread.get();
        if (playbackThread->mActiveTracks.indexOf(this) < 0) {
            reset();
        }
    }
}

void AudioFlinger::PlaybackThread::Track::reset()
{
    // Do not reset twice to avoid discarding data written just after a flush and before
    // the audioflinger thread detects the track is stopped.
    if (!mResetDone) {
        TrackBase::reset();
        // Force underrun condition to avoid false underrun callback until first data is
        // written to buffer
        android_atomic_and(~CBLK_FORCEREADY_MSK, &mCblk->flags);
        android_atomic_or(CBLK_UNDERRUN_ON, &mCblk->flags);
        mFillingUpStatus = FS_FILLING;
        mResetDone = true;
    }
}

void AudioFlinger::PlaybackThread::Track::mute(bool muted)
{
    mMute = muted;
}

void AudioFlinger::PlaybackThread::Track::setVolume(float left, float right)
{
    mVolume[0] = left;
    mVolume[1] = right;
}

status_t AudioFlinger::PlaybackThread::Track::attachAuxEffect(int EffectId)
{
    status_t status = DEAD_OBJECT;
    sp<ThreadBase> thread = mThread.promote();
    if (thread != 0) {
       PlaybackThread *playbackThread = (PlaybackThread *)thread.get();
       status = playbackThread->attachAuxEffect(this, EffectId);
    }
    return status;
}

void AudioFlinger::PlaybackThread::Track::setAuxBuffer(int EffectId, int32_t *buffer)
{
    mAuxEffectId = EffectId;
    mAuxBuffer = buffer;
}

// ----------------------------------------------------------------------------

// RecordTrack constructor must be called with AudioFlinger::mLock held
AudioFlinger::RecordThread::RecordTrack::RecordTrack(
            const wp<ThreadBase>& thread,
            const sp<Client>& client,
            uint32_t sampleRate,
            uint32_t format,
            uint32_t channelMask,
            int frameCount,
            uint32_t flags,
            int sessionId)
    :   TrackBase(thread, client, sampleRate, format,
                  channelMask, frameCount, flags, 0, sessionId),
        mOverflow(false)
{
    if (mCblk != NULL) {
       LOGV("RecordTrack constructor, size %d", (int)mBufferEnd - (int)mBuffer);
       if (format == AUDIO_FORMAT_PCM_16_BIT) {
           mCblk->frameSize = mChannelCount * sizeof(int16_t);
       } else if (format == AUDIO_FORMAT_PCM_8_BIT) {
           mCblk->frameSize = mChannelCount * sizeof(int8_t);
       } else {
           mCblk->frameSize = sizeof(int8_t);
       }
    }
}

AudioFlinger::RecordThread::RecordTrack::~RecordTrack()
{
    sp<ThreadBase> thread = mThread.promote();
    if (thread != 0) {
        AudioSystem::releaseInput(thread->id());
    }
}

status_t AudioFlinger::RecordThread::RecordTrack::getNextBuffer(AudioBufferProvider::Buffer* buffer)
{
    audio_track_cblk_t* cblk = this->cblk();
    uint32_t framesAvail;
    uint32_t framesReq = buffer->frameCount;

     // Check if last stepServer failed, try to step now
    if (mFlags & TrackBase::STEPSERVER_FAILED) {
        if (!step()) goto getNextBuffer_exit;
        LOGV("stepServer recovered");
        mFlags &= ~TrackBase::STEPSERVER_FAILED;
    }

    framesAvail = cblk->framesAvailable_l();

    if (LIKELY(framesAvail)) {
        uint32_t s = cblk->server;
        uint32_t bufferEnd = cblk->serverBase + cblk->frameCount;

        if (framesReq > framesAvail) {
            framesReq = framesAvail;
        }
        if (s + framesReq > bufferEnd) {
            framesReq = bufferEnd - s;
        }

        buffer->raw = getBuffer(s, framesReq);
        if (buffer->raw == 0) goto getNextBuffer_exit;

        buffer->frameCount = framesReq;
        return NO_ERROR;
    }

getNextBuffer_exit:
    buffer->raw = 0;
    buffer->frameCount = 0;
    return NOT_ENOUGH_DATA;
}

status_t AudioFlinger::RecordThread::RecordTrack::start()
{
    sp<ThreadBase> thread = mThread.promote();
    if (thread != 0) {
        RecordThread *recordThread = (RecordThread *)thread.get();
        return recordThread->start(this);
    } else {
        return BAD_VALUE;
    }
}

void AudioFlinger::RecordThread::RecordTrack::stop()
{
    sp<ThreadBase> thread = mThread.promote();
    if (thread != 0) {
        RecordThread *recordThread = (RecordThread *)thread.get();
        recordThread->stop(this);
        TrackBase::reset();
        // Force overerrun condition to avoid false overrun callback until first data is
        // read from buffer
        android_atomic_or(CBLK_UNDERRUN_ON, &mCblk->flags);
    }
}

void AudioFlinger::RecordThread::RecordTrack::dump(char* buffer, size_t size)
{
    snprintf(buffer, size, "   %05d %03u 0x%08x %05d   %04u %01d %05u  %08x %08x\n",
            (mClient == NULL) ? getpid() : mClient->pid(),
            mFormat,
            mChannelMask,
            mSessionId,
            mFrameCount,
            mState,
            mCblk->sampleRate,
            mCblk->server,
            mCblk->user);
}


// ----------------------------------------------------------------------------

AudioFlinger::PlaybackThread::OutputTrack::OutputTrack(
            const wp<ThreadBase>& thread,
            DuplicatingThread *sourceThread,
            uint32_t sampleRate,
            uint32_t format,
            uint32_t channelMask,
            int frameCount)
    :   Track(thread, NULL, AUDIO_STREAM_CNT, sampleRate, format, channelMask, frameCount, NULL, 0),
    mActive(false), mSourceThread(sourceThread)
{

    PlaybackThread *playbackThread = (PlaybackThread *)thread.unsafe_get();
    if (mCblk != NULL) {
        mCblk->flags |= CBLK_DIRECTION_OUT;
        mCblk->buffers = (char*)mCblk + sizeof(audio_track_cblk_t);
        mCblk->volume[0] = mCblk->volume[1] = 0x1000;
        mOutBuffer.frameCount = 0;
        playbackThread->mTracks.add(this);
        LOGV("OutputTrack constructor mCblk %p, mBuffer %p, mCblk->buffers %p, " \
                "mCblk->frameCount %d, mCblk->sampleRate %d, mChannelMask 0x%08x mBufferEnd %p",
                mCblk, mBuffer, mCblk->buffers,
                mCblk->frameCount, mCblk->sampleRate, mChannelMask, mBufferEnd);
    } else {
        LOGW("Error creating output track on thread %p", playbackThread);
    }
}

AudioFlinger::PlaybackThread::OutputTrack::~OutputTrack()
{
    clearBufferQueue();
}

status_t AudioFlinger::PlaybackThread::OutputTrack::start()
{
    status_t status = Track::start();
    if (status != NO_ERROR) {
        return status;
    }

    mActive = true;
    mRetryCount = 127;
    return status;
}

void AudioFlinger::PlaybackThread::OutputTrack::stop()
{
    Track::stop();
    clearBufferQueue();
    mOutBuffer.frameCount = 0;
    mActive = false;
}

bool AudioFlinger::PlaybackThread::OutputTrack::write(int16_t* data, uint32_t frames)
{
    Buffer *pInBuffer;
    Buffer inBuffer;
    uint32_t channelCount = mChannelCount;
    bool outputBufferFull = false;
    inBuffer.frameCount = frames;
    inBuffer.i16 = data;

    uint32_t waitTimeLeftMs = mSourceThread->waitTimeMs();

    if (!mActive && frames != 0) {
        start();
        sp<ThreadBase> thread = mThread.promote();
        if (thread != 0) {
            MixerThread *mixerThread = (MixerThread *)thread.get();
            if (mCblk->frameCount > frames){
                if (mBufferQueue.size() < kMaxOverFlowBuffers) {
                    uint32_t startFrames = (mCblk->frameCount - frames);
                    pInBuffer = new Buffer;
                    pInBuffer->mBuffer = new int16_t[startFrames * channelCount];
                    pInBuffer->frameCount = startFrames;
                    pInBuffer->i16 = pInBuffer->mBuffer;
                    memset(pInBuffer->raw, 0, startFrames * channelCount * sizeof(int16_t));
                    mBufferQueue.add(pInBuffer);
                } else {
                    LOGW ("OutputTrack::write() %p no more buffers in queue", this);
                }
            }
        }
    }

    while (waitTimeLeftMs) {
        // First write pending buffers, then new data
        if (mBufferQueue.size()) {
            pInBuffer = mBufferQueue.itemAt(0);
        } else {
            pInBuffer = &inBuffer;
        }

        if (pInBuffer->frameCount == 0) {
            break;
        }

        if (mOutBuffer.frameCount == 0) {
            mOutBuffer.frameCount = pInBuffer->frameCount;
            nsecs_t startTime = systemTime();
            if (obtainBuffer(&mOutBuffer, waitTimeLeftMs) == (status_t)AudioTrack::NO_MORE_BUFFERS) {
                LOGV ("OutputTrack::write() %p thread %p no more output buffers", this, mThread.unsafe_get());
                outputBufferFull = true;
                break;
            }
            uint32_t waitTimeMs = (uint32_t)ns2ms(systemTime() - startTime);
            if (waitTimeLeftMs >= waitTimeMs) {
                waitTimeLeftMs -= waitTimeMs;
            } else {
                waitTimeLeftMs = 0;
            }
        }

        uint32_t outFrames = pInBuffer->frameCount > mOutBuffer.frameCount ? mOutBuffer.frameCount : pInBuffer->frameCount;
        memcpy(mOutBuffer.raw, pInBuffer->raw, outFrames * channelCount * sizeof(int16_t));
        mCblk->stepUser(outFrames);
        pInBuffer->frameCount -= outFrames;
        pInBuffer->i16 += outFrames * channelCount;
        mOutBuffer.frameCount -= outFrames;
        mOutBuffer.i16 += outFrames * channelCount;

        if (pInBuffer->frameCount == 0) {
            if (mBufferQueue.size()) {
                mBufferQueue.removeAt(0);
                delete [] pInBuffer->mBuffer;
                delete pInBuffer;
                LOGV("OutputTrack::write() %p thread %p released overflow buffer %d", this, mThread.unsafe_get(), mBufferQueue.size());
            } else {
                break;
            }
        }
    }

    // If we could not write all frames, allocate a buffer and queue it for next time.
    if (inBuffer.frameCount) {
        sp<ThreadBase> thread = mThread.promote();
        if (thread != 0 && !thread->standby()) {
            if (mBufferQueue.size() < kMaxOverFlowBuffers) {
                pInBuffer = new Buffer;
                pInBuffer->mBuffer = new int16_t[inBuffer.frameCount * channelCount];
                pInBuffer->frameCount = inBuffer.frameCount;
                pInBuffer->i16 = pInBuffer->mBuffer;
                memcpy(pInBuffer->raw, inBuffer.raw, inBuffer.frameCount * channelCount * sizeof(int16_t));
                mBufferQueue.add(pInBuffer);
                LOGV("OutputTrack::write() %p thread %p adding overflow buffer %d", this, mThread.unsafe_get(), mBufferQueue.size());
            } else {
                LOGW("OutputTrack::write() %p thread %p no more overflow buffers", mThread.unsafe_get(), this);
            }
        }
    }

    // Calling write() with a 0 length buffer, means that no more data will be written:
    // If no more buffers are pending, fill output track buffer to make sure it is started
    // by output mixer.
    if (frames == 0 && mBufferQueue.size() == 0) {
        if (mCblk->user < mCblk->frameCount) {
            frames = mCblk->frameCount - mCblk->user;
            pInBuffer = new Buffer;
            pInBuffer->mBuffer = new int16_t[frames * channelCount];
            pInBuffer->frameCount = frames;
            pInBuffer->i16 = pInBuffer->mBuffer;
            memset(pInBuffer->raw, 0, frames * channelCount * sizeof(int16_t));
            mBufferQueue.add(pInBuffer);
        } else if (mActive) {
            stop();
        }
    }

    return outputBufferFull;
}

status_t AudioFlinger::PlaybackThread::OutputTrack::obtainBuffer(AudioBufferProvider::Buffer* buffer, uint32_t waitTimeMs)
{
    int active;
    status_t result;
    audio_track_cblk_t* cblk = mCblk;
    uint32_t framesReq = buffer->frameCount;

//    LOGV("OutputTrack::obtainBuffer user %d, server %d", cblk->user, cblk->server);
    buffer->frameCount  = 0;

    uint32_t framesAvail = cblk->framesAvailable();


    if (framesAvail == 0) {
        Mutex::Autolock _l(cblk->lock);
        goto start_loop_here;
        while (framesAvail == 0) {
            active = mActive;
            if (UNLIKELY(!active)) {
                LOGV("Not active and NO_MORE_BUFFERS");
                return AudioTrack::NO_MORE_BUFFERS;
            }
            result = cblk->cv.waitRelative(cblk->lock, milliseconds(waitTimeMs));
            if (result != NO_ERROR) {
                return AudioTrack::NO_MORE_BUFFERS;
            }
            // read the server count again
        start_loop_here:
            framesAvail = cblk->framesAvailable_l();
        }
    }

//    if (framesAvail < framesReq) {
//        return AudioTrack::NO_MORE_BUFFERS;
//    }

    if (framesReq > framesAvail) {
        framesReq = framesAvail;
    }

    uint32_t u = cblk->user;
    uint32_t bufferEnd = cblk->userBase + cblk->frameCount;

    if (u + framesReq > bufferEnd) {
        framesReq = bufferEnd - u;
    }

    buffer->frameCount  = framesReq;
    buffer->raw         = (void *)cblk->buffer(u);
    return NO_ERROR;
}


void AudioFlinger::PlaybackThread::OutputTrack::clearBufferQueue()
{
    size_t size = mBufferQueue.size();
    Buffer *pBuffer;

    for (size_t i = 0; i < size; i++) {
        pBuffer = mBufferQueue.itemAt(i);
        delete [] pBuffer->mBuffer;
        delete pBuffer;
    }
    mBufferQueue.clear();
}

// ----------------------------------------------------------------------------

AudioFlinger::Client::Client(const sp<AudioFlinger>& audioFlinger, pid_t pid)
    :   RefBase(),
        mAudioFlinger(audioFlinger),
        mMemoryDealer(new MemoryDealer(1024*1024, "AudioFlinger::Client")),
        mPid(pid)
{
    // 1 MB of address space is good for 32 tracks, 8 buffers each, 4 KB/buffer
}

// Client destructor must be called with AudioFlinger::mLock held
AudioFlinger::Client::~Client()
{
    mAudioFlinger->removeClient_l(mPid);
}

const sp<MemoryDealer>& AudioFlinger::Client::heap() const
{
    return mMemoryDealer;
}

// ----------------------------------------------------------------------------

AudioFlinger::NotificationClient::NotificationClient(const sp<AudioFlinger>& audioFlinger,
                                                     const sp<IAudioFlingerClient>& client,
                                                     pid_t pid)
    : mAudioFlinger(audioFlinger), mPid(pid), mClient(client)
{
}

AudioFlinger::NotificationClient::~NotificationClient()
{
    mClient.clear();
}

void AudioFlinger::NotificationClient::binderDied(const wp<IBinder>& who)
{
    sp<NotificationClient> keep(this);
    {
        mAudioFlinger->removeNotificationClient(mPid);
    }
}

// ----------------------------------------------------------------------------

AudioFlinger::TrackHandle::TrackHandle(const sp<AudioFlinger::PlaybackThread::Track>& track)
    : BnAudioTrack(),
      mTrack(track)
{
}

AudioFlinger::TrackHandle::~TrackHandle() {
    // just stop the track on deletion, associated resources
    // will be freed from the main thread once all pending buffers have
    // been played. Unless it's not in the active track list, in which
    // case we free everything now...
    mTrack->destroy();
}

status_t AudioFlinger::TrackHandle::start() {
    return mTrack->start();
}

void AudioFlinger::TrackHandle::stop() {
    mTrack->stop();
}

void AudioFlinger::TrackHandle::flush() {
    mTrack->flush();
}

void AudioFlinger::TrackHandle::mute(bool e) {
    mTrack->mute(e);
}

void AudioFlinger::TrackHandle::pause() {
    mTrack->pause();
}

void AudioFlinger::TrackHandle::setVolume(float left, float right) {
    mTrack->setVolume(left, right);
}

sp<IMemory> AudioFlinger::TrackHandle::getCblk() const {
    return mTrack->getCblk();
}

status_t AudioFlinger::TrackHandle::attachAuxEffect(int EffectId)
{
    return mTrack->attachAuxEffect(EffectId);
}

status_t AudioFlinger::TrackHandle::onTransact(
    uint32_t code, const Parcel& data, Parcel* reply, uint32_t flags)
{
    return BnAudioTrack::onTransact(code, data, reply, flags);
}

// ----------------------------------------------------------------------------

sp<IAudioRecord> AudioFlinger::openRecord(
        pid_t pid,
        int input,
        uint32_t sampleRate,
        uint32_t format,
        uint32_t channelMask,
        int frameCount,
        uint32_t flags,
        int *sessionId,
        status_t *status)
{
    sp<RecordThread::RecordTrack> recordTrack;
    sp<RecordHandle> recordHandle;
    sp<Client> client;
    wp<Client> wclient;
    status_t lStatus;
    RecordThread *thread;
    size_t inFrameCount;
    int lSessionId;

    // check calling permissions
    if (!recordingAllowed()) {
        lStatus = PERMISSION_DENIED;
        goto Exit;
    }

    // add client to list
    { // scope for mLock
        Mutex::Autolock _l(mLock);
        thread = checkRecordThread_l(input);
        if (thread == NULL) {
            lStatus = BAD_VALUE;
            goto Exit;
        }

        wclient = mClients.valueFor(pid);
        if (wclient != NULL) {
            client = wclient.promote();
        } else {
            client = new Client(this, pid);
            mClients.add(pid, client);
        }

        // If no audio session id is provided, create one here
        if (sessionId != NULL && *sessionId != AUDIO_SESSION_OUTPUT_MIX) {
            lSessionId = *sessionId;
        } else {
            lSessionId = nextUniqueId();
            if (sessionId != NULL) {
                *sessionId = lSessionId;
            }
        }
        // create new record track. The record track uses one track in mHardwareMixerThread by convention.
        recordTrack = thread->createRecordTrack_l(client,
                                                sampleRate,
                                                format,
                                                channelMask,
                                                frameCount,
                                                flags,
                                                lSessionId,
                                                &lStatus);
    }
    if (lStatus != NO_ERROR) {
        // remove local strong reference to Client before deleting the RecordTrack so that the Client
        // destructor is called by the TrackBase destructor with mLock held
        client.clear();
        recordTrack.clear();
        goto Exit;
    }

    // return to handle to client
    recordHandle = new RecordHandle(recordTrack);
    lStatus = NO_ERROR;

Exit:
    if (status) {
        *status = lStatus;
    }
    return recordHandle;
}

// ----------------------------------------------------------------------------

AudioFlinger::RecordHandle::RecordHandle(const sp<AudioFlinger::RecordThread::RecordTrack>& recordTrack)
    : BnAudioRecord(),
    mRecordTrack(recordTrack)
{
}

AudioFlinger::RecordHandle::~RecordHandle() {
    stop();
}

status_t AudioFlinger::RecordHandle::start() {
    LOGV("RecordHandle::start()");
    return mRecordTrack->start();
}

void AudioFlinger::RecordHandle::stop() {
    LOGV("RecordHandle::stop()");
    mRecordTrack->stop();
}

sp<IMemory> AudioFlinger::RecordHandle::getCblk() const {
    return mRecordTrack->getCblk();
}

status_t AudioFlinger::RecordHandle::onTransact(
    uint32_t code, const Parcel& data, Parcel* reply, uint32_t flags)
{
    return BnAudioRecord::onTransact(code, data, reply, flags);
}

// ----------------------------------------------------------------------------

AudioFlinger::RecordThread::RecordThread(const sp<AudioFlinger>& audioFlinger,
                                         AudioStreamIn *input,
                                         uint32_t sampleRate,
                                         uint32_t channels,
                                         int id,
                                         uint32_t device) :
    ThreadBase(audioFlinger, id, device),
    mInput(input), mTrack(NULL), mResampler(0), mRsmpOutBuffer(0), mRsmpInBuffer(0)
{
    mType = ThreadBase::RECORD;

    snprintf(mName, kNameLength, "AudioIn_%d", id);

    mReqChannelCount = popcount(channels);
    mReqSampleRate = sampleRate;
    readInputParameters();
}


AudioFlinger::RecordThread::~RecordThread()
{
    delete[] mRsmpInBuffer;
    if (mResampler != 0) {
        delete mResampler;
        delete[] mRsmpOutBuffer;
    }
}

void AudioFlinger::RecordThread::onFirstRef()
{
    run(mName, PRIORITY_URGENT_AUDIO);
}

status_t AudioFlinger::RecordThread::readyToRun()
{
    status_t status = initCheck();
    LOGW_IF(status != NO_ERROR,"RecordThread %p could not initialize", this);
    return status;
}

bool AudioFlinger::RecordThread::threadLoop()
{
    AudioBufferProvider::Buffer buffer;
    sp<RecordTrack> activeTrack;
    Vector< sp<EffectChain> > effectChains;

    nsecs_t lastWarning = 0;

    acquireWakeLock();

    // start recording
    while (!exitPending()) {

        processConfigEvents();

        { // scope for mLock
            Mutex::Autolock _l(mLock);
            checkForNewParameters_l();
            if (mActiveTrack == 0 && mConfigEvents.isEmpty()) {
                if (!mStandby) {
                    mInput->stream->common.standby(&mInput->stream->common);
                    mStandby = true;
                }

                if (exitPending()) break;

                releaseWakeLock_l();
                LOGV("RecordThread: loop stopping");
                // go to sleep
                mWaitWorkCV.wait(mLock);
                LOGV("RecordThread: loop starting");
                acquireWakeLock_l();
                continue;
            }
            if (mActiveTrack != 0) {
                if (mActiveTrack->mState == TrackBase::PAUSING) {
                    if (!mStandby) {
                        mInput->stream->common.standby(&mInput->stream->common);
                        mStandby = true;
                    }
                    mActiveTrack.clear();
                    mStartStopCond.broadcast();
                } else if (mActiveTrack->mState == TrackBase::RESUMING) {
                    if (mReqChannelCount != mActiveTrack->channelCount()) {
                        mActiveTrack.clear();
                        mStartStopCond.broadcast();
                    } else if (mBytesRead != 0) {
                        // record start succeeds only if first read from audio input
                        // succeeds
                        if (mBytesRead > 0) {
                            mActiveTrack->mState = TrackBase::ACTIVE;
                        } else {
                            mActiveTrack.clear();
                        }
                        mStartStopCond.broadcast();
                    }
                    mStandby = false;
                }
            }
            lockEffectChains_l(effectChains);
        }

        if (mActiveTrack != 0) {
            if (mActiveTrack->mState != TrackBase::ACTIVE &&
                mActiveTrack->mState != TrackBase::RESUMING) {
                unlockEffectChains(effectChains);
                usleep(kRecordThreadSleepUs);
                continue;
            }
            for (size_t i = 0; i < effectChains.size(); i ++) {
                effectChains[i]->process_l();
            }

            buffer.frameCount = mFrameCount;
            if (LIKELY(mActiveTrack->getNextBuffer(&buffer) == NO_ERROR)) {
                size_t framesOut = buffer.frameCount;
                if (mResampler == 0) {
                    // no resampling
                    while (framesOut) {
                        size_t framesIn = mFrameCount - mRsmpInIndex;
                        if (framesIn) {
                            int8_t *src = (int8_t *)mRsmpInBuffer + mRsmpInIndex * mFrameSize;
                            int8_t *dst = buffer.i8 + (buffer.frameCount - framesOut) * mActiveTrack->mCblk->frameSize;
                            if (framesIn > framesOut)
                                framesIn = framesOut;
                            mRsmpInIndex += framesIn;
                            framesOut -= framesIn;
                            if ((int)mChannelCount == mReqChannelCount ||
                                mFormat != AUDIO_FORMAT_PCM_16_BIT) {
                                memcpy(dst, src, framesIn * mFrameSize);
                            } else {
                                int16_t *src16 = (int16_t *)src;
                                int16_t *dst16 = (int16_t *)dst;
                                if (mChannelCount == 1) {
                                    while (framesIn--) {
                                        *dst16++ = *src16;
                                        *dst16++ = *src16++;
                                    }
                                } else {
                                    while (framesIn--) {
                                        *dst16++ = (int16_t)(((int32_t)*src16 + (int32_t)*(src16 + 1)) >> 1);
                                        src16 += 2;
                                    }
                                }
                            }
                        }
                        if (framesOut && mFrameCount == mRsmpInIndex) {
                            if (framesOut == mFrameCount &&
                                ((int)mChannelCount == mReqChannelCount || mFormat != AUDIO_FORMAT_PCM_16_BIT)) {
                                mBytesRead = mInput->stream->read(mInput->stream, buffer.raw, mInputBytes);
                                framesOut = 0;
                            } else {
                                mBytesRead = mInput->stream->read(mInput->stream, mRsmpInBuffer, mInputBytes);
                                mRsmpInIndex = 0;
                            }
                            if (mBytesRead < 0) {
                                LOGE("Error reading audio input");
                                if (mActiveTrack->mState == TrackBase::ACTIVE) {
                                    // Force input into standby so that it tries to
                                    // recover at next read attempt
                                    mInput->stream->common.standby(&mInput->stream->common);
                                    usleep(kRecordThreadSleepUs);
                                }
                                mRsmpInIndex = mFrameCount;
                                framesOut = 0;
                                buffer.frameCount = 0;
                            }
                        }
                    }
                } else {
                    // resampling

                    memset(mRsmpOutBuffer, 0, framesOut * 2 * sizeof(int32_t));
                    // alter output frame count as if we were expecting stereo samples
                    if (mChannelCount == 1 && mReqChannelCount == 1) {
                        framesOut >>= 1;
                    }
                    mResampler->resample(mRsmpOutBuffer, framesOut, this);
                    // ditherAndClamp() works as long as all buffers returned by mActiveTrack->getNextBuffer()
                    // are 32 bit aligned which should be always true.
                    if (mChannelCount == 2 && mReqChannelCount == 1) {
                        AudioMixer::ditherAndClamp(mRsmpOutBuffer, mRsmpOutBuffer, framesOut);
                        // the resampler always outputs stereo samples: do post stereo to mono conversion
                        int16_t *src = (int16_t *)mRsmpOutBuffer;
                        int16_t *dst = buffer.i16;
                        while (framesOut--) {
                            *dst++ = (int16_t)(((int32_t)*src + (int32_t)*(src + 1)) >> 1);
                            src += 2;
                        }
                    } else {
                        AudioMixer::ditherAndClamp((int32_t *)buffer.raw, mRsmpOutBuffer, framesOut);
                    }

                }
                mActiveTrack->releaseBuffer(&buffer);
                mActiveTrack->overflow();
            }
            // client isn't retrieving buffers fast enough
            else {
                if (!mActiveTrack->setOverflow()) {
                    nsecs_t now = systemTime();
                    if ((now - lastWarning) > kWarningThrottle) {
                        LOGW("RecordThread: buffer overflow");
                        lastWarning = now;
                    }
                }
                // Release the processor for a while before asking for a new buffer.
                // This will give the application more chance to read from the buffer and
                // clear the overflow.
                usleep(kRecordThreadSleepUs);
            }
        }
        // enable changes in effect chain
        unlockEffectChains(effectChains);
        effectChains.clear();
    }

    if (!mStandby) {
        mInput->stream->common.standby(&mInput->stream->common);
    }
    mActiveTrack.clear();

    mStartStopCond.broadcast();

    releaseWakeLock();

    LOGV("RecordThread %p exiting", this);
    return false;
}


sp<AudioFlinger::RecordThread::RecordTrack>  AudioFlinger::RecordThread::createRecordTrack_l(
        const sp<AudioFlinger::Client>& client,
        uint32_t sampleRate,
        int format,
        int channelMask,
        int frameCount,
        uint32_t flags,
        int sessionId,
        status_t *status)
{
    sp<RecordTrack> track;
    status_t lStatus;

    lStatus = initCheck();
    if (lStatus != NO_ERROR) {
        LOGE("Audio driver not initialized.");
        goto Exit;
    }

    { // scope for mLock
        Mutex::Autolock _l(mLock);

        track = new RecordTrack(this, client, sampleRate,
                      format, channelMask, frameCount, flags, sessionId);

        if (track->getCblk() == NULL) {
            lStatus = NO_MEMORY;
            goto Exit;
        }

        mTrack = track.get();
        // disable AEC and NS if the device is a BT SCO headset supporting those pre processings
        bool suspend = audio_is_bluetooth_sco_device(
                (audio_devices_t)(mDevice & AUDIO_DEVICE_IN_ALL)) && mAudioFlinger->btNrec();
        setEffectSuspended_l(FX_IID_AEC, suspend, sessionId);
        setEffectSuspended_l(FX_IID_NS, suspend, sessionId);
    }
    lStatus = NO_ERROR;

Exit:
    if (status) {
        *status = lStatus;
    }
    return track;
}

status_t AudioFlinger::RecordThread::start(RecordThread::RecordTrack* recordTrack)
{
    LOGV("RecordThread::start");
    sp <ThreadBase> strongMe = this;
    status_t status = NO_ERROR;
    {
        AutoMutex lock(&mLock);
        if (mActiveTrack != 0) {
            if (recordTrack != mActiveTrack.get()) {
                status = -EBUSY;
            } else if (mActiveTrack->mState == TrackBase::PAUSING) {
                mActiveTrack->mState = TrackBase::ACTIVE;
            }
            return status;
        }

        recordTrack->mState = TrackBase::IDLE;
        mActiveTrack = recordTrack;
        mLock.unlock();
        status_t status = AudioSystem::startInput(mId);
        mLock.lock();
        if (status != NO_ERROR) {
            mActiveTrack.clear();
            return status;
        }
        mRsmpInIndex = mFrameCount;
        mBytesRead = 0;
        if (mResampler != NULL) {
            mResampler->reset();
        }
        mActiveTrack->mState = TrackBase::RESUMING;
        // signal thread to start
        LOGV("Signal record thread");
        mWaitWorkCV.signal();
        // do not wait for mStartStopCond if exiting
        if (mExiting) {
            mActiveTrack.clear();
            status = INVALID_OPERATION;
            goto startError;
        }
        mStartStopCond.wait(mLock);
        if (mActiveTrack == 0) {
            LOGV("Record failed to start");
            status = BAD_VALUE;
            goto startError;
        }
        LOGV("Record started OK");
        return status;
    }
startError:
    AudioSystem::stopInput(mId);
    return status;
}

void AudioFlinger::RecordThread::stop(RecordThread::RecordTrack* recordTrack) {
    LOGV("RecordThread::stop");
    sp <ThreadBase> strongMe = this;
    {
        AutoMutex lock(&mLock);
        if (mActiveTrack != 0 && recordTrack == mActiveTrack.get()) {
            mActiveTrack->mState = TrackBase::PAUSING;
            // do not wait for mStartStopCond if exiting
            if (mExiting) {
                return;
            }
            mStartStopCond.wait(mLock);
            // if we have been restarted, recordTrack == mActiveTrack.get() here
            if (mActiveTrack == 0 || recordTrack != mActiveTrack.get()) {
                mLock.unlock();
                AudioSystem::stopInput(mId);
                mLock.lock();
                LOGV("Record stopped OK");
            }
        }
    }
}

status_t AudioFlinger::RecordThread::dump(int fd, const Vector<String16>& args)
{
    const size_t SIZE = 256;
    char buffer[SIZE];
    String8 result;
    pid_t pid = 0;

    snprintf(buffer, SIZE, "\nInput thread %p internals\n", this);
    result.append(buffer);

    if (mActiveTrack != 0) {
        result.append("Active Track:\n");
        result.append("   Clien Fmt Chn mask   Session Buf  S SRate  Serv     User\n");
        mActiveTrack->dump(buffer, SIZE);
        result.append(buffer);

        snprintf(buffer, SIZE, "In index: %d\n", mRsmpInIndex);
        result.append(buffer);
        snprintf(buffer, SIZE, "In size: %d\n", mInputBytes);
        result.append(buffer);
        snprintf(buffer, SIZE, "Resampling: %d\n", (mResampler != 0));
        result.append(buffer);
        snprintf(buffer, SIZE, "Out channel count: %d\n", mReqChannelCount);
        result.append(buffer);
        snprintf(buffer, SIZE, "Out sample rate: %d\n", mReqSampleRate);
        result.append(buffer);


    } else {
        result.append("No record client\n");
    }
    write(fd, result.string(), result.size());

    dumpBase(fd, args);
    dumpEffectChains(fd, args);

    return NO_ERROR;
}

status_t AudioFlinger::RecordThread::getNextBuffer(AudioBufferProvider::Buffer* buffer)
{
    size_t framesReq = buffer->frameCount;
    size_t framesReady = mFrameCount - mRsmpInIndex;
    int channelCount;

    if (framesReady == 0) {
        mBytesRead = mInput->stream->read(mInput->stream, mRsmpInBuffer, mInputBytes);
        if (mBytesRead < 0) {
            LOGE("RecordThread::getNextBuffer() Error reading audio input");
            if (mActiveTrack->mState == TrackBase::ACTIVE) {
                // Force input into standby so that it tries to
                // recover at next read attempt
                mInput->stream->common.standby(&mInput->stream->common);
                usleep(kRecordThreadSleepUs);
            }
            buffer->raw = 0;
            buffer->frameCount = 0;
            return NOT_ENOUGH_DATA;
        }
        mRsmpInIndex = 0;
        framesReady = mFrameCount;
    }

    if (framesReq > framesReady) {
        framesReq = framesReady;
    }

    if (mChannelCount == 1 && mReqChannelCount == 2) {
        channelCount = 1;
    } else {
        channelCount = 2;
    }
    buffer->raw = mRsmpInBuffer + mRsmpInIndex * channelCount;
    buffer->frameCount = framesReq;
    return NO_ERROR;
}

void AudioFlinger::RecordThread::releaseBuffer(AudioBufferProvider::Buffer* buffer)
{
    mRsmpInIndex += buffer->frameCount;
    buffer->frameCount = 0;
}

bool AudioFlinger::RecordThread::checkForNewParameters_l()
{
    bool reconfig = false;

    while (!mNewParameters.isEmpty()) {
        status_t status = NO_ERROR;
        String8 keyValuePair = mNewParameters[0];
        AudioParameter param = AudioParameter(keyValuePair);
        int value;
        int reqFormat = mFormat;
        int reqSamplingRate = mReqSampleRate;
        int reqChannelCount = mReqChannelCount;

        if (param.getInt(String8(AudioParameter::keySamplingRate), value) == NO_ERROR) {
            reqSamplingRate = value;
            reconfig = true;
        }
        if (param.getInt(String8(AudioParameter::keyFormat), value) == NO_ERROR) {
            reqFormat = value;
            reconfig = true;
        }
        if (param.getInt(String8(AudioParameter::keyChannels), value) == NO_ERROR) {
            reqChannelCount = popcount(value);
            reconfig = true;
        }
        if (param.getInt(String8(AudioParameter::keyFrameCount), value) == NO_ERROR) {
            // do not accept frame count changes if tracks are open as the track buffer
            // size depends on frame count and correct behavior would not be garantied
            // if frame count is changed after track creation
            if (mActiveTrack != 0) {
                status = INVALID_OPERATION;
            } else {
                reconfig = true;
            }
        }
        if (param.getInt(String8(AudioParameter::keyRouting), value) == NO_ERROR) {
            // forward device change to effects that have requested to be
            // aware of attached audio device.
            for (size_t i = 0; i < mEffectChains.size(); i++) {
                mEffectChains[i]->setDevice_l(value);
            }
            // store input device and output device but do not forward output device to audio HAL.
            // Note that status is ignored by the caller for output device
            // (see AudioFlinger::setParameters()
            if (value & AUDIO_DEVICE_OUT_ALL) {
                mDevice &= (uint32_t)~(value & AUDIO_DEVICE_OUT_ALL);
                status = BAD_VALUE;
            } else {
                mDevice &= (uint32_t)~(value & AUDIO_DEVICE_IN_ALL);
                // disable AEC and NS if the device is a BT SCO headset supporting those pre processings
                if (mTrack != NULL) {
                    bool suspend = audio_is_bluetooth_sco_device(
                            (audio_devices_t)value) && mAudioFlinger->btNrec();
                    setEffectSuspended_l(FX_IID_AEC, suspend, mTrack->sessionId());
                    setEffectSuspended_l(FX_IID_NS, suspend, mTrack->sessionId());
                }
            }
            mDevice |= (uint32_t)value;
        }
        if (status == NO_ERROR) {
            status = mInput->stream->common.set_parameters(&mInput->stream->common, keyValuePair.string());
            if (status == INVALID_OPERATION) {
               mInput->stream->common.standby(&mInput->stream->common);
               status = mInput->stream->common.set_parameters(&mInput->stream->common, keyValuePair.string());
            }
            if (reconfig) {
                if (status == BAD_VALUE &&
                    reqFormat == mInput->stream->common.get_format(&mInput->stream->common) &&
                    reqFormat == AUDIO_FORMAT_PCM_16_BIT &&
                    ((int)mInput->stream->common.get_sample_rate(&mInput->stream->common) <= (2 * reqSamplingRate)) &&
                    (popcount(mInput->stream->common.get_channels(&mInput->stream->common)) < 3) &&
                    (reqChannelCount < 3)) {
                    status = NO_ERROR;
                }
                if (status == NO_ERROR) {
                    readInputParameters();
                    sendConfigEvent_l(AudioSystem::INPUT_CONFIG_CHANGED);
                }
            }
        }

        mNewParameters.removeAt(0);

        mParamStatus = status;
        mParamCond.signal();
        mWaitWorkCV.wait(mLock);
    }
    return reconfig;
}

String8 AudioFlinger::RecordThread::getParameters(const String8& keys)
{
    char *s;
    String8 out_s8 = String8();

    Mutex::Autolock _l(mLock);
    if (initCheck() != NO_ERROR) {
        return out_s8;
    }

    s = mInput->stream->common.get_parameters(&mInput->stream->common, keys.string());
    out_s8 = String8(s);
    free(s);
    return out_s8;
}

void AudioFlinger::RecordThread::audioConfigChanged_l(int event, int param) {
    AudioSystem::OutputDescriptor desc;
    void *param2 = 0;

    switch (event) {
    case AudioSystem::INPUT_OPENED:
    case AudioSystem::INPUT_CONFIG_CHANGED:
        desc.channels = mChannelMask;
        desc.samplingRate = mSampleRate;
        desc.format = mFormat;
        desc.frameCount = mFrameCount;
        desc.latency = 0;
        param2 = &desc;
        break;

    case AudioSystem::INPUT_CLOSED:
    default:
        break;
    }
    mAudioFlinger->audioConfigChanged_l(event, mId, param2);
}

void AudioFlinger::RecordThread::readInputParameters()
{
    if (mRsmpInBuffer) delete mRsmpInBuffer;
    if (mRsmpOutBuffer) delete mRsmpOutBuffer;
    if (mResampler) delete mResampler;
    mResampler = 0;

    mSampleRate = mInput->stream->common.get_sample_rate(&mInput->stream->common);
    mChannelMask = mInput->stream->common.get_channels(&mInput->stream->common);
    mChannelCount = (uint16_t)popcount(mChannelMask);
    mFormat = mInput->stream->common.get_format(&mInput->stream->common);
    mFrameSize = (uint16_t)audio_stream_frame_size(&mInput->stream->common);
    mInputBytes = mInput->stream->common.get_buffer_size(&mInput->stream->common);
    mFrameCount = mInputBytes / mFrameSize;
    mRsmpInBuffer = new int16_t[mFrameCount * mChannelCount];

    if (mSampleRate != mReqSampleRate && mChannelCount < 3 && mReqChannelCount < 3)
    {
        int channelCount;
         // optmization: if mono to mono, use the resampler in stereo to stereo mode to avoid
         // stereo to mono post process as the resampler always outputs stereo.
        if (mChannelCount == 1 && mReqChannelCount == 2) {
            channelCount = 1;
        } else {
            channelCount = 2;
        }
        mResampler = AudioResampler::create(16, channelCount, mReqSampleRate);
        mResampler->setSampleRate(mSampleRate);
        mResampler->setVolume(AudioMixer::UNITY_GAIN, AudioMixer::UNITY_GAIN);
        mRsmpOutBuffer = new int32_t[mFrameCount * 2];

        // optmization: if mono to mono, alter input frame count as if we were inputing stereo samples
        if (mChannelCount == 1 && mReqChannelCount == 1) {
            mFrameCount >>= 1;
        }

    }
    mRsmpInIndex = mFrameCount;
}

unsigned int AudioFlinger::RecordThread::getInputFramesLost()
{
    Mutex::Autolock _l(mLock);
    if (initCheck() != NO_ERROR) {
        return 0;
    }

    return mInput->stream->get_input_frames_lost(mInput->stream);
}

uint32_t AudioFlinger::RecordThread::hasAudioSession(int sessionId)
{
    Mutex::Autolock _l(mLock);
    uint32_t result = 0;
    if (getEffectChain_l(sessionId) != 0) {
        result = EFFECT_SESSION;
    }

    if (mTrack != NULL && sessionId == mTrack->sessionId()) {
        result |= TRACK_SESSION;
    }

    return result;
}

<<<<<<< HEAD
AudioFlinger::RecordThread::RecordTrack* AudioFlinger::RecordThread::track()
{
    Mutex::Autolock _l(mLock);
    return mTrack;
}

=======
AudioFlinger::AudioStreamIn* AudioFlinger::RecordThread::getInput()
{
    Mutex::Autolock _l(mLock);
    return mInput;
}

AudioFlinger::AudioStreamIn* AudioFlinger::RecordThread::clearInput()
{
    Mutex::Autolock _l(mLock);
    AudioStreamIn *input = mInput;
    mInput = NULL;
    return input;
}

// this method must always be called either with ThreadBase mLock held or inside the thread loop
audio_stream_t* AudioFlinger::RecordThread::stream()
{
    if (mInput == NULL) {
        return NULL;
    }
    return &mInput->stream->common;
}


>>>>>>> 828b9773
// ----------------------------------------------------------------------------

int AudioFlinger::openOutput(uint32_t *pDevices,
                                uint32_t *pSamplingRate,
                                uint32_t *pFormat,
                                uint32_t *pChannels,
                                uint32_t *pLatencyMs,
                                uint32_t flags)
{
    status_t status;
    PlaybackThread *thread = NULL;
    mHardwareStatus = AUDIO_HW_OUTPUT_OPEN;
    uint32_t samplingRate = pSamplingRate ? *pSamplingRate : 0;
    uint32_t format = pFormat ? *pFormat : 0;
    uint32_t channels = pChannels ? *pChannels : 0;
    uint32_t latency = pLatencyMs ? *pLatencyMs : 0;
    audio_stream_out_t *outStream;
    audio_hw_device_t *outHwDev;

    LOGV("openOutput(), Device %x, SamplingRate %d, Format %d, Channels %x, flags %x",
            pDevices ? *pDevices : 0,
            samplingRate,
            format,
            channels,
            flags);

    if (pDevices == NULL || *pDevices == 0) {
        return 0;
    }

    Mutex::Autolock _l(mLock);

    outHwDev = findSuitableHwDev_l(*pDevices);
    if (outHwDev == NULL)
        return 0;

    status = outHwDev->open_output_stream(outHwDev, *pDevices, (int *)&format,
                                          &channels, &samplingRate, &outStream);
    LOGV("openOutput() openOutputStream returned output %p, SamplingRate %d, Format %d, Channels %x, status %d",
            outStream,
            samplingRate,
            format,
            channels,
            status);

    mHardwareStatus = AUDIO_HW_IDLE;
    if (outStream != NULL) {
        AudioStreamOut *output = new AudioStreamOut(outHwDev, outStream);
        int id = nextUniqueId();

        if ((flags & AUDIO_POLICY_OUTPUT_FLAG_DIRECT) ||
            (format != AUDIO_FORMAT_PCM_16_BIT) ||
            (channels != AUDIO_CHANNEL_OUT_STEREO)) {
            thread = new DirectOutputThread(this, output, id, *pDevices);
            LOGV("openOutput() created direct output: ID %d thread %p", id, thread);
        } else {
            thread = new MixerThread(this, output, id, *pDevices);
            LOGV("openOutput() created mixer output: ID %d thread %p", id, thread);
        }
        mPlaybackThreads.add(id, thread);

        if (pSamplingRate) *pSamplingRate = samplingRate;
        if (pFormat) *pFormat = format;
        if (pChannels) *pChannels = channels;
        if (pLatencyMs) *pLatencyMs = thread->latency();

        // notify client processes of the new output creation
        thread->audioConfigChanged_l(AudioSystem::OUTPUT_OPENED);
        return id;
    }

    return 0;
}

int AudioFlinger::openDuplicateOutput(int output1, int output2)
{
    Mutex::Autolock _l(mLock);
    MixerThread *thread1 = checkMixerThread_l(output1);
    MixerThread *thread2 = checkMixerThread_l(output2);

    if (thread1 == NULL || thread2 == NULL) {
        LOGW("openDuplicateOutput() wrong output mixer type for output %d or %d", output1, output2);
        return 0;
    }

    int id = nextUniqueId();
    DuplicatingThread *thread = new DuplicatingThread(this, thread1, id);
    thread->addOutputTrack(thread2);
    mPlaybackThreads.add(id, thread);
    // notify client processes of the new output creation
    thread->audioConfigChanged_l(AudioSystem::OUTPUT_OPENED);
    return id;
}

status_t AudioFlinger::closeOutput(int output)
{
    // keep strong reference on the playback thread so that
    // it is not destroyed while exit() is executed
    sp <PlaybackThread> thread;
    {
        Mutex::Autolock _l(mLock);
        thread = checkPlaybackThread_l(output);
        if (thread == NULL) {
            return BAD_VALUE;
        }

        LOGV("closeOutput() %d", output);

        if (thread->type() == ThreadBase::MIXER) {
            for (size_t i = 0; i < mPlaybackThreads.size(); i++) {
                if (mPlaybackThreads.valueAt(i)->type() == ThreadBase::DUPLICATING) {
                    DuplicatingThread *dupThread = (DuplicatingThread *)mPlaybackThreads.valueAt(i).get();
                    dupThread->removeOutputTrack((MixerThread *)thread.get());
                }
            }
        }
        void *param2 = 0;
        audioConfigChanged_l(AudioSystem::OUTPUT_CLOSED, output, param2);
        mPlaybackThreads.removeItem(output);
    }
    thread->exit();

    if (thread->type() != ThreadBase::DUPLICATING) {
        AudioStreamOut *out = thread->clearOutput();
        // from now on thread->mOutput is NULL
        out->hwDev->close_output_stream(out->hwDev, out->stream);
        delete out;
    }
    return NO_ERROR;
}

status_t AudioFlinger::suspendOutput(int output)
{
    Mutex::Autolock _l(mLock);
    PlaybackThread *thread = checkPlaybackThread_l(output);

    if (thread == NULL) {
        return BAD_VALUE;
    }

    LOGV("suspendOutput() %d", output);
    thread->suspend();

    return NO_ERROR;
}

status_t AudioFlinger::restoreOutput(int output)
{
    Mutex::Autolock _l(mLock);
    PlaybackThread *thread = checkPlaybackThread_l(output);

    if (thread == NULL) {
        return BAD_VALUE;
    }

    LOGV("restoreOutput() %d", output);

    thread->restore();

    return NO_ERROR;
}

int AudioFlinger::openInput(uint32_t *pDevices,
                                uint32_t *pSamplingRate,
                                uint32_t *pFormat,
                                uint32_t *pChannels,
                                uint32_t acoustics)
{
    status_t status;
    RecordThread *thread = NULL;
    uint32_t samplingRate = pSamplingRate ? *pSamplingRate : 0;
    uint32_t format = pFormat ? *pFormat : 0;
    uint32_t channels = pChannels ? *pChannels : 0;
    uint32_t reqSamplingRate = samplingRate;
    uint32_t reqFormat = format;
    uint32_t reqChannels = channels;
    audio_stream_in_t *inStream;
    audio_hw_device_t *inHwDev;

    if (pDevices == NULL || *pDevices == 0) {
        return 0;
    }

    Mutex::Autolock _l(mLock);

    inHwDev = findSuitableHwDev_l(*pDevices);
    if (inHwDev == NULL)
        return 0;

    status = inHwDev->open_input_stream(inHwDev, *pDevices, (int *)&format,
                                        &channels, &samplingRate,
                                        (audio_in_acoustics_t)acoustics,
                                        &inStream);
    LOGV("openInput() openInputStream returned input %p, SamplingRate %d, Format %d, Channels %x, acoustics %x, status %d",
            inStream,
            samplingRate,
            format,
            channels,
            acoustics,
            status);

    // If the input could not be opened with the requested parameters and we can handle the conversion internally,
    // try to open again with the proposed parameters. The AudioFlinger can resample the input and do mono to stereo
    // or stereo to mono conversions on 16 bit PCM inputs.
    if (inStream == NULL && status == BAD_VALUE &&
        reqFormat == format && format == AUDIO_FORMAT_PCM_16_BIT &&
        (samplingRate <= 2 * reqSamplingRate) &&
        (popcount(channels) < 3) && (popcount(reqChannels) < 3)) {
        LOGV("openInput() reopening with proposed sampling rate and channels");
        status = inHwDev->open_input_stream(inHwDev, *pDevices, (int *)&format,
                                            &channels, &samplingRate,
                                            (audio_in_acoustics_t)acoustics,
                                            &inStream);
    }

    if (inStream != NULL) {
        AudioStreamIn *input = new AudioStreamIn(inHwDev, inStream);

        int id = nextUniqueId();
        // Start record thread
        // RecorThread require both input and output device indication to forward to audio
        // pre processing modules
        uint32_t device = (*pDevices) | primaryOutputDevice_l();
        thread = new RecordThread(this,
                                  input,
                                  reqSamplingRate,
                                  reqChannels,
                                  id,
                                  device);
        mRecordThreads.add(id, thread);
        LOGV("openInput() created record thread: ID %d thread %p", id, thread);
        if (pSamplingRate) *pSamplingRate = reqSamplingRate;
        if (pFormat) *pFormat = format;
        if (pChannels) *pChannels = reqChannels;

        input->stream->common.standby(&input->stream->common);

        // notify client processes of the new input creation
        thread->audioConfigChanged_l(AudioSystem::INPUT_OPENED);
        return id;
    }

    return 0;
}

status_t AudioFlinger::closeInput(int input)
{
    // keep strong reference on the record thread so that
    // it is not destroyed while exit() is executed
    sp <RecordThread> thread;
    {
        Mutex::Autolock _l(mLock);
        thread = checkRecordThread_l(input);
        if (thread == NULL) {
            return BAD_VALUE;
        }

        LOGV("closeInput() %d", input);
        void *param2 = 0;
        audioConfigChanged_l(AudioSystem::INPUT_CLOSED, input, param2);
        mRecordThreads.removeItem(input);
    }
    thread->exit();

    AudioStreamIn *in = thread->clearInput();
    // from now on thread->mInput is NULL
    in->hwDev->close_input_stream(in->hwDev, in->stream);
    delete in;

    return NO_ERROR;
}

status_t AudioFlinger::setStreamOutput(uint32_t stream, int output)
{
    Mutex::Autolock _l(mLock);
    MixerThread *dstThread = checkMixerThread_l(output);
    if (dstThread == NULL) {
        LOGW("setStreamOutput() bad output id %d", output);
        return BAD_VALUE;
    }

    LOGV("setStreamOutput() stream %d to output %d", stream, output);
    audioConfigChanged_l(AudioSystem::STREAM_CONFIG_CHANGED, output, &stream);

    for (size_t i = 0; i < mPlaybackThreads.size(); i++) {
        PlaybackThread *thread = mPlaybackThreads.valueAt(i).get();
        if (thread != dstThread &&
            thread->type() != ThreadBase::DIRECT) {
            MixerThread *srcThread = (MixerThread *)thread;
            srcThread->invalidateTracks(stream);
        }
    }

    return NO_ERROR;
}


int AudioFlinger::newAudioSessionId()
{
    return nextUniqueId();
}

// checkPlaybackThread_l() must be called with AudioFlinger::mLock held
AudioFlinger::PlaybackThread *AudioFlinger::checkPlaybackThread_l(int output) const
{
    PlaybackThread *thread = NULL;
    if (mPlaybackThreads.indexOfKey(output) >= 0) {
        thread = (PlaybackThread *)mPlaybackThreads.valueFor(output).get();
    }
    return thread;
}

// checkMixerThread_l() must be called with AudioFlinger::mLock held
AudioFlinger::MixerThread *AudioFlinger::checkMixerThread_l(int output) const
{
    PlaybackThread *thread = checkPlaybackThread_l(output);
    if (thread != NULL) {
        if (thread->type() == ThreadBase::DIRECT) {
            thread = NULL;
        }
    }
    return (MixerThread *)thread;
}

// checkRecordThread_l() must be called with AudioFlinger::mLock held
AudioFlinger::RecordThread *AudioFlinger::checkRecordThread_l(int input) const
{
    RecordThread *thread = NULL;
    if (mRecordThreads.indexOfKey(input) >= 0) {
        thread = (RecordThread *)mRecordThreads.valueFor(input).get();
    }
    return thread;
}

uint32_t AudioFlinger::nextUniqueId()
{
    return android_atomic_inc(&mNextUniqueId);
}

AudioFlinger::PlaybackThread *AudioFlinger::primaryPlaybackThread_l()
{
    for (size_t i = 0; i < mPlaybackThreads.size(); i++) {
        PlaybackThread *thread = mPlaybackThreads.valueAt(i).get();
        AudioStreamOut *output = thread->getOutput();
        if (output != NULL && output->hwDev == mPrimaryHardwareDev) {
            return thread;
        }
    }
    return NULL;
}

uint32_t AudioFlinger::primaryOutputDevice_l()
{
    PlaybackThread *thread = primaryPlaybackThread_l();

    if (thread == NULL) {
        return 0;
    }

    return thread->device();
}


// ----------------------------------------------------------------------------
//  Effect management
// ----------------------------------------------------------------------------


status_t AudioFlinger::queryNumberEffects(uint32_t *numEffects)
{
    Mutex::Autolock _l(mLock);
    return EffectQueryNumberEffects(numEffects);
}

status_t AudioFlinger::queryEffect(uint32_t index, effect_descriptor_t *descriptor)
{
    Mutex::Autolock _l(mLock);
    return EffectQueryEffect(index, descriptor);
}

status_t AudioFlinger::getEffectDescriptor(effect_uuid_t *pUuid, effect_descriptor_t *descriptor)
{
    Mutex::Autolock _l(mLock);
    return EffectGetDescriptor(pUuid, descriptor);
}


sp<IEffect> AudioFlinger::createEffect(pid_t pid,
        effect_descriptor_t *pDesc,
        const sp<IEffectClient>& effectClient,
        int32_t priority,
        int io,
        int sessionId,
        status_t *status,
        int *id,
        int *enabled)
{
    status_t lStatus = NO_ERROR;
    sp<EffectHandle> handle;
    effect_descriptor_t desc;
    sp<Client> client;
    wp<Client> wclient;

    LOGV("createEffect pid %d, client %p, priority %d, sessionId %d, io %d",
            pid, effectClient.get(), priority, sessionId, io);

    if (pDesc == NULL) {
        lStatus = BAD_VALUE;
        goto Exit;
    }

    // check audio settings permission for global effects
    if (sessionId == AUDIO_SESSION_OUTPUT_MIX && !settingsAllowed()) {
        lStatus = PERMISSION_DENIED;
        goto Exit;
    }

    // Session AUDIO_SESSION_OUTPUT_STAGE is reserved for output stage effects
    // that can only be created by audio policy manager (running in same process)
    if (sessionId == AUDIO_SESSION_OUTPUT_STAGE && getpid() != pid) {
        lStatus = PERMISSION_DENIED;
        goto Exit;
    }

    if (io == 0) {
        if (sessionId == AUDIO_SESSION_OUTPUT_STAGE) {
            // output must be specified by AudioPolicyManager when using session
            // AUDIO_SESSION_OUTPUT_STAGE
            lStatus = BAD_VALUE;
            goto Exit;
        } else if (sessionId == AUDIO_SESSION_OUTPUT_MIX) {
            // if the output returned by getOutputForEffect() is removed before we lock the
            // mutex below, the call to checkPlaybackThread_l(io) below will detect it
            // and we will exit safely
            io = AudioSystem::getOutputForEffect(&desc);
        }
    }

    {
        Mutex::Autolock _l(mLock);


        if (!EffectIsNullUuid(&pDesc->uuid)) {
            // if uuid is specified, request effect descriptor
            lStatus = EffectGetDescriptor(&pDesc->uuid, &desc);
            if (lStatus < 0) {
                LOGW("createEffect() error %d from EffectGetDescriptor", lStatus);
                goto Exit;
            }
        } else {
            // if uuid is not specified, look for an available implementation
            // of the required type in effect factory
            if (EffectIsNullUuid(&pDesc->type)) {
                LOGW("createEffect() no effect type");
                lStatus = BAD_VALUE;
                goto Exit;
            }
            uint32_t numEffects = 0;
            effect_descriptor_t d;
            bool found = false;

            lStatus = EffectQueryNumberEffects(&numEffects);
            if (lStatus < 0) {
                LOGW("createEffect() error %d from EffectQueryNumberEffects", lStatus);
                goto Exit;
            }
            for (uint32_t i = 0; i < numEffects; i++) {
                lStatus = EffectQueryEffect(i, &desc);
                if (lStatus < 0) {
                    LOGW("createEffect() error %d from EffectQueryEffect", lStatus);
                    continue;
                }
                if (memcmp(&desc.type, &pDesc->type, sizeof(effect_uuid_t)) == 0) {
                    // If matching type found save effect descriptor. If the session is
                    // 0 and the effect is not auxiliary, continue enumeration in case
                    // an auxiliary version of this effect type is available
                    found = true;
                    memcpy(&d, &desc, sizeof(effect_descriptor_t));
                    if (sessionId != AUDIO_SESSION_OUTPUT_MIX ||
                            (desc.flags & EFFECT_FLAG_TYPE_MASK) == EFFECT_FLAG_TYPE_AUXILIARY) {
                        break;
                    }
                }
            }
            if (!found) {
                lStatus = BAD_VALUE;
                LOGW("createEffect() effect not found");
                goto Exit;
            }
            // For same effect type, chose auxiliary version over insert version if
            // connect to output mix (Compliance to OpenSL ES)
            if (sessionId == AUDIO_SESSION_OUTPUT_MIX &&
                    (d.flags & EFFECT_FLAG_TYPE_MASK) != EFFECT_FLAG_TYPE_AUXILIARY) {
                memcpy(&desc, &d, sizeof(effect_descriptor_t));
            }
        }

        // Do not allow auxiliary effects on a session different from 0 (output mix)
        if (sessionId != AUDIO_SESSION_OUTPUT_MIX &&
             (desc.flags & EFFECT_FLAG_TYPE_MASK) == EFFECT_FLAG_TYPE_AUXILIARY) {
            lStatus = INVALID_OPERATION;
            goto Exit;
        }

        // check recording permission for visualizer
        if ((memcmp(&desc.type, SL_IID_VISUALIZATION, sizeof(effect_uuid_t)) == 0) &&
            !recordingAllowed()) {
            lStatus = PERMISSION_DENIED;
            goto Exit;
        }

        // return effect descriptor
        memcpy(pDesc, &desc, sizeof(effect_descriptor_t));

        // If output is not specified try to find a matching audio session ID in one of the
        // output threads.
        // If output is 0 here, sessionId is neither SESSION_OUTPUT_STAGE nor SESSION_OUTPUT_MIX
        // because of code checking output when entering the function.
        // Note: io is never 0 when creating an effect on an input
        if (io == 0) {
             // look for the thread where the specified audio session is present
            for (size_t i = 0; i < mPlaybackThreads.size(); i++) {
                if (mPlaybackThreads.valueAt(i)->hasAudioSession(sessionId) != 0) {
                    io = mPlaybackThreads.keyAt(i);
                    break;
                }
            }
            if (io == 0) {
               for (size_t i = 0; i < mRecordThreads.size(); i++) {
                   if (mRecordThreads.valueAt(i)->hasAudioSession(sessionId) != 0) {
                       io = mRecordThreads.keyAt(i);
                       break;
                   }
               }
            }
            // If no output thread contains the requested session ID, default to
            // first output. The effect chain will be moved to the correct output
            // thread when a track with the same session ID is created
            if (io == 0 && mPlaybackThreads.size()) {
                io = mPlaybackThreads.keyAt(0);
            }
            LOGV("createEffect() got io %d for effect %s", io, desc.name);
        }
        ThreadBase *thread = checkRecordThread_l(io);
        if (thread == NULL) {
            thread = checkPlaybackThread_l(io);
            if (thread == NULL) {
                LOGE("createEffect() unknown output thread");
                lStatus = BAD_VALUE;
                goto Exit;
            }
        }

        wclient = mClients.valueFor(pid);

        if (wclient != NULL) {
            client = wclient.promote();
        } else {
            client = new Client(this, pid);
            mClients.add(pid, client);
        }

        // create effect on selected output trhead
        handle = thread->createEffect_l(client, effectClient, priority, sessionId,
                &desc, enabled, &lStatus);
        if (handle != 0 && id != NULL) {
            *id = handle->id();
        }
    }

Exit:
    if(status) {
        *status = lStatus;
    }
    return handle;
}

status_t AudioFlinger::moveEffects(int sessionId, int srcOutput, int dstOutput)
{
    LOGV("moveEffects() session %d, srcOutput %d, dstOutput %d",
            sessionId, srcOutput, dstOutput);
    Mutex::Autolock _l(mLock);
    if (srcOutput == dstOutput) {
        LOGW("moveEffects() same dst and src outputs %d", dstOutput);
        return NO_ERROR;
    }
    PlaybackThread *srcThread = checkPlaybackThread_l(srcOutput);
    if (srcThread == NULL) {
        LOGW("moveEffects() bad srcOutput %d", srcOutput);
        return BAD_VALUE;
    }
    PlaybackThread *dstThread = checkPlaybackThread_l(dstOutput);
    if (dstThread == NULL) {
        LOGW("moveEffects() bad dstOutput %d", dstOutput);
        return BAD_VALUE;
    }

    Mutex::Autolock _dl(dstThread->mLock);
    Mutex::Autolock _sl(srcThread->mLock);
    moveEffectChain_l(sessionId, srcThread, dstThread, false);

    return NO_ERROR;
}

// moveEffectChain_l mustbe called with both srcThread and dstThread mLocks held
status_t AudioFlinger::moveEffectChain_l(int sessionId,
                                   AudioFlinger::PlaybackThread *srcThread,
                                   AudioFlinger::PlaybackThread *dstThread,
                                   bool reRegister)
{
    LOGV("moveEffectChain_l() session %d from thread %p to thread %p",
            sessionId, srcThread, dstThread);

    sp<EffectChain> chain = srcThread->getEffectChain_l(sessionId);
    if (chain == 0) {
        LOGW("moveEffectChain_l() effect chain for session %d not on source thread %p",
                sessionId, srcThread);
        return INVALID_OPERATION;
    }

    // remove chain first. This is useful only if reconfiguring effect chain on same output thread,
    // so that a new chain is created with correct parameters when first effect is added. This is
    // otherwise unecessary as removeEffect_l() will remove the chain when last effect is
    // removed.
    srcThread->removeEffectChain_l(chain);

    // transfer all effects one by one so that new effect chain is created on new thread with
    // correct buffer sizes and audio parameters and effect engines reconfigured accordingly
    int dstOutput = dstThread->id();
    sp<EffectChain> dstChain;
    uint32_t strategy;
    sp<EffectModule> effect = chain->getEffectFromId_l(0);
    while (effect != 0) {
        srcThread->removeEffect_l(effect);
        dstThread->addEffect_l(effect);
        // if the move request is not received from audio policy manager, the effect must be
        // re-registered with the new strategy and output
        if (dstChain == 0) {
            dstChain = effect->chain().promote();
            if (dstChain == 0) {
                LOGW("moveEffectChain_l() cannot get chain from effect %p", effect.get());
                srcThread->addEffect_l(effect);
                return NO_INIT;
            }
            strategy = dstChain->strategy();
        }
        if (reRegister) {
            AudioSystem::unregisterEffect(effect->id());
            AudioSystem::registerEffect(&effect->desc(),
                                        dstOutput,
                                        strategy,
                                        sessionId,
                                        effect->id());
        }
        effect = chain->getEffectFromId_l(0);
    }

    return NO_ERROR;
}


// PlaybackThread::createEffect_l() must be called with AudioFlinger::mLock held
sp<AudioFlinger::EffectHandle> AudioFlinger::ThreadBase::createEffect_l(
        const sp<AudioFlinger::Client>& client,
        const sp<IEffectClient>& effectClient,
        int32_t priority,
        int sessionId,
        effect_descriptor_t *desc,
        int *enabled,
        status_t *status
        )
{
    sp<EffectModule> effect;
    sp<EffectHandle> handle;
    status_t lStatus;
    sp<EffectChain> chain;
    bool chainCreated = false;
    bool effectCreated = false;
    bool effectRegistered = false;

    lStatus = initCheck();
    if (lStatus != NO_ERROR) {
        LOGW("createEffect_l() Audio driver not initialized.");
        goto Exit;
    }

    // Do not allow effects with session ID 0 on direct output or duplicating threads
    // TODO: add rule for hw accelerated effects on direct outputs with non PCM format
    if (sessionId == AUDIO_SESSION_OUTPUT_MIX && mType != MIXER) {
        LOGW("createEffect_l() Cannot add auxiliary effect %s to session %d",
                desc->name, sessionId);
        lStatus = BAD_VALUE;
        goto Exit;
    }
    // Only Pre processor effects are allowed on input threads and only on input threads
    if ((mType == RECORD &&
            (desc->flags & EFFECT_FLAG_TYPE_MASK) != EFFECT_FLAG_TYPE_PRE_PROC) ||
            (mType != RECORD &&
                    (desc->flags & EFFECT_FLAG_TYPE_MASK) == EFFECT_FLAG_TYPE_PRE_PROC)) {
        LOGW("createEffect_l() effect %s (flags %08x) created on wrong thread type %d",
                desc->name, desc->flags, mType);
        lStatus = BAD_VALUE;
        goto Exit;
    }

    LOGV("createEffect_l() thread %p effect %s on session %d", this, desc->name, sessionId);

    { // scope for mLock
        Mutex::Autolock _l(mLock);

        // check for existing effect chain with the requested audio session
        chain = getEffectChain_l(sessionId);
        if (chain == 0) {
            // create a new chain for this session
            LOGV("createEffect_l() new effect chain for session %d", sessionId);
            chain = new EffectChain(this, sessionId);
            addEffectChain_l(chain);
            chain->setStrategy(getStrategyForSession_l(sessionId));
            chainCreated = true;
        } else {
            effect = chain->getEffectFromDesc_l(desc);
        }

        LOGV("createEffect_l() got effect %p on chain %p", effect == 0 ? 0 : effect.get(), chain.get());

        if (effect == 0) {
            int id = mAudioFlinger->nextUniqueId();
            // Check CPU and memory usage
            lStatus = AudioSystem::registerEffect(desc, mId, chain->strategy(), sessionId, id);
            if (lStatus != NO_ERROR) {
                goto Exit;
            }
            effectRegistered = true;
            // create a new effect module if none present in the chain
            effect = new EffectModule(this, chain, desc, id, sessionId);
            lStatus = effect->status();
            if (lStatus != NO_ERROR) {
                goto Exit;
            }
            lStatus = chain->addEffect_l(effect);
            if (lStatus != NO_ERROR) {
                goto Exit;
            }
            effectCreated = true;

            effect->setDevice(mDevice);
            effect->setMode(mAudioFlinger->getMode());
        }
        // create effect handle and connect it to effect module
        handle = new EffectHandle(effect, client, effectClient, priority);
        lStatus = effect->addHandle(handle);
        if (enabled) {
            *enabled = (int)effect->isEnabled();
        }
    }

Exit:
    if (lStatus != NO_ERROR && lStatus != ALREADY_EXISTS) {
        Mutex::Autolock _l(mLock);
        if (effectCreated) {
            chain->removeEffect_l(effect);
        }
        if (effectRegistered) {
            AudioSystem::unregisterEffect(effect->id());
        }
        if (chainCreated) {
            removeEffectChain_l(chain);
        }
        handle.clear();
    }

    if(status) {
        *status = lStatus;
    }
    return handle;
}

sp<AudioFlinger::EffectModule> AudioFlinger::ThreadBase::getEffect_l(int sessionId, int effectId)
{
    sp<EffectModule> effect;

    sp<EffectChain> chain = getEffectChain_l(sessionId);
    if (chain != 0) {
        effect = chain->getEffectFromId_l(effectId);
    }
    return effect;
}

// PlaybackThread::addEffect_l() must be called with AudioFlinger::mLock and
// PlaybackThread::mLock held
status_t AudioFlinger::ThreadBase::addEffect_l(const sp<EffectModule>& effect)
{
    // check for existing effect chain with the requested audio session
    int sessionId = effect->sessionId();
    sp<EffectChain> chain = getEffectChain_l(sessionId);
    bool chainCreated = false;

    if (chain == 0) {
        // create a new chain for this session
        LOGV("addEffect_l() new effect chain for session %d", sessionId);
        chain = new EffectChain(this, sessionId);
        addEffectChain_l(chain);
        chain->setStrategy(getStrategyForSession_l(sessionId));
        chainCreated = true;
    }
    LOGV("addEffect_l() %p chain %p effect %p", this, chain.get(), effect.get());

    if (chain->getEffectFromId_l(effect->id()) != 0) {
        LOGW("addEffect_l() %p effect %s already present in chain %p",
                this, effect->desc().name, chain.get());
        return BAD_VALUE;
    }

    status_t status = chain->addEffect_l(effect);
    if (status != NO_ERROR) {
        if (chainCreated) {
            removeEffectChain_l(chain);
        }
        return status;
    }

    effect->setDevice(mDevice);
    effect->setMode(mAudioFlinger->getMode());
    return NO_ERROR;
}

void AudioFlinger::ThreadBase::removeEffect_l(const sp<EffectModule>& effect) {

    LOGV("removeEffect_l() %p effect %p", this, effect.get());
    effect_descriptor_t desc = effect->desc();
    if ((desc.flags & EFFECT_FLAG_TYPE_MASK) == EFFECT_FLAG_TYPE_AUXILIARY) {
        detachAuxEffect_l(effect->id());
    }

    sp<EffectChain> chain = effect->chain().promote();
    if (chain != 0) {
        // remove effect chain if removing last effect
        if (chain->removeEffect_l(effect) == 0) {
            removeEffectChain_l(chain);
        }
    } else {
        LOGW("removeEffect_l() %p cannot promote chain for effect %p", this, effect.get());
    }
}

void AudioFlinger::ThreadBase::lockEffectChains_l(
        Vector<sp <AudioFlinger::EffectChain> >& effectChains)
{
    effectChains = mEffectChains;
    for (size_t i = 0; i < mEffectChains.size(); i++) {
        mEffectChains[i]->lock();
    }
}

void AudioFlinger::ThreadBase::unlockEffectChains(
        Vector<sp <AudioFlinger::EffectChain> >& effectChains)
{
    for (size_t i = 0; i < effectChains.size(); i++) {
        effectChains[i]->unlock();
    }
}

sp<AudioFlinger::EffectChain> AudioFlinger::ThreadBase::getEffectChain(int sessionId)
{
    Mutex::Autolock _l(mLock);
    return getEffectChain_l(sessionId);
}

sp<AudioFlinger::EffectChain> AudioFlinger::ThreadBase::getEffectChain_l(int sessionId)
{
    sp<EffectChain> chain;

    size_t size = mEffectChains.size();
    for (size_t i = 0; i < size; i++) {
        if (mEffectChains[i]->sessionId() == sessionId) {
            chain = mEffectChains[i];
            break;
        }
    }
    return chain;
}

void AudioFlinger::ThreadBase::setMode(uint32_t mode)
{
    Mutex::Autolock _l(mLock);
    size_t size = mEffectChains.size();
    for (size_t i = 0; i < size; i++) {
        mEffectChains[i]->setMode_l(mode);
    }
}

void AudioFlinger::ThreadBase::disconnectEffect(const sp<EffectModule>& effect,
                                                    const wp<EffectHandle>& handle) {

    Mutex::Autolock _l(mLock);
    LOGV("disconnectEffect() %p effect %p", this, effect.get());
    // delete the effect module if removing last handle on it
    if (effect->removeHandle(handle) == 0) {
        removeEffect_l(effect);
        AudioSystem::unregisterEffect(effect->id());
    }
}

status_t AudioFlinger::PlaybackThread::addEffectChain_l(const sp<EffectChain>& chain)
{
    int session = chain->sessionId();
    int16_t *buffer = mMixBuffer;
    bool ownsBuffer = false;

    LOGV("addEffectChain_l() %p on thread %p for session %d", chain.get(), this, session);
    if (session > 0) {
        // Only one effect chain can be present in direct output thread and it uses
        // the mix buffer as input
        if (mType != DIRECT) {
            size_t numSamples = mFrameCount * mChannelCount;
            buffer = new int16_t[numSamples];
            memset(buffer, 0, numSamples * sizeof(int16_t));
            LOGV("addEffectChain_l() creating new input buffer %p session %d", buffer, session);
            ownsBuffer = true;
        }

        // Attach all tracks with same session ID to this chain.
        for (size_t i = 0; i < mTracks.size(); ++i) {
            sp<Track> track = mTracks[i];
            if (session == track->sessionId()) {
                LOGV("addEffectChain_l() track->setMainBuffer track %p buffer %p", track.get(), buffer);
                track->setMainBuffer(buffer);
                chain->incTrackCnt();
            }
        }

        // indicate all active tracks in the chain
        for (size_t i = 0 ; i < mActiveTracks.size() ; ++i) {
            sp<Track> track = mActiveTracks[i].promote();
            if (track == 0) continue;
            if (session == track->sessionId()) {
                LOGV("addEffectChain_l() activating track %p on session %d", track.get(), session);
                chain->incActiveTrackCnt();
            }
        }
    }

    chain->setInBuffer(buffer, ownsBuffer);
    chain->setOutBuffer(mMixBuffer);
    // Effect chain for session AUDIO_SESSION_OUTPUT_STAGE is inserted at end of effect
    // chains list in order to be processed last as it contains output stage effects
    // Effect chain for session AUDIO_SESSION_OUTPUT_MIX is inserted before
    // session AUDIO_SESSION_OUTPUT_STAGE to be processed
    // after track specific effects and before output stage
    // It is therefore mandatory that AUDIO_SESSION_OUTPUT_MIX == 0 and
    // that AUDIO_SESSION_OUTPUT_STAGE < AUDIO_SESSION_OUTPUT_MIX
    // Effect chain for other sessions are inserted at beginning of effect
    // chains list to be processed before output mix effects. Relative order between other
    // sessions is not important
    size_t size = mEffectChains.size();
    size_t i = 0;
    for (i = 0; i < size; i++) {
        if (mEffectChains[i]->sessionId() < session) break;
    }
    mEffectChains.insertAt(chain, i);
    checkSuspendOnAddEffectChain_l(chain);

    return NO_ERROR;
}

size_t AudioFlinger::PlaybackThread::removeEffectChain_l(const sp<EffectChain>& chain)
{
    int session = chain->sessionId();

    LOGV("removeEffectChain_l() %p from thread %p for session %d", chain.get(), this, session);

    for (size_t i = 0; i < mEffectChains.size(); i++) {
        if (chain == mEffectChains[i]) {
            updateSuspendedSessionsOnRemoveEffectChain_l(chain);
            mEffectChains.removeAt(i);
            // detach all active tracks from the chain
            for (size_t i = 0 ; i < mActiveTracks.size() ; ++i) {
                sp<Track> track = mActiveTracks[i].promote();
                if (track == 0) continue;
                if (session == track->sessionId()) {
                    LOGV("removeEffectChain_l(): stopping track on chain %p for session Id: %d",
                            chain.get(), session);
                    chain->decActiveTrackCnt();
                }
            }

            // detach all tracks with same session ID from this chain
            for (size_t i = 0; i < mTracks.size(); ++i) {
                sp<Track> track = mTracks[i];
                if (session == track->sessionId()) {
                    track->setMainBuffer(mMixBuffer);
                    chain->decTrackCnt();
                }
            }
            break;
        }
    }
    return mEffectChains.size();
}

status_t AudioFlinger::PlaybackThread::attachAuxEffect(
        const sp<AudioFlinger::PlaybackThread::Track> track, int EffectId)
{
    Mutex::Autolock _l(mLock);
    return attachAuxEffect_l(track, EffectId);
}

status_t AudioFlinger::PlaybackThread::attachAuxEffect_l(
        const sp<AudioFlinger::PlaybackThread::Track> track, int EffectId)
{
    status_t status = NO_ERROR;

    if (EffectId == 0) {
        track->setAuxBuffer(0, NULL);
    } else {
        // Auxiliary effects are always in audio session AUDIO_SESSION_OUTPUT_MIX
        sp<EffectModule> effect = getEffect_l(AUDIO_SESSION_OUTPUT_MIX, EffectId);
        if (effect != 0) {
            if ((effect->desc().flags & EFFECT_FLAG_TYPE_MASK) == EFFECT_FLAG_TYPE_AUXILIARY) {
                track->setAuxBuffer(EffectId, (int32_t *)effect->inBuffer());
            } else {
                status = INVALID_OPERATION;
            }
        } else {
            status = BAD_VALUE;
        }
    }
    return status;
}

void AudioFlinger::PlaybackThread::detachAuxEffect_l(int effectId)
{
     for (size_t i = 0; i < mTracks.size(); ++i) {
        sp<Track> track = mTracks[i];
        if (track->auxEffectId() == effectId) {
            attachAuxEffect_l(track, 0);
        }
    }
}

status_t AudioFlinger::RecordThread::addEffectChain_l(const sp<EffectChain>& chain)
{
    // only one chain per input thread
    if (mEffectChains.size() != 0) {
        return INVALID_OPERATION;
    }
    LOGV("addEffectChain_l() %p on thread %p", chain.get(), this);

    chain->setInBuffer(NULL);
    chain->setOutBuffer(NULL);

    checkSuspendOnAddEffectChain_l(chain);

    mEffectChains.add(chain);

    return NO_ERROR;
}

size_t AudioFlinger::RecordThread::removeEffectChain_l(const sp<EffectChain>& chain)
{
    LOGV("removeEffectChain_l() %p from thread %p", chain.get(), this);
    LOGW_IF(mEffectChains.size() != 1,
            "removeEffectChain_l() %p invalid chain size %d on thread %p",
            chain.get(), mEffectChains.size(), this);
    if (mEffectChains.size() == 1) {
        updateSuspendedSessionsOnRemoveEffectChain_l(chain);
        mEffectChains.removeAt(0);
    }
    return 0;
}

// ----------------------------------------------------------------------------
//  EffectModule implementation
// ----------------------------------------------------------------------------

#undef LOG_TAG
#define LOG_TAG "AudioFlinger::EffectModule"

AudioFlinger::EffectModule::EffectModule(const wp<ThreadBase>& wThread,
                                        const wp<AudioFlinger::EffectChain>& chain,
                                        effect_descriptor_t *desc,
                                        int id,
                                        int sessionId)
    : mThread(wThread), mChain(chain), mId(id), mSessionId(sessionId), mEffectInterface(NULL),
      mStatus(NO_INIT), mState(IDLE), mSuspended(false)
{
    LOGV("Constructor %p", this);
    int lStatus;
    sp<ThreadBase> thread = mThread.promote();
    if (thread == 0) {
        return;
    }

    memcpy(&mDescriptor, desc, sizeof(effect_descriptor_t));

    // create effect engine from effect factory
    mStatus = EffectCreate(&desc->uuid, sessionId, thread->id(), &mEffectInterface);

    if (mStatus != NO_ERROR) {
        return;
    }
    lStatus = init();
    if (lStatus < 0) {
        mStatus = lStatus;
        goto Error;
    }

    LOGV("Constructor success name %s, Interface %p", mDescriptor.name, mEffectInterface);
    return;
Error:
    EffectRelease(mEffectInterface);
    mEffectInterface = NULL;
    LOGV("Constructor Error %d", mStatus);
}

AudioFlinger::EffectModule::~EffectModule()
{
    LOGV("Destructor %p", this);
    if (mEffectInterface != NULL) {
        if ((mDescriptor.flags & EFFECT_FLAG_TYPE_MASK) == EFFECT_FLAG_TYPE_PRE_PROC ||
                (mDescriptor.flags & EFFECT_FLAG_TYPE_MASK) == EFFECT_FLAG_TYPE_POST_PROC) {
            sp<ThreadBase> thread = mThread.promote();
            if (thread != 0) {
                audio_stream_t *stream = thread->stream();
                if (stream != NULL) {
                    stream->remove_audio_effect(stream, mEffectInterface);
                }
            }
        }
        // release effect engine
        EffectRelease(mEffectInterface);
    }
}

status_t AudioFlinger::EffectModule::addHandle(sp<EffectHandle>& handle)
{
    status_t status;

    Mutex::Autolock _l(mLock);
    // First handle in mHandles has highest priority and controls the effect module
    int priority = handle->priority();
    size_t size = mHandles.size();
    sp<EffectHandle> h;
    size_t i;
    for (i = 0; i < size; i++) {
        h = mHandles[i].promote();
        if (h == 0) continue;
        if (h->priority() <= priority) break;
    }
    // if inserted in first place, move effect control from previous owner to this handle
    if (i == 0) {
        bool enabled = false;
        if (h != 0) {
            enabled = h->enabled();
            h->setControl(false/*hasControl*/, true /*signal*/, enabled /*enabled*/);
        }
        handle->setControl(true /*hasControl*/, false /*signal*/, enabled /*enabled*/);
        status = NO_ERROR;
    } else {
        status = ALREADY_EXISTS;
    }
    LOGV("addHandle() %p added handle %p in position %d", this, handle.get(), i);
    mHandles.insertAt(handle, i);
    return status;
}

size_t AudioFlinger::EffectModule::removeHandle(const wp<EffectHandle>& handle)
{
    Mutex::Autolock _l(mLock);
    size_t size = mHandles.size();
    size_t i;
    for (i = 0; i < size; i++) {
        if (mHandles[i] == handle) break;
    }
    if (i == size) {
        return size;
    }
    LOGV("removeHandle() %p removed handle %p in position %d", this, handle.unsafe_get(), i);

    bool enabled = false;
    EffectHandle *hdl = handle.unsafe_get();
    if (hdl) {
        LOGV("removeHandle() unsafe_get OK");
        enabled = hdl->enabled();
    }
    mHandles.removeAt(i);
    size = mHandles.size();
    // if removed from first place, move effect control from this handle to next in line
    if (i == 0 && size != 0) {
        sp<EffectHandle> h = mHandles[0].promote();
        if (h != 0) {
            h->setControl(true /*hasControl*/, true /*signal*/ , enabled /*enabled*/);
        }
    }

    // Prevent calls to process() and other functions on effect interface from now on.
    // The effect engine will be released by the destructor when the last strong reference on
    // this object is released which can happen after next process is called.
    if (size == 0) {
        mState = DESTROYED;
    }

    return size;
}

sp<AudioFlinger::EffectHandle> AudioFlinger::EffectModule::controlHandle()
{
    Mutex::Autolock _l(mLock);
    sp<EffectHandle> handle;
    if (mHandles.size() != 0) {
        handle = mHandles[0].promote();
    }
    return handle;
}



void AudioFlinger::EffectModule::disconnect(const wp<EffectHandle>& handle)
{
    LOGV("disconnect() %p handle %p ", this, handle.unsafe_get());
    // keep a strong reference on this EffectModule to avoid calling the
    // destructor before we exit
    sp<EffectModule> keep(this);
    {
        sp<ThreadBase> thread = mThread.promote();
        if (thread != 0) {
            thread->disconnectEffect(keep, handle);
        }
    }
}

void AudioFlinger::EffectModule::updateState() {
    Mutex::Autolock _l(mLock);

    switch (mState) {
    case RESTART:
        reset_l();
        // FALL THROUGH

    case STARTING:
        // clear auxiliary effect input buffer for next accumulation
        if ((mDescriptor.flags & EFFECT_FLAG_TYPE_MASK) == EFFECT_FLAG_TYPE_AUXILIARY) {
            memset(mConfig.inputCfg.buffer.raw,
                   0,
                   mConfig.inputCfg.buffer.frameCount*sizeof(int32_t));
        }
        start_l();
        mState = ACTIVE;
        break;
    case STOPPING:
        stop_l();
        mDisableWaitCnt = mMaxDisableWaitCnt;
        mState = STOPPED;
        break;
    case STOPPED:
        // mDisableWaitCnt is forced to 1 by process() when the engine indicates the end of the
        // turn off sequence.
        if (--mDisableWaitCnt == 0) {
            reset_l();
            mState = IDLE;
        }
        break;
    default: //IDLE , ACTIVE, DESTROYED
        break;
    }
}

void AudioFlinger::EffectModule::process()
{
    Mutex::Autolock _l(mLock);

    if (mState == DESTROYED || mEffectInterface == NULL ||
            mConfig.inputCfg.buffer.raw == NULL ||
            mConfig.outputCfg.buffer.raw == NULL) {
        return;
    }

    if (isProcessEnabled()) {
        // do 32 bit to 16 bit conversion for auxiliary effect input buffer
        if ((mDescriptor.flags & EFFECT_FLAG_TYPE_MASK) == EFFECT_FLAG_TYPE_AUXILIARY) {
            AudioMixer::ditherAndClamp(mConfig.inputCfg.buffer.s32,
                                        mConfig.inputCfg.buffer.s32,
                                        mConfig.inputCfg.buffer.frameCount/2);
        }

        // do the actual processing in the effect engine
        int ret = (*mEffectInterface)->process(mEffectInterface,
                                               &mConfig.inputCfg.buffer,
                                               &mConfig.outputCfg.buffer);

        // force transition to IDLE state when engine is ready
        if (mState == STOPPED && ret == -ENODATA) {
            mDisableWaitCnt = 1;
        }

        // clear auxiliary effect input buffer for next accumulation
        if ((mDescriptor.flags & EFFECT_FLAG_TYPE_MASK) == EFFECT_FLAG_TYPE_AUXILIARY) {
            memset(mConfig.inputCfg.buffer.raw, 0,
                   mConfig.inputCfg.buffer.frameCount*sizeof(int32_t));
        }
    } else if ((mDescriptor.flags & EFFECT_FLAG_TYPE_MASK) == EFFECT_FLAG_TYPE_INSERT &&
                mConfig.inputCfg.buffer.raw != mConfig.outputCfg.buffer.raw) {
        // If an insert effect is idle and input buffer is different from output buffer,
        // accumulate input onto output
        sp<EffectChain> chain = mChain.promote();
        if (chain != 0 && chain->activeTrackCnt() != 0) {
            size_t frameCnt = mConfig.inputCfg.buffer.frameCount * 2;  //always stereo here
            int16_t *in = mConfig.inputCfg.buffer.s16;
            int16_t *out = mConfig.outputCfg.buffer.s16;
            for (size_t i = 0; i < frameCnt; i++) {
                out[i] = clamp16((int32_t)out[i] + (int32_t)in[i]);
            }
        }
    }
}

void AudioFlinger::EffectModule::reset_l()
{
    if (mEffectInterface == NULL) {
        return;
    }
    (*mEffectInterface)->command(mEffectInterface, EFFECT_CMD_RESET, 0, NULL, 0, NULL);
}

status_t AudioFlinger::EffectModule::configure()
{
    uint32_t channels;
    if (mEffectInterface == NULL) {
        return NO_INIT;
    }

    sp<ThreadBase> thread = mThread.promote();
    if (thread == 0) {
        return DEAD_OBJECT;
    }

    // TODO: handle configuration of effects replacing track process
    if (thread->channelCount() == 1) {
        channels = AUDIO_CHANNEL_OUT_MONO;
    } else {
        channels = AUDIO_CHANNEL_OUT_STEREO;
    }

    if ((mDescriptor.flags & EFFECT_FLAG_TYPE_MASK) == EFFECT_FLAG_TYPE_AUXILIARY) {
        mConfig.inputCfg.channels = AUDIO_CHANNEL_OUT_MONO;
    } else {
        mConfig.inputCfg.channels = channels;
    }
    mConfig.outputCfg.channels = channels;
    mConfig.inputCfg.format = AUDIO_FORMAT_PCM_16_BIT;
    mConfig.outputCfg.format = AUDIO_FORMAT_PCM_16_BIT;
    mConfig.inputCfg.samplingRate = thread->sampleRate();
    mConfig.outputCfg.samplingRate = mConfig.inputCfg.samplingRate;
    mConfig.inputCfg.bufferProvider.cookie = NULL;
    mConfig.inputCfg.bufferProvider.getBuffer = NULL;
    mConfig.inputCfg.bufferProvider.releaseBuffer = NULL;
    mConfig.outputCfg.bufferProvider.cookie = NULL;
    mConfig.outputCfg.bufferProvider.getBuffer = NULL;
    mConfig.outputCfg.bufferProvider.releaseBuffer = NULL;
    mConfig.inputCfg.accessMode = EFFECT_BUFFER_ACCESS_READ;
    // Insert effect:
    // - in session AUDIO_SESSION_OUTPUT_MIX or AUDIO_SESSION_OUTPUT_STAGE,
    // always overwrites output buffer: input buffer == output buffer
    // - in other sessions:
    //      last effect in the chain accumulates in output buffer: input buffer != output buffer
    //      other effect: overwrites output buffer: input buffer == output buffer
    // Auxiliary effect:
    //      accumulates in output buffer: input buffer != output buffer
    // Therefore: accumulate <=> input buffer != output buffer
    if (mConfig.inputCfg.buffer.raw != mConfig.outputCfg.buffer.raw) {
        mConfig.outputCfg.accessMode = EFFECT_BUFFER_ACCESS_ACCUMULATE;
    } else {
        mConfig.outputCfg.accessMode = EFFECT_BUFFER_ACCESS_WRITE;
    }
    mConfig.inputCfg.mask = EFFECT_CONFIG_ALL;
    mConfig.outputCfg.mask = EFFECT_CONFIG_ALL;
    mConfig.inputCfg.buffer.frameCount = thread->frameCount();
    mConfig.outputCfg.buffer.frameCount = mConfig.inputCfg.buffer.frameCount;

    LOGV("configure() %p thread %p buffer %p framecount %d",
            this, thread.get(), mConfig.inputCfg.buffer.raw, mConfig.inputCfg.buffer.frameCount);

    status_t cmdStatus;
    uint32_t size = sizeof(int);
    status_t status = (*mEffectInterface)->command(mEffectInterface,
                                                   EFFECT_CMD_CONFIGURE,
                                                   sizeof(effect_config_t),
                                                   &mConfig,
                                                   &size,
                                                   &cmdStatus);
    if (status == 0) {
        status = cmdStatus;
    }

    mMaxDisableWaitCnt = (MAX_DISABLE_TIME_MS * mConfig.outputCfg.samplingRate) /
            (1000 * mConfig.outputCfg.buffer.frameCount);

    return status;
}

status_t AudioFlinger::EffectModule::init()
{
    Mutex::Autolock _l(mLock);
    if (mEffectInterface == NULL) {
        return NO_INIT;
    }
    status_t cmdStatus;
    uint32_t size = sizeof(status_t);
    status_t status = (*mEffectInterface)->command(mEffectInterface,
                                                   EFFECT_CMD_INIT,
                                                   0,
                                                   NULL,
                                                   &size,
                                                   &cmdStatus);
    if (status == 0) {
        status = cmdStatus;
    }
    return status;
}

status_t AudioFlinger::EffectModule::start_l()
{
    if (mEffectInterface == NULL) {
        return NO_INIT;
    }
    status_t cmdStatus;
    uint32_t size = sizeof(status_t);
    status_t status = (*mEffectInterface)->command(mEffectInterface,
                                                   EFFECT_CMD_ENABLE,
                                                   0,
                                                   NULL,
                                                   &size,
                                                   &cmdStatus);
    if (status == 0) {
        status = cmdStatus;
    }
    if (status == 0 &&
            ((mDescriptor.flags & EFFECT_FLAG_TYPE_MASK) == EFFECT_FLAG_TYPE_PRE_PROC ||
             (mDescriptor.flags & EFFECT_FLAG_TYPE_MASK) == EFFECT_FLAG_TYPE_POST_PROC)) {
        sp<ThreadBase> thread = mThread.promote();
        if (thread != 0) {
            audio_stream_t *stream = thread->stream();
            if (stream != NULL) {
                stream->add_audio_effect(stream, mEffectInterface);
            }
        }
    }
    return status;
}

status_t AudioFlinger::EffectModule::stop()
{
    Mutex::Autolock _l(mLock);
    return stop_l();
}

status_t AudioFlinger::EffectModule::stop_l()
{
    if (mEffectInterface == NULL) {
        return NO_INIT;
    }
    status_t cmdStatus;
    uint32_t size = sizeof(status_t);
    status_t status = (*mEffectInterface)->command(mEffectInterface,
                                                   EFFECT_CMD_DISABLE,
                                                   0,
                                                   NULL,
                                                   &size,
                                                   &cmdStatus);
    if (status == 0) {
        status = cmdStatus;
    }
    if (status == 0 &&
            ((mDescriptor.flags & EFFECT_FLAG_TYPE_MASK) == EFFECT_FLAG_TYPE_PRE_PROC ||
             (mDescriptor.flags & EFFECT_FLAG_TYPE_MASK) == EFFECT_FLAG_TYPE_POST_PROC)) {
        sp<ThreadBase> thread = mThread.promote();
        if (thread != 0) {
            audio_stream_t *stream = thread->stream();
            if (stream != NULL) {
                stream->remove_audio_effect(stream, mEffectInterface);
            }
        }
    }
    return status;
}

status_t AudioFlinger::EffectModule::command(uint32_t cmdCode,
                                             uint32_t cmdSize,
                                             void *pCmdData,
                                             uint32_t *replySize,
                                             void *pReplyData)
{
    Mutex::Autolock _l(mLock);
//    LOGV("command(), cmdCode: %d, mEffectInterface: %p", cmdCode, mEffectInterface);

    if (mState == DESTROYED || mEffectInterface == NULL) {
        return NO_INIT;
    }
    status_t status = (*mEffectInterface)->command(mEffectInterface,
                                                   cmdCode,
                                                   cmdSize,
                                                   pCmdData,
                                                   replySize,
                                                   pReplyData);
    if (cmdCode != EFFECT_CMD_GET_PARAM && status == NO_ERROR) {
        uint32_t size = (replySize == NULL) ? 0 : *replySize;
        for (size_t i = 1; i < mHandles.size(); i++) {
            sp<EffectHandle> h = mHandles[i].promote();
            if (h != 0) {
                h->commandExecuted(cmdCode, cmdSize, pCmdData, size, pReplyData);
            }
        }
    }
    return status;
}

status_t AudioFlinger::EffectModule::setEnabled(bool enabled)
{
    Mutex::Autolock _l(mLock);
    LOGV("setEnabled %p enabled %d", this, enabled);

    if (enabled != isEnabled()) {
        switch (mState) {
        // going from disabled to enabled
        case IDLE:
            mState = STARTING;
            break;
        case STOPPED:
            mState = RESTART;
            break;
        case STOPPING:
            mState = ACTIVE;
            break;

        // going from enabled to disabled
        case RESTART:
            mState = STOPPED;
            break;
        case STARTING:
            mState = IDLE;
            break;
        case ACTIVE:
            mState = STOPPING;
            break;
        case DESTROYED:
            return NO_ERROR; // simply ignore as we are being destroyed
        }
        for (size_t i = 1; i < mHandles.size(); i++) {
            sp<EffectHandle> h = mHandles[i].promote();
            if (h != 0) {
                h->setEnabled(enabled);
            }
        }
    }
    return NO_ERROR;
}

bool AudioFlinger::EffectModule::isEnabled()
{
    switch (mState) {
    case RESTART:
    case STARTING:
    case ACTIVE:
        return true;
    case IDLE:
    case STOPPING:
    case STOPPED:
    case DESTROYED:
    default:
        return false;
    }
}

bool AudioFlinger::EffectModule::isProcessEnabled()
{
    switch (mState) {
    case RESTART:
    case ACTIVE:
    case STOPPING:
    case STOPPED:
        return true;
    case IDLE:
    case STARTING:
    case DESTROYED:
    default:
        return false;
    }
}

status_t AudioFlinger::EffectModule::setVolume(uint32_t *left, uint32_t *right, bool controller)
{
    Mutex::Autolock _l(mLock);
    status_t status = NO_ERROR;

    // Send volume indication if EFFECT_FLAG_VOLUME_IND is set and read back altered volume
    // if controller flag is set (Note that controller == TRUE => EFFECT_FLAG_VOLUME_CTRL set)
    if (isProcessEnabled() &&
            ((mDescriptor.flags & EFFECT_FLAG_VOLUME_MASK) == EFFECT_FLAG_VOLUME_CTRL ||
            (mDescriptor.flags & EFFECT_FLAG_VOLUME_MASK) == EFFECT_FLAG_VOLUME_IND)) {
        status_t cmdStatus;
        uint32_t volume[2];
        uint32_t *pVolume = NULL;
        uint32_t size = sizeof(volume);
        volume[0] = *left;
        volume[1] = *right;
        if (controller) {
            pVolume = volume;
        }
        status = (*mEffectInterface)->command(mEffectInterface,
                                              EFFECT_CMD_SET_VOLUME,
                                              size,
                                              volume,
                                              &size,
                                              pVolume);
        if (controller && status == NO_ERROR && size == sizeof(volume)) {
            *left = volume[0];
            *right = volume[1];
        }
    }
    return status;
}

status_t AudioFlinger::EffectModule::setDevice(uint32_t device)
{
    Mutex::Autolock _l(mLock);
    status_t status = NO_ERROR;
    if (device && (mDescriptor.flags & EFFECT_FLAG_DEVICE_MASK) == EFFECT_FLAG_DEVICE_IND) {
        // audio pre processing modules on RecordThread can receive both output and
        // input device indication in the same call
        uint32_t dev = device & AUDIO_DEVICE_OUT_ALL;
        if (dev) {
            status_t cmdStatus;
            uint32_t size = sizeof(status_t);

            status = (*mEffectInterface)->command(mEffectInterface,
                                                  EFFECT_CMD_SET_DEVICE,
                                                  sizeof(uint32_t),
                                                  &dev,
                                                  &size,
                                                  &cmdStatus);
            if (status == NO_ERROR) {
                status = cmdStatus;
            }
        }
        dev = device & AUDIO_DEVICE_IN_ALL;
        if (dev) {
            status_t cmdStatus;
            uint32_t size = sizeof(status_t);

            status_t status2 = (*mEffectInterface)->command(mEffectInterface,
                                                  EFFECT_CMD_SET_INPUT_DEVICE,
                                                  sizeof(uint32_t),
                                                  &dev,
                                                  &size,
                                                  &cmdStatus);
            if (status2 == NO_ERROR) {
                status2 = cmdStatus;
            }
            if (status == NO_ERROR) {
                status = status2;
            }
        }
    }
    return status;
}

status_t AudioFlinger::EffectModule::setMode(uint32_t mode)
{
    Mutex::Autolock _l(mLock);
    status_t status = NO_ERROR;
    if ((mDescriptor.flags & EFFECT_FLAG_AUDIO_MODE_MASK) == EFFECT_FLAG_AUDIO_MODE_IND) {
        status_t cmdStatus;
        uint32_t size = sizeof(status_t);
        status = (*mEffectInterface)->command(mEffectInterface,
                                              EFFECT_CMD_SET_AUDIO_MODE,
                                              sizeof(int),
                                              &mode,
                                              &size,
                                              &cmdStatus);
        if (status == NO_ERROR) {
            status = cmdStatus;
        }
    }
    return status;
}

void AudioFlinger::EffectModule::setSuspended(bool suspended)
{
    Mutex::Autolock _l(mLock);
    mSuspended = suspended;
}
bool AudioFlinger::EffectModule::suspended()
{
    Mutex::Autolock _l(mLock);
    return mSuspended;
}

status_t AudioFlinger::EffectModule::dump(int fd, const Vector<String16>& args)
{
    const size_t SIZE = 256;
    char buffer[SIZE];
    String8 result;

    snprintf(buffer, SIZE, "\tEffect ID %d:\n", mId);
    result.append(buffer);

    bool locked = tryLock(mLock);
    // failed to lock - AudioFlinger is probably deadlocked
    if (!locked) {
        result.append("\t\tCould not lock Fx mutex:\n");
    }

    result.append("\t\tSession Status State Engine:\n");
    snprintf(buffer, SIZE, "\t\t%05d   %03d    %03d   0x%08x\n",
            mSessionId, mStatus, mState, (uint32_t)mEffectInterface);
    result.append(buffer);

    result.append("\t\tDescriptor:\n");
    snprintf(buffer, SIZE, "\t\t- UUID: %08X-%04X-%04X-%04X-%02X%02X%02X%02X%02X%02X\n",
            mDescriptor.uuid.timeLow, mDescriptor.uuid.timeMid, mDescriptor.uuid.timeHiAndVersion,
            mDescriptor.uuid.clockSeq, mDescriptor.uuid.node[0], mDescriptor.uuid.node[1],mDescriptor.uuid.node[2],
            mDescriptor.uuid.node[3],mDescriptor.uuid.node[4],mDescriptor.uuid.node[5]);
    result.append(buffer);
    snprintf(buffer, SIZE, "\t\t- TYPE: %08X-%04X-%04X-%04X-%02X%02X%02X%02X%02X%02X\n",
                mDescriptor.type.timeLow, mDescriptor.type.timeMid, mDescriptor.type.timeHiAndVersion,
                mDescriptor.type.clockSeq, mDescriptor.type.node[0], mDescriptor.type.node[1],mDescriptor.type.node[2],
                mDescriptor.type.node[3],mDescriptor.type.node[4],mDescriptor.type.node[5]);
    result.append(buffer);
    snprintf(buffer, SIZE, "\t\t- apiVersion: %08X\n\t\t- flags: %08X\n",
            mDescriptor.apiVersion,
            mDescriptor.flags);
    result.append(buffer);
    snprintf(buffer, SIZE, "\t\t- name: %s\n",
            mDescriptor.name);
    result.append(buffer);
    snprintf(buffer, SIZE, "\t\t- implementor: %s\n",
            mDescriptor.implementor);
    result.append(buffer);

    result.append("\t\t- Input configuration:\n");
    result.append("\t\t\tBuffer     Frames  Smp rate Channels Format\n");
    snprintf(buffer, SIZE, "\t\t\t0x%08x %05d   %05d    %08x %d\n",
            (uint32_t)mConfig.inputCfg.buffer.raw,
            mConfig.inputCfg.buffer.frameCount,
            mConfig.inputCfg.samplingRate,
            mConfig.inputCfg.channels,
            mConfig.inputCfg.format);
    result.append(buffer);

    result.append("\t\t- Output configuration:\n");
    result.append("\t\t\tBuffer     Frames  Smp rate Channels Format\n");
    snprintf(buffer, SIZE, "\t\t\t0x%08x %05d   %05d    %08x %d\n",
            (uint32_t)mConfig.outputCfg.buffer.raw,
            mConfig.outputCfg.buffer.frameCount,
            mConfig.outputCfg.samplingRate,
            mConfig.outputCfg.channels,
            mConfig.outputCfg.format);
    result.append(buffer);

    snprintf(buffer, SIZE, "\t\t%d Clients:\n", mHandles.size());
    result.append(buffer);
    result.append("\t\t\tPid   Priority Ctrl Locked client server\n");
    for (size_t i = 0; i < mHandles.size(); ++i) {
        sp<EffectHandle> handle = mHandles[i].promote();
        if (handle != 0) {
            handle->dump(buffer, SIZE);
            result.append(buffer);
        }
    }

    result.append("\n");

    write(fd, result.string(), result.length());

    if (locked) {
        mLock.unlock();
    }

    return NO_ERROR;
}

// ----------------------------------------------------------------------------
//  EffectHandle implementation
// ----------------------------------------------------------------------------

#undef LOG_TAG
#define LOG_TAG "AudioFlinger::EffectHandle"

AudioFlinger::EffectHandle::EffectHandle(const sp<EffectModule>& effect,
                                        const sp<AudioFlinger::Client>& client,
                                        const sp<IEffectClient>& effectClient,
                                        int32_t priority)
    : BnEffect(),
    mEffect(effect), mEffectClient(effectClient), mClient(client),
    mPriority(priority), mHasControl(false), mEnabled(false)
{
    LOGV("constructor %p", this);

    int bufOffset = ((sizeof(effect_param_cblk_t) - 1) / sizeof(int) + 1) * sizeof(int);
    mCblkMemory = client->heap()->allocate(EFFECT_PARAM_BUFFER_SIZE + bufOffset);
    if (mCblkMemory != 0) {
        mCblk = static_cast<effect_param_cblk_t *>(mCblkMemory->pointer());

        if (mCblk) {
            new(mCblk) effect_param_cblk_t();
            mBuffer = (uint8_t *)mCblk + bufOffset;
         }
    } else {
        LOGE("not enough memory for Effect size=%u", EFFECT_PARAM_BUFFER_SIZE + sizeof(effect_param_cblk_t));
        return;
    }
}

AudioFlinger::EffectHandle::~EffectHandle()
{
    LOGV("Destructor %p", this);
    disconnect();
    LOGV("Destructor DONE %p", this);
}

status_t AudioFlinger::EffectHandle::enable()
{
    LOGV("enable %p", this);
    if (!mHasControl) return INVALID_OPERATION;
    if (mEffect == 0) return DEAD_OBJECT;

    mEnabled = true;

    sp<ThreadBase> thread = mEffect->thread().promote();
    if (thread != 0) {
        thread->checkSuspendOnEffectEnabled(mEffect, true, mEffect->sessionId());
    }

    // checkSuspendOnEffectEnabled() can suspend this same effect when enabled
    if (mEffect->suspended()) {
        return NO_ERROR;
    }

    return mEffect->setEnabled(true);
}

status_t AudioFlinger::EffectHandle::disable()
{
    LOGV("disable %p", this);
    if (!mHasControl) return INVALID_OPERATION;
    if (mEffect == 0) return DEAD_OBJECT;

    mEnabled = false;

    if (mEffect->suspended()) {
        return NO_ERROR;
    }

    status_t status = mEffect->setEnabled(false);

    sp<ThreadBase> thread = mEffect->thread().promote();
    if (thread != 0) {
        thread->checkSuspendOnEffectEnabled(mEffect, false, mEffect->sessionId());
    }

    return status;
}

void AudioFlinger::EffectHandle::disconnect()
{
    LOGV("disconnect %p", this);
    if (mEffect == 0) {
        return;
    }

    mEffect->disconnect(this);

    sp<ThreadBase> thread = mEffect->thread().promote();
    if (thread != 0) {
        thread->checkSuspendOnEffectEnabled(mEffect, false, mEffect->sessionId());
    }

    // release sp on module => module destructor can be called now
    mEffect.clear();
    if (mCblk) {
        mCblk->~effect_param_cblk_t();   // destroy our shared-structure.
    }
    mCblkMemory.clear();            // and free the shared memory
    if (mClient != 0) {
        Mutex::Autolock _l(mClient->audioFlinger()->mLock);
        mClient.clear();
    }
}

status_t AudioFlinger::EffectHandle::command(uint32_t cmdCode,
                                             uint32_t cmdSize,
                                             void *pCmdData,
                                             uint32_t *replySize,
                                             void *pReplyData)
{
//    LOGV("command(), cmdCode: %d, mHasControl: %d, mEffect: %p",
//              cmdCode, mHasControl, (mEffect == 0) ? 0 : mEffect.get());

    // only get parameter command is permitted for applications not controlling the effect
    if (!mHasControl && cmdCode != EFFECT_CMD_GET_PARAM) {
        return INVALID_OPERATION;
    }
    if (mEffect == 0) return DEAD_OBJECT;

    // handle commands that are not forwarded transparently to effect engine
    if (cmdCode == EFFECT_CMD_SET_PARAM_COMMIT) {
        // No need to trylock() here as this function is executed in the binder thread serving a particular client process:
        // no risk to block the whole media server process or mixer threads is we are stuck here
        Mutex::Autolock _l(mCblk->lock);
        if (mCblk->clientIndex > EFFECT_PARAM_BUFFER_SIZE ||
            mCblk->serverIndex > EFFECT_PARAM_BUFFER_SIZE) {
            mCblk->serverIndex = 0;
            mCblk->clientIndex = 0;
            return BAD_VALUE;
        }
        status_t status = NO_ERROR;
        while (mCblk->serverIndex < mCblk->clientIndex) {
            int reply;
            uint32_t rsize = sizeof(int);
            int *p = (int *)(mBuffer + mCblk->serverIndex);
            int size = *p++;
            if (((uint8_t *)p + size) > mBuffer + mCblk->clientIndex) {
                LOGW("command(): invalid parameter block size");
                break;
            }
            effect_param_t *param = (effect_param_t *)p;
            if (param->psize == 0 || param->vsize == 0) {
                LOGW("command(): null parameter or value size");
                mCblk->serverIndex += size;
                continue;
            }
            uint32_t psize = sizeof(effect_param_t) +
                             ((param->psize - 1) / sizeof(int) + 1) * sizeof(int) +
                             param->vsize;
            status_t ret = mEffect->command(EFFECT_CMD_SET_PARAM,
                                            psize,
                                            p,
                                            &rsize,
                                            &reply);
            // stop at first error encountered
            if (ret != NO_ERROR) {
                status = ret;
                *(int *)pReplyData = reply;
                break;
            } else if (reply != NO_ERROR) {
                *(int *)pReplyData = reply;
                break;
            }
            mCblk->serverIndex += size;
        }
        mCblk->serverIndex = 0;
        mCblk->clientIndex = 0;
        return status;
    } else if (cmdCode == EFFECT_CMD_ENABLE) {
        *(int *)pReplyData = NO_ERROR;
        return enable();
    } else if (cmdCode == EFFECT_CMD_DISABLE) {
        *(int *)pReplyData = NO_ERROR;
        return disable();
    }

    return mEffect->command(cmdCode, cmdSize, pCmdData, replySize, pReplyData);
}

sp<IMemory> AudioFlinger::EffectHandle::getCblk() const {
    return mCblkMemory;
}

void AudioFlinger::EffectHandle::setControl(bool hasControl, bool signal, bool enabled)
{
    LOGV("setControl %p control %d", this, hasControl);

    mHasControl = hasControl;
    mEnabled = enabled;

    if (signal && mEffectClient != 0) {
        mEffectClient->controlStatusChanged(hasControl);
    }
}

void AudioFlinger::EffectHandle::commandExecuted(uint32_t cmdCode,
                                                 uint32_t cmdSize,
                                                 void *pCmdData,
                                                 uint32_t replySize,
                                                 void *pReplyData)
{
    if (mEffectClient != 0) {
        mEffectClient->commandExecuted(cmdCode, cmdSize, pCmdData, replySize, pReplyData);
    }
}



void AudioFlinger::EffectHandle::setEnabled(bool enabled)
{
    if (mEffectClient != 0) {
        mEffectClient->enableStatusChanged(enabled);
    }
}

status_t AudioFlinger::EffectHandle::onTransact(
    uint32_t code, const Parcel& data, Parcel* reply, uint32_t flags)
{
    return BnEffect::onTransact(code, data, reply, flags);
}


void AudioFlinger::EffectHandle::dump(char* buffer, size_t size)
{
    bool locked = tryLock(mCblk->lock);

    snprintf(buffer, size, "\t\t\t%05d %05d    %01u    %01u      %05u  %05u\n",
            (mClient == NULL) ? getpid() : mClient->pid(),
            mPriority,
            mHasControl,
            !locked,
            mCblk->clientIndex,
            mCblk->serverIndex
            );

    if (locked) {
        mCblk->lock.unlock();
    }
}

#undef LOG_TAG
#define LOG_TAG "AudioFlinger::EffectChain"

AudioFlinger::EffectChain::EffectChain(const wp<ThreadBase>& wThread,
                                        int sessionId)
    : mThread(wThread), mSessionId(sessionId), mActiveTrackCnt(0), mTrackCnt(0),
      mOwnInBuffer(false), mVolumeCtrlIdx(-1), mLeftVolume(UINT_MAX), mRightVolume(UINT_MAX),
      mNewLeftVolume(UINT_MAX), mNewRightVolume(UINT_MAX)
{
    mStrategy = AudioSystem::getStrategyForStream(AUDIO_STREAM_MUSIC);
}

AudioFlinger::EffectChain::~EffectChain()
{
    if (mOwnInBuffer) {
        delete mInBuffer;
    }

}

// getEffectFromDesc_l() must be called with ThreadBase::mLock held
sp<AudioFlinger::EffectModule> AudioFlinger::EffectChain::getEffectFromDesc_l(effect_descriptor_t *descriptor)
{
    sp<EffectModule> effect;
    size_t size = mEffects.size();

    for (size_t i = 0; i < size; i++) {
        if (memcmp(&mEffects[i]->desc().uuid, &descriptor->uuid, sizeof(effect_uuid_t)) == 0) {
            effect = mEffects[i];
            break;
        }
    }
    return effect;
}

// getEffectFromId_l() must be called with ThreadBase::mLock held
sp<AudioFlinger::EffectModule> AudioFlinger::EffectChain::getEffectFromId_l(int id)
{
    sp<EffectModule> effect;
    size_t size = mEffects.size();

    for (size_t i = 0; i < size; i++) {
        // by convention, return first effect if id provided is 0 (0 is never a valid id)
        if (id == 0 || mEffects[i]->id() == id) {
            effect = mEffects[i];
            break;
        }
    }
    return effect;
}

// getEffectFromType_l() must be called with ThreadBase::mLock held
sp<AudioFlinger::EffectModule> AudioFlinger::EffectChain::getEffectFromType_l(
        const effect_uuid_t *type)
{
    sp<EffectModule> effect;
    size_t size = mEffects.size();

    for (size_t i = 0; i < size; i++) {
        if (memcmp(&mEffects[i]->desc().type, type, sizeof(effect_uuid_t)) == 0) {
            effect = mEffects[i];
            break;
        }
    }
    return effect;
}

// Must be called with EffectChain::mLock locked
void AudioFlinger::EffectChain::process_l()
{
    sp<ThreadBase> thread = mThread.promote();
    if (thread == 0) {
        LOGW("process_l(): cannot promote mixer thread");
        return;
    }
    bool isGlobalSession = (mSessionId == AUDIO_SESSION_OUTPUT_MIX) ||
            (mSessionId == AUDIO_SESSION_OUTPUT_STAGE);
    bool tracksOnSession = false;
    if (!isGlobalSession) {
        tracksOnSession = (trackCnt() != 0);
    }

    // if no track is active, input buffer must be cleared here as the mixer process
    // will not do it
    if (tracksOnSession &&
            activeTrackCnt() == 0) {
        size_t numSamples = thread->frameCount() * thread->channelCount();
        memset(mInBuffer, 0, numSamples * sizeof(int16_t));
    }

    size_t size = mEffects.size();
    // do not process effect if no track is present in same audio session
    if (isGlobalSession || tracksOnSession) {
        for (size_t i = 0; i < size; i++) {
            mEffects[i]->process();
        }
    }
    for (size_t i = 0; i < size; i++) {
        mEffects[i]->updateState();
    }
}

// addEffect_l() must be called with PlaybackThread::mLock held
status_t AudioFlinger::EffectChain::addEffect_l(const sp<EffectModule>& effect)
{
    effect_descriptor_t desc = effect->desc();
    uint32_t insertPref = desc.flags & EFFECT_FLAG_INSERT_MASK;

    Mutex::Autolock _l(mLock);
    effect->setChain(this);
    sp<ThreadBase> thread = mThread.promote();
    if (thread == 0) {
        return NO_INIT;
    }
    effect->setThread(thread);

    if ((desc.flags & EFFECT_FLAG_TYPE_MASK) == EFFECT_FLAG_TYPE_AUXILIARY) {
        // Auxiliary effects are inserted at the beginning of mEffects vector as
        // they are processed first and accumulated in chain input buffer
        mEffects.insertAt(effect, 0);

        // the input buffer for auxiliary effect contains mono samples in
        // 32 bit format. This is to avoid saturation in AudoMixer
        // accumulation stage. Saturation is done in EffectModule::process() before
        // calling the process in effect engine
        size_t numSamples = thread->frameCount();
        int32_t *buffer = new int32_t[numSamples];
        memset(buffer, 0, numSamples * sizeof(int32_t));
        effect->setInBuffer((int16_t *)buffer);
        // auxiliary effects output samples to chain input buffer for further processing
        // by insert effects
        effect->setOutBuffer(mInBuffer);
    } else {
        // Insert effects are inserted at the end of mEffects vector as they are processed
        //  after track and auxiliary effects.
        // Insert effect order as a function of indicated preference:
        //  if EFFECT_FLAG_INSERT_EXCLUSIVE, insert in first position or reject if
        //  another effect is present
        //  else if EFFECT_FLAG_INSERT_FIRST, insert in first position or after the
        //  last effect claiming first position
        //  else if EFFECT_FLAG_INSERT_LAST, insert in last position or before the
        //  first effect claiming last position
        //  else if EFFECT_FLAG_INSERT_ANY insert after first or before last
        // Reject insertion if an effect with EFFECT_FLAG_INSERT_EXCLUSIVE is
        // already present

        int size = (int)mEffects.size();
        int idx_insert = size;
        int idx_insert_first = -1;
        int idx_insert_last = -1;

        for (int i = 0; i < size; i++) {
            effect_descriptor_t d = mEffects[i]->desc();
            uint32_t iMode = d.flags & EFFECT_FLAG_TYPE_MASK;
            uint32_t iPref = d.flags & EFFECT_FLAG_INSERT_MASK;
            if (iMode == EFFECT_FLAG_TYPE_INSERT) {
                // check invalid effect chaining combinations
                if (insertPref == EFFECT_FLAG_INSERT_EXCLUSIVE ||
                    iPref == EFFECT_FLAG_INSERT_EXCLUSIVE) {
                    LOGW("addEffect_l() could not insert effect %s: exclusive conflict with %s", desc.name, d.name);
                    return INVALID_OPERATION;
                }
                // remember position of first insert effect and by default
                // select this as insert position for new effect
                if (idx_insert == size) {
                    idx_insert = i;
                }
                // remember position of last insert effect claiming
                // first position
                if (iPref == EFFECT_FLAG_INSERT_FIRST) {
                    idx_insert_first = i;
                }
                // remember position of first insert effect claiming
                // last position
                if (iPref == EFFECT_FLAG_INSERT_LAST &&
                    idx_insert_last == -1) {
                    idx_insert_last = i;
                }
            }
        }

        // modify idx_insert from first position if needed
        if (insertPref == EFFECT_FLAG_INSERT_LAST) {
            if (idx_insert_last != -1) {
                idx_insert = idx_insert_last;
            } else {
                idx_insert = size;
            }
        } else {
            if (idx_insert_first != -1) {
                idx_insert = idx_insert_first + 1;
            }
        }

        // always read samples from chain input buffer
        effect->setInBuffer(mInBuffer);

        // if last effect in the chain, output samples to chain
        // output buffer, otherwise to chain input buffer
        if (idx_insert == size) {
            if (idx_insert != 0) {
                mEffects[idx_insert-1]->setOutBuffer(mInBuffer);
                mEffects[idx_insert-1]->configure();
            }
            effect->setOutBuffer(mOutBuffer);
        } else {
            effect->setOutBuffer(mInBuffer);
        }
        mEffects.insertAt(effect, idx_insert);

        LOGV("addEffect_l() effect %p, added in chain %p at rank %d", effect.get(), this, idx_insert);
    }
    effect->configure();
    return NO_ERROR;
}

// removeEffect_l() must be called with PlaybackThread::mLock held
size_t AudioFlinger::EffectChain::removeEffect_l(const sp<EffectModule>& effect)
{
    Mutex::Autolock _l(mLock);
    int size = (int)mEffects.size();
    int i;
    uint32_t type = effect->desc().flags & EFFECT_FLAG_TYPE_MASK;

    for (i = 0; i < size; i++) {
        if (effect == mEffects[i]) {
            // calling stop here will remove pre-processing effect from the audio HAL.
            // This is safe as we hold the EffectChain mutex which guarantees that we are not in
            // the middle of a read from audio HAL
            mEffects[i]->stop();
            if (type == EFFECT_FLAG_TYPE_AUXILIARY) {
                delete[] effect->inBuffer();
            } else {
                if (i == size - 1 && i != 0) {
                    mEffects[i - 1]->setOutBuffer(mOutBuffer);
                    mEffects[i - 1]->configure();
                }
            }
            mEffects.removeAt(i);
            LOGV("removeEffect_l() effect %p, removed from chain %p at rank %d", effect.get(), this, i);
            break;
        }
    }

    return mEffects.size();
}

// setDevice_l() must be called with PlaybackThread::mLock held
void AudioFlinger::EffectChain::setDevice_l(uint32_t device)
{
    size_t size = mEffects.size();
    for (size_t i = 0; i < size; i++) {
        mEffects[i]->setDevice(device);
    }
}

// setMode_l() must be called with PlaybackThread::mLock held
void AudioFlinger::EffectChain::setMode_l(uint32_t mode)
{
    size_t size = mEffects.size();
    for (size_t i = 0; i < size; i++) {
        mEffects[i]->setMode(mode);
    }
}

// setVolume_l() must be called with PlaybackThread::mLock held
bool AudioFlinger::EffectChain::setVolume_l(uint32_t *left, uint32_t *right)
{
    uint32_t newLeft = *left;
    uint32_t newRight = *right;
    bool hasControl = false;
    int ctrlIdx = -1;
    size_t size = mEffects.size();

    // first update volume controller
    for (size_t i = size; i > 0; i--) {
        if (mEffects[i - 1]->isProcessEnabled() &&
            (mEffects[i - 1]->desc().flags & EFFECT_FLAG_VOLUME_MASK) == EFFECT_FLAG_VOLUME_CTRL) {
            ctrlIdx = i - 1;
            hasControl = true;
            break;
        }
    }

    if (ctrlIdx == mVolumeCtrlIdx && *left == mLeftVolume && *right == mRightVolume) {
        if (hasControl) {
            *left = mNewLeftVolume;
            *right = mNewRightVolume;
        }
        return hasControl;
    }

    mVolumeCtrlIdx = ctrlIdx;
    mLeftVolume = newLeft;
    mRightVolume = newRight;

    // second get volume update from volume controller
    if (ctrlIdx >= 0) {
        mEffects[ctrlIdx]->setVolume(&newLeft, &newRight, true);
        mNewLeftVolume = newLeft;
        mNewRightVolume = newRight;
    }
    // then indicate volume to all other effects in chain.
    // Pass altered volume to effects before volume controller
    // and requested volume to effects after controller
    uint32_t lVol = newLeft;
    uint32_t rVol = newRight;

    for (size_t i = 0; i < size; i++) {
        if ((int)i == ctrlIdx) continue;
        // this also works for ctrlIdx == -1 when there is no volume controller
        if ((int)i > ctrlIdx) {
            lVol = *left;
            rVol = *right;
        }
        mEffects[i]->setVolume(&lVol, &rVol, false);
    }
    *left = newLeft;
    *right = newRight;

    return hasControl;
}

status_t AudioFlinger::EffectChain::dump(int fd, const Vector<String16>& args)
{
    const size_t SIZE = 256;
    char buffer[SIZE];
    String8 result;

    snprintf(buffer, SIZE, "Effects for session %d:\n", mSessionId);
    result.append(buffer);

    bool locked = tryLock(mLock);
    // failed to lock - AudioFlinger is probably deadlocked
    if (!locked) {
        result.append("\tCould not lock mutex:\n");
    }

    result.append("\tNum fx In buffer   Out buffer   Active tracks:\n");
    snprintf(buffer, SIZE, "\t%02d     0x%08x  0x%08x   %d\n",
            mEffects.size(),
            (uint32_t)mInBuffer,
            (uint32_t)mOutBuffer,
            mActiveTrackCnt);
    result.append(buffer);
    write(fd, result.string(), result.size());

    for (size_t i = 0; i < mEffects.size(); ++i) {
        sp<EffectModule> effect = mEffects[i];
        if (effect != 0) {
            effect->dump(fd, args);
        }
    }

    if (locked) {
        mLock.unlock();
    }

    return NO_ERROR;
}

// must be called with ThreadBase::mLock held
void AudioFlinger::EffectChain::setEffectSuspended_l(
        const effect_uuid_t *type, bool suspend)
{
    sp<SuspendedEffectDesc> desc;
    // use effect type UUID timelow as key as there is no real risk of identical
    // timeLow fields among effect type UUIDs.
    int index = mSuspendedEffects.indexOfKey(type->timeLow);
    if (suspend) {
        if (index >= 0) {
            desc = mSuspendedEffects.valueAt(index);
        } else {
            desc = new SuspendedEffectDesc();
            memcpy(&desc->mType, type, sizeof(effect_uuid_t));
            mSuspendedEffects.add(type->timeLow, desc);
            LOGV("setEffectSuspended_l() add entry for %08x", type->timeLow);
        }
        if (desc->mRefCount++ == 0) {
            sp<EffectModule> effect = getEffectIfEnabled(type);
            if (effect != 0) {
                desc->mEffect = effect;
                effect->setSuspended(true);
                effect->setEnabled(false);
            }
        }
    } else {
        if (index < 0) {
            return;
        }
        desc = mSuspendedEffects.valueAt(index);
        if (desc->mRefCount <= 0) {
            LOGW("setEffectSuspended_l() restore refcount should not be 0 %d", desc->mRefCount);
            desc->mRefCount = 1;
        }
        if (--desc->mRefCount == 0) {
            LOGV("setEffectSuspended_l() remove entry for %08x", mSuspendedEffects.keyAt(index));
            if (desc->mEffect != 0) {
                sp<EffectModule> effect = desc->mEffect.promote();
                if (effect != 0) {
                    effect->setSuspended(false);
                    sp<EffectHandle> handle = effect->controlHandle();
                    if (handle != 0) {
                        effect->setEnabled(handle->enabled());
                    }
                }
                desc->mEffect.clear();
            }
            mSuspendedEffects.removeItemsAt(index);
        }
    }
}

// must be called with ThreadBase::mLock held
void AudioFlinger::EffectChain::setEffectSuspendedAll_l(bool suspend)
{
    sp<SuspendedEffectDesc> desc;

    int index = mSuspendedEffects.indexOfKey((int)kKeyForSuspendAll);
    if (suspend) {
        if (index >= 0) {
            desc = mSuspendedEffects.valueAt(index);
        } else {
            desc = new SuspendedEffectDesc();
            mSuspendedEffects.add((int)kKeyForSuspendAll, desc);
            LOGV("setEffectSuspendedAll_l() add entry for 0");
        }
        if (desc->mRefCount++ == 0) {
            Vector< sp<EffectModule> > effects = getSuspendEligibleEffects();
            for (size_t i = 0; i < effects.size(); i++) {
                setEffectSuspended_l(&effects[i]->desc().type, true);
            }
        }
    } else {
        if (index < 0) {
            return;
        }
        desc = mSuspendedEffects.valueAt(index);
        if (desc->mRefCount <= 0) {
            LOGW("setEffectSuspendedAll_l() restore refcount should not be 0 %d", desc->mRefCount);
            desc->mRefCount = 1;
        }
        if (--desc->mRefCount == 0) {
            Vector<const effect_uuid_t *> types;
            for (size_t i = 0; i < mSuspendedEffects.size(); i++) {
                if (mSuspendedEffects.keyAt(i) == (int)kKeyForSuspendAll) {
                    continue;
                }
                types.add(&mSuspendedEffects.valueAt(i)->mType);
            }
            for (size_t i = 0; i < types.size(); i++) {
                setEffectSuspended_l(types[i], false);
            }
            LOGV("setEffectSuspendedAll_l() remove entry for %08x", mSuspendedEffects.keyAt(index));
            mSuspendedEffects.removeItem((int)kKeyForSuspendAll);
        }
    }
}

Vector< sp<AudioFlinger::EffectModule> > AudioFlinger::EffectChain::getSuspendEligibleEffects()
{
    Vector< sp<EffectModule> > effects;
    for (size_t i = 0; i < mEffects.size(); i++) {
        effect_descriptor_t desc = mEffects[i]->desc();
        // auxiliary effects and vizualizer are never suspended on output mix
        if ((mSessionId == AUDIO_SESSION_OUTPUT_MIX) && (
            ((desc.flags & EFFECT_FLAG_TYPE_MASK) == EFFECT_FLAG_TYPE_AUXILIARY) ||
             (memcmp(&desc.type, SL_IID_VISUALIZATION, sizeof(effect_uuid_t)) == 0))) {
            continue;
        }
        effects.add(mEffects[i]);
    }
    return effects;
}

sp<AudioFlinger::EffectModule> AudioFlinger::EffectChain::getEffectIfEnabled(
                                                            const effect_uuid_t *type)
{
    sp<EffectModule> effect;
    effect = getEffectFromType_l(type);
    if (effect != 0 && !effect->isEnabled()) {
        effect.clear();
    }
    return effect;
}

void AudioFlinger::EffectChain::checkSuspendOnEffectEnabled(const sp<EffectModule>& effect,
                                                            bool enabled)
{
    int index = mSuspendedEffects.indexOfKey(effect->desc().type.timeLow);
    if (enabled) {
        if (index < 0) {
            // if the effect is not suspend check if all effects are suspended
            index = mSuspendedEffects.indexOfKey((int)kKeyForSuspendAll);
            if (index < 0) {
                return;
            }
            setEffectSuspended_l(&effect->desc().type, enabled);
            index = mSuspendedEffects.indexOfKey(effect->desc().type.timeLow);
        }
        LOGV("checkSuspendOnEffectEnabled() enable suspending fx %08x",
             effect->desc().type.timeLow);
        sp<SuspendedEffectDesc> desc = mSuspendedEffects.valueAt(index);
        // if effect is requested to suspended but was not yet enabled, supend it now.
        if (desc->mEffect == 0) {
            desc->mEffect = effect;
            effect->setEnabled(false);
            effect->setSuspended(true);
        }
    } else {
        if (index < 0) {
            return;
        }
        LOGV("checkSuspendOnEffectEnabled() disable restoring fx %08x",
             effect->desc().type.timeLow);
        sp<SuspendedEffectDesc> desc = mSuspendedEffects.valueAt(index);
        desc->mEffect.clear();
        effect->setSuspended(false);
    }
}

#undef LOG_TAG
#define LOG_TAG "AudioFlinger"

// ----------------------------------------------------------------------------

status_t AudioFlinger::onTransact(
        uint32_t code, const Parcel& data, Parcel* reply, uint32_t flags)
{
    return BnAudioFlinger::onTransact(code, data, reply, flags);
}

}; // namespace android<|MERGE_RESOLUTION|>--- conflicted
+++ resolved
@@ -4710,14 +4710,12 @@
     return result;
 }
 
-<<<<<<< HEAD
 AudioFlinger::RecordThread::RecordTrack* AudioFlinger::RecordThread::track()
 {
     Mutex::Autolock _l(mLock);
     return mTrack;
 }
 
-=======
 AudioFlinger::AudioStreamIn* AudioFlinger::RecordThread::getInput()
 {
     Mutex::Autolock _l(mLock);
@@ -4742,7 +4740,6 @@
 }
 
 
->>>>>>> 828b9773
 // ----------------------------------------------------------------------------
 
 int AudioFlinger::openOutput(uint32_t *pDevices,
