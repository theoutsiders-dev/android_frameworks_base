/*
 * Copyright (C) 2006 The Android Open Source Project
 *
 * Licensed under the Apache License, Version 2.0 (the "License");
 * you may not use this file except in compliance with the License.
 * You may obtain a copy of the License at
 *
 *      http://www.apache.org/licenses/LICENSE-2.0
 *
 * Unless required by applicable law or agreed to in writing, software
 * distributed under the License is distributed on an "AS IS" BASIS,
 * WITHOUT WARRANTIES OR CONDITIONS OF ANY KIND, either express or implied.
 * See the License for the specific language governing permissions and
 * limitations under the License.
 */

package com.android.internal.telephony;

import android.app.Activity;
import android.app.PendingIntent;
import android.app.AlertDialog;
import android.app.PendingIntent.CanceledException;
import android.content.BroadcastReceiver;
import android.content.ContentResolver;
import android.content.ContentValues;
import android.content.Context;
import android.content.Intent;
import android.content.DialogInterface;
import android.content.IntentFilter;
import android.content.res.Resources;
import android.database.Cursor;
import android.database.SQLException;
import android.net.Uri;
import android.os.AsyncResult;
import android.os.Environment;
import android.os.Handler;
import android.os.Message;
import android.os.PowerManager;
import android.os.StatFs;
import android.os.SystemProperties;
import android.provider.Telephony;
import android.provider.Telephony.Sms.Intents;
import android.provider.Settings;
import android.telephony.SmsMessage;
import android.telephony.ServiceState;
import android.util.Config;
import android.util.Log;
import android.view.WindowManager;

import com.android.internal.util.HexDump;

import java.io.ByteArrayOutputStream;
import java.util.ArrayList;
import java.util.HashMap;
import java.util.Random;

import com.android.internal.R;

import static android.telephony.SmsManager.RESULT_ERROR_GENERIC_FAILURE;
import static android.telephony.SmsManager.RESULT_ERROR_NO_SERVICE;
import static android.telephony.SmsManager.RESULT_ERROR_NULL_PDU;
import static android.telephony.SmsManager.RESULT_ERROR_RADIO_OFF;
import static android.telephony.SmsManager.RESULT_ERROR_LIMIT_EXCEEDED;
import static android.telephony.SmsManager.RESULT_ERROR_FDN_CHECK_FAILURE;


public abstract class SMSDispatcher extends Handler {
    private static final String TAG = "SMS";
    private static final String SEND_NEXT_MSG_EXTRA = "SendNextMsg";

    /** Default checking period for SMS sent without user permit */
    private static final int DEFAULT_SMS_CHECK_PERIOD = 3600000;

    /** Default number of SMS sent in checking period without user permit */
    private static final int DEFAULT_SMS_MAX_COUNT = 100;

    /** Default timeout for SMS sent query */
    private static final int DEFAULT_SMS_TIMEOUT = 6000;

    protected static final String[] RAW_PROJECTION = new String[] {
        "pdu",
        "sequence",
        "destination_port",
    };

    static final protected int EVENT_NEW_SMS = 1;

    static final protected int EVENT_SEND_SMS_COMPLETE = 2;

    /** Retry sending a previously failed SMS message */
    static final protected int EVENT_SEND_RETRY = 3;

    /** Status report received */
    static final protected int EVENT_NEW_SMS_STATUS_REPORT = 5;

    /** SIM/RUIM storage is full */
    static final protected int EVENT_ICC_FULL = 6;

    /** SMS confirm required */
    static final protected int EVENT_POST_ALERT = 7;

    /** Send the user confirmed SMS */
    static final protected int EVENT_SEND_CONFIRMED_SMS = 8;

    /** Alert is timeout */
    static final protected int EVENT_ALERT_TIMEOUT = 9;

    /** Stop the sending */
    static final protected int EVENT_STOP_SENDING = 10;

    /** Memory status reporting is acknowledged by RIL */
    static final protected int EVENT_REPORT_MEMORY_STATUS_DONE = 11;

    /** Radio is ON */
    static final protected int EVENT_RADIO_ON = 12;

    /** New broadcast SMS */
    static final protected int EVENT_NEW_BROADCAST_SMS = 13;

    protected Phone mPhone;
    protected Context mContext;
    protected ContentResolver mResolver;
    protected CommandsInterface mCm;

    protected final WapPushOverSms mWapPush;

    protected final Uri mRawUri = Uri.withAppendedPath(Telephony.Sms.CONTENT_URI, "raw");

    /** Maximum number of times to retry sending a failed SMS. */
    private static final int MAX_SEND_RETRIES = 3;
    /** Delay before next send attempt on a failed SMS, in milliseconds. */
    private static final int SEND_RETRY_DELAY = 2000;
    /** single part SMS */
    private static final int SINGLE_PART_SMS = 1;
    /** Message sending queue limit */
    private static final int MO_MSG_QUEUE_LIMIT = 5;

    /**
     * Message reference for a CONCATENATED_8_BIT_REFERENCE or
     * CONCATENATED_16_BIT_REFERENCE message set.  Should be
     * incremented for each set of concatenated messages.
     */
    private static int sConcatenatedRef;

    private SmsCounter mCounter;

    private ArrayList<SmsTracker> mSTrackers = new ArrayList<SmsTracker>(MO_MSG_QUEUE_LIMIT);

    /** Wake lock to ensure device stays awake while dispatching the SMS intent. */
    private PowerManager.WakeLock mWakeLock;

    /**
     * Hold the wake lock for 5 seconds, which should be enough time for
     * any receiver(s) to grab its own wake lock.
     */
    private final int WAKE_LOCK_TIMEOUT = 5000;

    protected boolean mStorageAvailable = true;
    protected boolean mReportMemoryStatusPending = false;

<<<<<<< HEAD
    /* Flags indicating whether the current device allows sms service */
    protected boolean mSmsCapable = true;
    protected boolean mSmsReceiveDisabled;
    protected boolean mSmsSendDisabled;
=======
    protected static int mRemainingMessages = -1;
>>>>>>> 917d9ea1

    protected static int getNextConcatenatedRef() {
        sConcatenatedRef += 1;
        return sConcatenatedRef;
    }

    /**
     *  Implement the per-application based SMS control, which only allows
     *  a limit on the number of SMS/MMS messages an app can send in checking
     *  period.
     */
    private class SmsCounter {
        private int mCheckPeriod;
        private int mMaxAllowed;
        private HashMap<String, ArrayList<Long>> mSmsStamp;

        /**
         * Create SmsCounter
         * @param mMax is the number of SMS allowed without user permit
         * @param mPeriod is the checking period
         */
        SmsCounter(int mMax, int mPeriod) {
            mMaxAllowed = mMax;
            mCheckPeriod = mPeriod;
            mSmsStamp = new HashMap<String, ArrayList<Long>> ();
        }

        /**
         * Check to see if an application allow to send new SMS messages
         *
         * @param appName is the application sending sms
         * @param smsWaiting is the number of new sms wants to be sent
         * @return true if application is allowed to send the requested number
         *         of new sms messages
         */
        boolean check(String appName, int smsWaiting) {
            if (!mSmsStamp.containsKey(appName)) {
                mSmsStamp.put(appName, new ArrayList<Long>());
            }

            return isUnderLimit(mSmsStamp.get(appName), smsWaiting);
        }

        private boolean isUnderLimit(ArrayList<Long> sent, int smsWaiting) {
            Long ct =  System.currentTimeMillis();

            Log.d(TAG, "SMS send size=" + sent.size() + "time=" + ct);

            while (sent.size() > 0 && (ct - sent.get(0)) > mCheckPeriod ) {
                    sent.remove(0);
            }


            if ( (sent.size() + smsWaiting) <= mMaxAllowed) {
                for (int i = 0; i < smsWaiting; i++ ) {
                    sent.add(ct);
                }
                return true;
            }
            return false;
        }
    }

    protected SMSDispatcher(PhoneBase phone) {
        mPhone = phone;
        mWapPush = new WapPushOverSms(phone, this);
        mContext = phone.getContext();
        mResolver = mContext.getContentResolver();
        mCm = phone.mCM;

        createWakelock();

        int check_period = Settings.Secure.getInt(mResolver,
                Settings.Secure.SMS_OUTGOING_CHECK_INTERVAL_MS,
                DEFAULT_SMS_CHECK_PERIOD);
        int max_count = Settings.Secure.getInt(mResolver,
                Settings.Secure.SMS_OUTGOING_CHECK_MAX_COUNT,
                DEFAULT_SMS_MAX_COUNT);
        mCounter = new SmsCounter(max_count, check_period);

        mCm.setOnNewSMS(this, EVENT_NEW_SMS, null);
        mCm.setOnSmsStatus(this, EVENT_NEW_SMS_STATUS_REPORT, null);
        mCm.setOnIccSmsFull(this, EVENT_ICC_FULL, null);
        mCm.registerForOn(this, EVENT_RADIO_ON, null);

        // Don't always start message ref at 0.
        sConcatenatedRef = new Random().nextInt(256);

        // Register for device storage intents.  Use these to notify the RIL
        // that storage for SMS is or is not available.
        IntentFilter filter = new IntentFilter();
        filter.addAction(Intent.ACTION_DEVICE_STORAGE_FULL);
        filter.addAction(Intent.ACTION_DEVICE_STORAGE_NOT_FULL);
        mContext.registerReceiver(mResultReceiver, filter);

        mSmsCapable = mContext.getResources().getBoolean(
                com.android.internal.R.bool.config_sms_capable);
        mSmsReceiveDisabled = !SystemProperties.getBoolean(
                                TelephonyProperties.PROPERTY_SMS_RECEIVE, mSmsCapable);
        mSmsSendDisabled = !SystemProperties.getBoolean(
                                TelephonyProperties.PROPERTY_SMS_SEND, mSmsCapable);
        Log.d(TAG, "SMSDispatcher: ctor mSmsCapable=" + mSmsCapable
                + " mSmsReceiveDisabled=" + mSmsReceiveDisabled
                + " mSmsSendDisabled=" + mSmsSendDisabled);
    }

    public void dispose() {
        mCm.unSetOnNewSMS(this);
        mCm.unSetOnSmsStatus(this);
        mCm.unSetOnIccSmsFull(this);
        mCm.unregisterForOn(this);
    }

    @Override
    protected void finalize() {
        Log.d(TAG, "SMSDispatcher finalized");
    }


    /* TODO: Need to figure out how to keep track of status report routing in a
     *       persistent manner. If the phone process restarts (reboot or crash),
     *       we will lose this list and any status reports that come in after
     *       will be dropped.
     */
    /** Sent messages awaiting a delivery status report. */
    protected final ArrayList<SmsTracker> deliveryPendingList = new ArrayList<SmsTracker>();

    /**
     * Handles events coming from the phone stack. Overridden from handler.
     *
     * @param msg the message to handle
     */
    @Override
    public void handleMessage(Message msg) {
        AsyncResult ar;

        switch (msg.what) {
        case EVENT_NEW_SMS:
            // A new SMS has been received by the device
            if (Config.LOGD) {
                Log.d(TAG, "New SMS Message Received");
            }

            SmsMessage sms;

            ar = (AsyncResult) msg.obj;

            if (ar.exception != null) {
                Log.e(TAG, "Exception processing incoming SMS. Exception:" + ar.exception);
                return;
            }

            sms = (SmsMessage) ar.result;
            try {
                int result = dispatchMessage(sms.mWrappedSmsMessage);
                if (result != Activity.RESULT_OK) {
                    // RESULT_OK means that message was broadcast for app(s) to handle.
                    // Any other result, we should ack here.
                    boolean handled = (result == Intents.RESULT_SMS_HANDLED);
                    notifyAndAcknowledgeLastIncomingSms(handled, result, null);
                }
            } catch (RuntimeException ex) {
                Log.e(TAG, "Exception dispatching message", ex);
                notifyAndAcknowledgeLastIncomingSms(false, Intents.RESULT_SMS_GENERIC_ERROR, null);
            }

            break;

        case EVENT_SEND_SMS_COMPLETE:
            // An outbound SMS has been successfully transferred, or failed.
            handleSendComplete((AsyncResult) msg.obj);
            break;

        case EVENT_SEND_RETRY:
            sendSms((SmsTracker) msg.obj);
            break;

        case EVENT_NEW_SMS_STATUS_REPORT:
            handleStatusReport((AsyncResult)msg.obj);
            break;

        case EVENT_ICC_FULL:
            handleIccFull();
            break;

        case EVENT_POST_ALERT:
            handleReachSentLimit((SmsTracker)(msg.obj));
            break;

        case EVENT_ALERT_TIMEOUT:
            ((AlertDialog)(msg.obj)).dismiss();
            msg.obj = null;
            if (mSTrackers.isEmpty() == false) {
                try {
                    SmsTracker sTracker = mSTrackers.remove(0);
                    sTracker.mSentIntent.send(RESULT_ERROR_LIMIT_EXCEEDED);
                } catch (CanceledException ex) {
                    Log.e(TAG, "failed to send back RESULT_ERROR_LIMIT_EXCEEDED");
                }
            }
            if (Config.LOGD) {
                Log.d(TAG, "EVENT_ALERT_TIMEOUT, message stop sending");
            }
            break;

        case EVENT_SEND_CONFIRMED_SMS:
            if (mSTrackers.isEmpty() == false) {
                SmsTracker sTracker = mSTrackers.remove(mSTrackers.size() - 1);
                if (isMultipartTracker(sTracker)) {
                    sendMultipartSms(sTracker);
                } else {
                    sendSms(sTracker);
                }
                removeMessages(EVENT_ALERT_TIMEOUT, msg.obj);
            }
            break;

        case EVENT_STOP_SENDING:
            if (mSTrackers.isEmpty() == false) {
                // Remove the latest one.
                try {
                    SmsTracker sTracker = mSTrackers.remove(mSTrackers.size() - 1);
                    sTracker.mSentIntent.send(RESULT_ERROR_LIMIT_EXCEEDED);
                } catch (CanceledException ex) {
                    Log.e(TAG, "failed to send back RESULT_ERROR_LIMIT_EXCEEDED");
                }
                removeMessages(EVENT_ALERT_TIMEOUT, msg.obj);
            }
            break;

        case EVENT_REPORT_MEMORY_STATUS_DONE:
            ar = (AsyncResult)msg.obj;
            if (ar.exception != null) {
                mReportMemoryStatusPending = true;
                Log.v(TAG, "Memory status report to modem pending : mStorageAvailable = "
                        + mStorageAvailable);
            } else {
                mReportMemoryStatusPending = false;
            }
            break;

        case EVENT_RADIO_ON:
            if (mReportMemoryStatusPending) {
                Log.v(TAG, "Sending pending memory status report : mStorageAvailable = "
                        + mStorageAvailable);
                mCm.reportSmsMemoryStatus(mStorageAvailable,
                        obtainMessage(EVENT_REPORT_MEMORY_STATUS_DONE));
            }

        case EVENT_NEW_BROADCAST_SMS:
            handleBroadcastSms((AsyncResult)msg.obj);
            break;
        }
    }

    private void createWakelock() {
        PowerManager pm = (PowerManager)mContext.getSystemService(Context.POWER_SERVICE);
        mWakeLock = pm.newWakeLock(PowerManager.PARTIAL_WAKE_LOCK, "SMSDispatcher");
        mWakeLock.setReferenceCounted(true);
    }

    /**
     * Grabs a wake lock and sends intent as an ordered broadcast.
     * The resultReceiver will check for errors and ACK/NACK back
     * to the RIL.
     *
     * @param intent intent to broadcast
     * @param permission Receivers are required to have this permission
     */
    void dispatch(Intent intent, String permission) {
        // Hold a wake lock for WAKE_LOCK_TIMEOUT seconds, enough to give any
        // receivers time to take their own wake locks.
        mWakeLock.acquire(WAKE_LOCK_TIMEOUT);
        mContext.sendOrderedBroadcast(intent, permission, mResultReceiver,
                this, Activity.RESULT_OK, null, null);
    }

    /**
     * Called when SIM_FULL message is received from the RIL.  Notifies interested
     * parties that SIM storage for SMS messages is full.
     */
    private void handleIccFull(){
        // broadcast SIM_FULL intent
        Intent intent = new Intent(Intents.SIM_FULL_ACTION);
        mWakeLock.acquire(WAKE_LOCK_TIMEOUT);
        mContext.sendBroadcast(intent, "android.permission.RECEIVE_SMS");
    }

    /**
     * Called when a status report is received.  This should correspond to
     * a previously successful SEND.
     *
     * @param ar AsyncResult passed into the message handler.  ar.result should
     *           be a String representing the status report PDU, as ASCII hex.
     */
    protected abstract void handleStatusReport(AsyncResult ar);

    /**
     * Called when SMS send completes. Broadcasts a sentIntent on success.
     * On failure, either sets up retries or broadcasts a sentIntent with
     * the failure in the result code.
     *
     * @param ar AsyncResult passed into the message handler.  ar.result should
     *           an SmsResponse instance if send was successful.  ar.userObj
     *           should be an SmsTracker instance.
     */
    protected void handleSendComplete(AsyncResult ar) {
        SmsTracker tracker = (SmsTracker) ar.userObj;
        PendingIntent sentIntent = tracker.mSentIntent;

        if (ar.exception == null) {
            if (Config.LOGD) {
                Log.d(TAG, "SMS send complete. Broadcasting "
                        + "intent: " + sentIntent);
            }

            if (tracker.mDeliveryIntent != null) {
                // Expecting a status report.  Add it to the list.
                int messageRef = ((SmsResponse)ar.result).messageRef;
                tracker.mMessageRef = messageRef;
                deliveryPendingList.add(tracker);
            }

            if (sentIntent != null) {
                try {
                    if (mRemainingMessages > -1) {
                        mRemainingMessages--;
                    }

                    if (mRemainingMessages == 0) {
                        Intent sendNext = new Intent();
                        sendNext.putExtra(SEND_NEXT_MSG_EXTRA, true);
                        sentIntent.send(mContext, Activity.RESULT_OK, sendNext);
                    } else {
                        sentIntent.send(Activity.RESULT_OK);
                    }
                } catch (CanceledException ex) {}
            }
        } else {
            if (Config.LOGD) {
                Log.d(TAG, "SMS send failed");
            }

            int ss = mPhone.getServiceState().getState();

            if (ss != ServiceState.STATE_IN_SERVICE) {
                handleNotInService(ss, tracker);
            } else if ((((CommandException)(ar.exception)).getCommandError()
                    == CommandException.Error.SMS_FAIL_RETRY) &&
                   tracker.mRetryCount < MAX_SEND_RETRIES) {
                // Retry after a delay if needed.
                // TODO: According to TS 23.040, 9.2.3.6, we should resend
                //       with the same TP-MR as the failed message, and
                //       TP-RD set to 1.  However, we don't have a means of
                //       knowing the MR for the failed message (EF_SMSstatus
                //       may or may not have the MR corresponding to this
                //       message, depending on the failure).  Also, in some
                //       implementations this retry is handled by the baseband.
                tracker.mRetryCount++;
                Message retryMsg = obtainMessage(EVENT_SEND_RETRY, tracker);
                sendMessageDelayed(retryMsg, SEND_RETRY_DELAY);
            } else if (tracker.mSentIntent != null) {
                int error = RESULT_ERROR_GENERIC_FAILURE;

                if (((CommandException)(ar.exception)).getCommandError()
                        == CommandException.Error.FDN_CHECK_FAILURE) {
                    error = RESULT_ERROR_FDN_CHECK_FAILURE;
                }
                // Done retrying; return an error to the app.
                try {
                    Intent fillIn = new Intent();
                    if (ar.result != null) {
                        fillIn.putExtra("errorCode", ((SmsResponse)ar.result).errorCode);
                    }
                    if (mRemainingMessages > -1) {
                        mRemainingMessages--;
                    }

                    if (mRemainingMessages == 0) {
                        fillIn.putExtra(SEND_NEXT_MSG_EXTRA, true);
                    }

                    tracker.mSentIntent.send(mContext, error, fillIn);
                } catch (CanceledException ex) {}
            }
        }
    }

    /**
     * Handles outbound message when the phone is not in service.
     *
     * @param ss     Current service state.  Valid values are:
     *                  OUT_OF_SERVICE
     *                  EMERGENCY_ONLY
     *                  POWER_OFF
     * @param tracker   An SmsTracker for the current message.
     */
    protected void handleNotInService(int ss, SmsTracker tracker) {
        if (tracker.mSentIntent != null) {
            try {
                if (ss == ServiceState.STATE_POWER_OFF) {
                    tracker.mSentIntent.send(RESULT_ERROR_RADIO_OFF);
                } else {
                    tracker.mSentIntent.send(RESULT_ERROR_NO_SERVICE);
                }
            } catch (CanceledException ex) {}
        }
    }

    /**
     * Dispatches an incoming SMS messages.
     *
     * @param sms the incoming message from the phone
     * @return a result code from {@link Telephony.Sms.Intents}, or
     *         {@link Activity#RESULT_OK} if the message has been broadcast
     *         to applications
     */
    protected abstract int dispatchMessage(SmsMessageBase sms);


    /**
     * If this is the last part send the parts out to the application, otherwise
     * the part is stored for later processing.
     *
     * NOTE: concatRef (naturally) needs to be non-null, but portAddrs can be null.
     * @return a result code from {@link Telephony.Sms.Intents}, or
     *         {@link Activity#RESULT_OK} if the message has been broadcast
     *         to applications
     */
    protected int processMessagePart(SmsMessageBase sms,
            SmsHeader.ConcatRef concatRef, SmsHeader.PortAddrs portAddrs) {

        // Lookup all other related parts
        StringBuilder where = new StringBuilder("reference_number =");
        where.append(concatRef.refNumber);
        where.append(" AND address = ?");
        String[] whereArgs = new String[] {sms.getOriginatingAddress()};

        byte[][] pdus = null;
        Cursor cursor = null;
        try {
            cursor = mResolver.query(mRawUri, RAW_PROJECTION, where.toString(), whereArgs, null);
            int cursorCount = cursor.getCount();
            if (cursorCount != concatRef.msgCount - 1) {
                // We don't have all the parts yet, store this one away
                ContentValues values = new ContentValues();
                values.put("date", new Long(sms.getTimestampMillis()));
                values.put("pdu", HexDump.toHexString(sms.getPdu()));
                values.put("address", sms.getOriginatingAddress());
                values.put("reference_number", concatRef.refNumber);
                values.put("count", concatRef.msgCount);
                values.put("sequence", concatRef.seqNumber);
                if (portAddrs != null) {
                    values.put("destination_port", portAddrs.destPort);
                }
                mResolver.insert(mRawUri, values);
                return Intents.RESULT_SMS_HANDLED;
            }

            // All the parts are in place, deal with them
            int pduColumn = cursor.getColumnIndex("pdu");
            int sequenceColumn = cursor.getColumnIndex("sequence");

            pdus = new byte[concatRef.msgCount][];
            for (int i = 0; i < cursorCount; i++) {
                cursor.moveToNext();
                int cursorSequence = (int)cursor.getLong(sequenceColumn);
                pdus[cursorSequence - 1] = HexDump.hexStringToByteArray(
                        cursor.getString(pduColumn));
            }
            // This one isn't in the DB, so add it
            pdus[concatRef.seqNumber - 1] = sms.getPdu();

            // Remove the parts from the database
            mResolver.delete(mRawUri, where.toString(), whereArgs);
        } catch (SQLException e) {
            Log.e(TAG, "Can't access multipart SMS database", e);
            // TODO:  Would OUT_OF_MEMORY be more appropriate?
            return Intents.RESULT_SMS_GENERIC_ERROR;
        } finally {
            if (cursor != null) cursor.close();
        }

        /**
         * TODO(cleanup): The following code has duplicated logic with
         * the radio-specific dispatchMessage code, which is fragile,
         * in addition to being redundant.  Instead, if this method
         * maybe returned the reassembled message (or just contents),
         * the following code (which is not really related to
         * reconstruction) could be better consolidated.
         */

        // Dispatch the PDUs to applications
        if (portAddrs != null) {
            if (portAddrs.destPort == SmsHeader.PORT_WAP_PUSH) {
                // Build up the data stream
                ByteArrayOutputStream output = new ByteArrayOutputStream();
                for (int i = 0; i < concatRef.msgCount; i++) {
                    SmsMessage msg = SmsMessage.createFromPdu(pdus[i]);
                    byte[] data = msg.getUserData();
                    output.write(data, 0, data.length);
                }
                // Handle the PUSH
                return mWapPush.dispatchWapPdu(output.toByteArray());
            } else {
                // The messages were sent to a port, so concoct a URI for it
                dispatchPortAddressedPdus(pdus, portAddrs.destPort);
            }
        } else {
            // The messages were not sent to a port
            dispatchPdus(pdus);
        }
        return Activity.RESULT_OK;
    }

    /**
     * Dispatches standard PDUs to interested applications
     *
     * @param pdus The raw PDUs making up the message
     */
    protected void dispatchPdus(byte[][] pdus) {
        Intent intent = new Intent(Intents.SMS_RECEIVED_ACTION);
        intent.putExtra("pdus", pdus);
        dispatch(intent, "android.permission.RECEIVE_SMS");
    }

    /**
     * Dispatches port addressed PDUs to interested applications
     *
     * @param pdus The raw PDUs making up the message
     * @param port The destination port of the messages
     */
    protected void dispatchPortAddressedPdus(byte[][] pdus, int port) {
        Uri uri = Uri.parse("sms://localhost:" + port);
        Intent intent = new Intent(Intents.DATA_SMS_RECEIVED_ACTION, uri);
        intent.putExtra("pdus", pdus);
        dispatch(intent, "android.permission.RECEIVE_SMS");
    }

    /**
     * Send a data based SMS to a specific application port.
     *
     * @param destAddr the address to send the message to
     * @param scAddr is the service center address or null to use
     *  the current default SMSC
     * @param destPort the port to deliver the message to
     * @param data the body of the message to send
     * @param sentIntent if not NULL this <code>PendingIntent</code> is
     *  broadcast when the message is successfully sent, or failed.
     *  The result code will be <code>Activity.RESULT_OK<code> for success,
     *  or one of these errors:<br>
     *  <code>RESULT_ERROR_GENERIC_FAILURE</code><br>
     *  <code>RESULT_ERROR_RADIO_OFF</code><br>
     *  <code>RESULT_ERROR_NULL_PDU</code><br>
     *  <code>RESULT_ERROR_NO_SERVICE</code><br>.
     *  For <code>RESULT_ERROR_GENERIC_FAILURE</code> the sentIntent may include
     *  the extra "errorCode" containing a radio technology specific value,
     *  generally only useful for troubleshooting.<br>
     *  The per-application based SMS control checks sentIntent. If sentIntent
     *  is NULL the caller will be checked against all unknown applications,
     *  which cause smaller number of SMS to be sent in checking period.
     * @param deliveryIntent if not NULL this <code>PendingIntent</code> is
     *  broadcast when the message is delivered to the recipient.  The
     *  raw pdu of the status report is in the extended data ("pdu").
     */
    protected abstract void sendData(String destAddr, String scAddr, int destPort,
            byte[] data, PendingIntent sentIntent, PendingIntent deliveryIntent);

    /**
     * Send a text based SMS.
     *
     * @param destAddr the address to send the message to
     * @param scAddr is the service center address or null to use
     *  the current default SMSC
     * @param text the body of the message to send
     * @param sentIntent if not NULL this <code>PendingIntent</code> is
     *  broadcast when the message is successfully sent, or failed.
     *  The result code will be <code>Activity.RESULT_OK<code> for success,
     *  or one of these errors:<br>
     *  <code>RESULT_ERROR_GENERIC_FAILURE</code><br>
     *  <code>RESULT_ERROR_RADIO_OFF</code><br>
     *  <code>RESULT_ERROR_NULL_PDU</code><br>
     *  <code>RESULT_ERROR_NO_SERVICE</code><br>.
     *  For <code>RESULT_ERROR_GENERIC_FAILURE</code> the sentIntent may include
     *  the extra "errorCode" containing a radio technology specific value,
     *  generally only useful for troubleshooting.<br>
     *  The per-application based SMS control checks sentIntent. If sentIntent
     *  is NULL the caller will be checked against all unknown applications,
     *  which cause smaller number of SMS to be sent in checking period.
     * @param deliveryIntent if not NULL this <code>PendingIntent</code> is
     *  broadcast when the message is delivered to the recipient.  The
     *  raw pdu of the status report is in the extended data ("pdu").
     */
    protected abstract void sendText(String destAddr, String scAddr,
            String text, PendingIntent sentIntent, PendingIntent deliveryIntent);

    /**
     * Send a multi-part text based SMS.
     *
     * @param destAddr the address to send the message to
     * @param scAddr is the service center address or null to use
     *   the current default SMSC
     * @param parts an <code>ArrayList</code> of strings that, in order,
     *   comprise the original message
     * @param sentIntents if not null, an <code>ArrayList</code> of
     *   <code>PendingIntent</code>s (one for each message part) that is
     *   broadcast when the corresponding message part has been sent.
     *   The result code will be <code>Activity.RESULT_OK<code> for success,
     *   or one of these errors:
     *   <code>RESULT_ERROR_GENERIC_FAILURE</code>
     *   <code>RESULT_ERROR_RADIO_OFF</code>
     *   <code>RESULT_ERROR_NULL_PDU</code>
     *   <code>RESULT_ERROR_NO_SERVICE</code>.
     *  The per-application based SMS control checks sentIntent. If sentIntent
     *  is NULL the caller will be checked against all unknown applications,
     *  which cause smaller number of SMS to be sent in checking period.
     * @param deliveryIntents if not null, an <code>ArrayList</code> of
     *   <code>PendingIntent</code>s (one for each message part) that is
     *   broadcast when the corresponding message part has been delivered
     *   to the recipient.  The raw pdu of the status report is in the
     *   extended data ("pdu").
     */
    protected abstract void sendMultipartText(String destAddr, String scAddr,
            ArrayList<String> parts, ArrayList<PendingIntent> sentIntents,
            ArrayList<PendingIntent> deliveryIntents);

    /**
     * Send a SMS
     *
     * @param smsc the SMSC to send the message through, or NULL for the
     *  default SMSC
     * @param pdu the raw PDU to send
     * @param sentIntent if not NULL this <code>Intent</code> is
     *  broadcast when the message is successfully sent, or failed.
     *  The result code will be <code>Activity.RESULT_OK<code> for success,
     *  or one of these errors:
     *  <code>RESULT_ERROR_GENERIC_FAILURE</code>
     *  <code>RESULT_ERROR_RADIO_OFF</code>
     *  <code>RESULT_ERROR_NULL_PDU</code>
     *  <code>RESULT_ERROR_NO_SERVICE</code>.
     *  The per-application based SMS control checks sentIntent. If sentIntent
     *  is NULL the caller will be checked against all unknown applications,
     *  which cause smaller number of SMS to be sent in checking period.
     * @param deliveryIntent if not NULL this <code>Intent</code> is
     *  broadcast when the message is delivered to the recipient.  The
     *  raw pdu of the status report is in the extended data ("pdu").
     */
    protected void sendRawPdu(byte[] smsc, byte[] pdu, PendingIntent sentIntent,
            PendingIntent deliveryIntent) {
        if (mSmsSendDisabled) {
            if (sentIntent != null) {
                try {
                    sentIntent.send(RESULT_ERROR_NO_SERVICE);
                } catch (CanceledException ex) {}
            }
            Log.d(TAG, "Device does not support sending sms.");
            return;
        }

        if (pdu == null) {
            if (sentIntent != null) {
                try {
                    sentIntent.send(RESULT_ERROR_NULL_PDU);
                } catch (CanceledException ex) {}
            }
            return;
        }

        HashMap<String, Object> map = new HashMap<String, Object>();
        map.put("smsc", smsc);
        map.put("pdu", pdu);

        SmsTracker tracker = new SmsTracker(map, sentIntent,
                deliveryIntent);
        int ss = mPhone.getServiceState().getState();

        if (ss != ServiceState.STATE_IN_SERVICE) {
            handleNotInService(ss, tracker);
        } else {
            String appName = getAppNameByIntent(sentIntent);
            if (mCounter.check(appName, SINGLE_PART_SMS)) {
                sendSms(tracker);
            } else {
                sendMessage(obtainMessage(EVENT_POST_ALERT, tracker));
            }
        }
    }

    /**
     * Post an alert while SMS needs user confirm.
     *
     * An SmsTracker for the current message.
     */
    protected void handleReachSentLimit(SmsTracker tracker) {
        if (mSTrackers.size() >= MO_MSG_QUEUE_LIMIT) {
            // Deny the sending when the queue limit is reached.
            try {
                tracker.mSentIntent.send(RESULT_ERROR_LIMIT_EXCEEDED);
            } catch (CanceledException ex) {
                Log.e(TAG, "failed to send back RESULT_ERROR_LIMIT_EXCEEDED");
            }
            return;
        }

        Resources r = Resources.getSystem();

        String appName = getAppNameByIntent(tracker.mSentIntent);

        AlertDialog d = new AlertDialog.Builder(mContext)
                .setTitle(r.getString(R.string.sms_control_title))
                .setMessage(appName + " " + r.getString(R.string.sms_control_message))
                .setPositiveButton(r.getString(R.string.sms_control_yes), mListener)
                .setNegativeButton(r.getString(R.string.sms_control_no), mListener)
                .create();

        d.getWindow().setType(WindowManager.LayoutParams.TYPE_SYSTEM_ALERT);
        d.show();

        mSTrackers.add(tracker);
        sendMessageDelayed ( obtainMessage(EVENT_ALERT_TIMEOUT, d),
                DEFAULT_SMS_TIMEOUT);
    }

    protected String getAppNameByIntent(PendingIntent intent) {
        Resources r = Resources.getSystem();
        return (intent != null) ? intent.getTargetPackage()
            : r.getString(R.string.sms_control_default_app_name);
    }

    /**
     * Send the message along to the radio.
     *
     * @param tracker holds the SMS message to send
     */
    protected abstract void sendSms(SmsTracker tracker);

    /**
     * Send the multi-part SMS based on multipart Sms tracker
     *
     * @param tracker holds the multipart Sms tracker ready to be sent
     */
    protected abstract void sendMultipartSms (SmsTracker tracker);

    /**
     * Activate or deactivate cell broadcast SMS.
     *
     * @param activate
     *            0 = activate, 1 = deactivate
     * @param response
     *            Callback message is empty on completion
     */
    protected abstract void activateCellBroadcastSms(int activate, Message response);

    /**
     * Query the current configuration of cell broadcast SMS.
     *
     * @param response
     *            Callback message contains the configuration from the modem on completion
     *            @see #setCellBroadcastConfig
     */
    protected abstract void getCellBroadcastSmsConfig(Message response);

    /**
     * Configure cell broadcast SMS.
     *
     * @param configValuesArray
     *          The first element defines the number of triples that follow.
     *          A triple is made up of the service category, the language identifier
     *          and a boolean that specifies whether the category is set active.
     * @param response
     *            Callback message is empty on completion
     */
    protected abstract void setCellBroadcastConfig(int[] configValuesArray, Message response);

    /**
     * Send an acknowledge message.
     * @param success indicates that last message was successfully received.
     * @param result result code indicating any error
     * @param response callback message sent when operation completes.
     */
    protected abstract void acknowledgeLastIncomingSms(boolean success,
            int result, Message response);

    /**
     * Notify interested apps if the framework has rejected an incoming SMS,
     * and send an acknowledge message to the network.
     * @param success indicates that last message was successfully received.
     * @param result result code indicating any error
     * @param response callback message sent when operation completes.
     */
    private void notifyAndAcknowledgeLastIncomingSms(boolean success,
            int result, Message response) {
        if (!success) {
            // broadcast SMS_REJECTED_ACTION intent
            Intent intent = new Intent(Intents.SMS_REJECTED_ACTION);
            intent.putExtra("result", result);
            mWakeLock.acquire(WAKE_LOCK_TIMEOUT);
            mContext.sendBroadcast(intent, "android.permission.RECEIVE_SMS");
        }
        acknowledgeLastIncomingSms(success, result, response);
    }

    /**
     * Check if a SmsTracker holds multi-part Sms
     *
     * @param tracker a SmsTracker could hold a multi-part Sms
     * @return true for tracker holds Multi-parts Sms
     */
    private boolean isMultipartTracker (SmsTracker tracker) {
        HashMap map = tracker.mData;
        return ( map.get("parts") != null);
    }

    /**
     * Keeps track of an SMS that has been sent to the RIL, until it has
     * successfully been sent, or we're done trying.
     *
     */
    static protected class SmsTracker {
        // fields need to be public for derived SmsDispatchers
        public HashMap<String, Object> mData;
        public int mRetryCount;
        public int mMessageRef;

        public PendingIntent mSentIntent;
        public PendingIntent mDeliveryIntent;

        SmsTracker(HashMap<String, Object> data, PendingIntent sentIntent,
                PendingIntent deliveryIntent) {
            mData = data;
            mSentIntent = sentIntent;
            mDeliveryIntent = deliveryIntent;
            mRetryCount = 0;
        }
    }

    protected SmsTracker SmsTrackerFactory(HashMap<String, Object> data, PendingIntent sentIntent,
            PendingIntent deliveryIntent) {
        return new SmsTracker(data, sentIntent, deliveryIntent);
    }

    private DialogInterface.OnClickListener mListener =
        new DialogInterface.OnClickListener() {

            public void onClick(DialogInterface dialog, int which) {
                if (which == DialogInterface.BUTTON_POSITIVE) {
                    Log.d(TAG, "click YES to send out sms");
                    sendMessage(obtainMessage(EVENT_SEND_CONFIRMED_SMS));
                } else if (which == DialogInterface.BUTTON_NEGATIVE) {
                    Log.d(TAG, "click NO to stop sending");
                    sendMessage(obtainMessage(EVENT_STOP_SENDING));
                }
            }
        };

    private BroadcastReceiver mResultReceiver = new BroadcastReceiver() {
        @Override
        public void onReceive(Context context, Intent intent) {
            if (intent.getAction().equals(Intent.ACTION_DEVICE_STORAGE_FULL)) {
                mStorageAvailable = false;
                mCm.reportSmsMemoryStatus(false, obtainMessage(EVENT_REPORT_MEMORY_STATUS_DONE));
            } else if (intent.getAction().equals(Intent.ACTION_DEVICE_STORAGE_NOT_FULL)) {
                mStorageAvailable = true;
                mCm.reportSmsMemoryStatus(true, obtainMessage(EVENT_REPORT_MEMORY_STATUS_DONE));
            } else {
                // Assume the intent is one of the SMS receive intents that
                // was sent as an ordered broadcast.  Check result and ACK.
                int rc = getResultCode();
                boolean success = (rc == Activity.RESULT_OK)
                        || (rc == Intents.RESULT_SMS_HANDLED);

                // For a multi-part message, this only ACKs the last part.
                // Previous parts were ACK'd as they were received.
                acknowledgeLastIncomingSms(success, rc, null);
            }
        }
    };

    protected abstract void handleBroadcastSms(AsyncResult ar);

    protected void dispatchBroadcastPdus(byte[][] pdus) {
        Intent intent = new Intent("android.provider.telephony.SMS_CB_RECEIVED");
        intent.putExtra("pdus", pdus);

        if (Config.LOGD)
            Log.d(TAG, "Dispatching " + pdus.length + " SMS CB pdus");

        dispatch(intent, "android.permission.RECEIVE_SMS");
    }

}<|MERGE_RESOLUTION|>--- conflicted
+++ resolved
@@ -158,14 +158,12 @@
     protected boolean mStorageAvailable = true;
     protected boolean mReportMemoryStatusPending = false;
 
-<<<<<<< HEAD
     /* Flags indicating whether the current device allows sms service */
     protected boolean mSmsCapable = true;
     protected boolean mSmsReceiveDisabled;
     protected boolean mSmsSendDisabled;
-=======
+
     protected static int mRemainingMessages = -1;
->>>>>>> 917d9ea1
 
     protected static int getNextConcatenatedRef() {
         sConcatenatedRef += 1;
