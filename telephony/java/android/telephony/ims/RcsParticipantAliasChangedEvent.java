/*
 * Copyright (C) 2019 The Android Open Source Project
 *
 * Licensed under the Apache License, Version 2.0 (the "License");
 * you may not use this file except in compliance with the License.
 * You may obtain a copy of the License at
 *
 *      http://www.apache.org/licenses/LICENSE-2.0
 *
 * Unless required by applicable law or agreed to in writing, software
 * distributed under the License is distributed on an "AS IS" BASIS,
 * WITHOUT WARRANTIES OR CONDITIONS OF ANY KIND, either express or implied.
 * See the License for the specific language governing permissions and
 * limitations under the License.
 */
package android.telephony.ims;

import android.annotation.NonNull;
import android.annotation.Nullable;

/**
 * An event that indicates an {@link RcsParticipant}'s alias was changed. Please see US18-2 - GSMA
 * RCC.71 (RCS Universal Profile Service Definition Document)
 *
 * @hide
 */
public final class RcsParticipantAliasChangedEvent extends RcsEvent {
    // The participant that changed their alias
    private final RcsParticipant mParticipant;
    // The new alias of the above participant
    private final String mNewAlias;

    /**
     * Creates a new {@link RcsParticipantAliasChangedEvent}. This event is not persisted into
     * storage until {@link RcsMessageStore#persistRcsEvent(RcsEvent)} is called.
     *
     * @param timestamp The timestamp of when this event happened, in milliseconds passed after
     *                  midnight, January 1st, 1970 UTC
     * @param participant The {@link RcsParticipant} that got their alias changed
     * @param newAlias The new alias the {@link RcsParticipant} has.
     * @see RcsMessageStore#persistRcsEvent(RcsEvent)
     */
    public RcsParticipantAliasChangedEvent(long timestamp, @NonNull RcsParticipant participant,
            @Nullable String newAlias) {
        super(timestamp);
        mParticipant = participant;
        mNewAlias = newAlias;
    }

    /**
     * @return Returns the {@link RcsParticipant} whose alias was changed.
     */
    @NonNull
    public RcsParticipant getParticipant() {
        return mParticipant;
    }

    /**
     * @return Returns the alias of the associated {@link RcsParticipant} after this event happened
     */
    @Nullable
    public String getNewAlias() {
        return mNewAlias;
    }

    /**
     * Persists the event to the data store.
     *
     * @hide - not meant for public use.
     */
    @Override
    void persist(RcsControllerCall rcsControllerCall) throws RcsMessageStoreException {
<<<<<<< HEAD
        rcsControllerCall.call(iRcs -> iRcs.createParticipantAliasChangedEvent(
                getTimestamp(), getParticipant().getId(), getNewAlias()));
=======
        rcsControllerCall.call((iRcs, callingPackage) -> iRcs.createParticipantAliasChangedEvent(
                getTimestamp(), getParticipant().getId(), getNewAlias(), callingPackage));
>>>>>>> 5df2e3e7
    }
}<|MERGE_RESOLUTION|>--- conflicted
+++ resolved
@@ -70,12 +70,7 @@
      */
     @Override
     void persist(RcsControllerCall rcsControllerCall) throws RcsMessageStoreException {
-<<<<<<< HEAD
-        rcsControllerCall.call(iRcs -> iRcs.createParticipantAliasChangedEvent(
-                getTimestamp(), getParticipant().getId(), getNewAlias()));
-=======
         rcsControllerCall.call((iRcs, callingPackage) -> iRcs.createParticipantAliasChangedEvent(
                 getTimestamp(), getParticipant().getId(), getNewAlias(), callingPackage));
->>>>>>> 5df2e3e7
     }
 }