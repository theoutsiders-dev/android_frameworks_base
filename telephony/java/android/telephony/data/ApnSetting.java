/*
 * Copyright (C) 2018 The Android Open Source Project
 *
 * Licensed under the Apache License, Version 2.0 (the "License");
 * you may not use this file except in compliance with the License.
 * You may obtain a copy of the License at
 *
 *      http://www.apache.org/licenses/LICENSE-2.0
 *
 * Unless required by applicable law or agreed to in writing, software
 * distributed under the License is distributed on an "AS IS" BASIS,
 * WITHOUT WARRANTIES OR CONDITIONS OF ANY KIND, either express or implied.
 * See the License for the specific language governing permissions and
 * limitations under the License.
 */
package android.telephony.data;

import android.annotation.IntDef;
import android.annotation.NonNull;
import android.content.ContentValues;
import android.database.Cursor;
import android.hardware.radio.V1_0.ApnTypes;
import android.net.Uri;
import android.os.Parcel;
import android.os.Parcelable;
import android.provider.Telephony;
import android.provider.Telephony.Carriers;
import android.telephony.Rlog;
import android.telephony.ServiceState;
import android.telephony.TelephonyManager;
import android.text.TextUtils;
import android.util.ArrayMap;
import android.util.Log;

import java.lang.annotation.Retention;
import java.lang.annotation.RetentionPolicy;
import java.net.InetAddress;
import java.net.UnknownHostException;
import java.util.ArrayList;
import java.util.List;
import java.util.Map;
import java.util.Objects;

/**
 * An Access Point Name (APN) configuration for a carrier data connection.
 *
 * <p>The APN provides configuration to connect a cellular network device to an IP data network. A
 * carrier uses the name, type and other configuration in an {@code APNSetting} to decide which IP
 * address to assign, any security methods to apply, and how the device might be connected to
 * private networks.
 *
 * <p>Use {@link ApnSetting.Builder} to create new instances.
 */
public class ApnSetting implements Parcelable {

    private static final String LOG_TAG = "ApnSetting";
    private static final boolean VDBG = false;

    private static final String V2_FORMAT_REGEX = "^\\[ApnSettingV2\\]\\s*";
    private static final String V3_FORMAT_REGEX = "^\\[ApnSettingV3\\]\\s*";
    private static final String V4_FORMAT_REGEX = "^\\[ApnSettingV4\\]\\s*";
    private static final String V5_FORMAT_REGEX = "^\\[ApnSettingV5\\]\\s*";

    /**
     * Default value for mtu if it's not set. Moved from PhoneConstants.
     * @hide
     */
    public static final int UNSET_MTU = 0;
    private static final int UNSPECIFIED_INT = -1;
    private static final String UNSPECIFIED_STRING = "";

    /**
     * All APN types.
     * @hide
     */
    public static final int TYPE_ALL = ApnTypes.ALL;
    /** APN type for default data traffic. */
    public static final int TYPE_DEFAULT = ApnTypes.DEFAULT;
    /** APN type for MMS traffic. */
    public static final int TYPE_MMS = ApnTypes.MMS;
    /** APN type for SUPL assisted GPS. */
    public static final int TYPE_SUPL = ApnTypes.SUPL;
    /** APN type for DUN traffic. */
    public static final int TYPE_DUN = ApnTypes.DUN;
    /** APN type for HiPri traffic. */
    public static final int TYPE_HIPRI = ApnTypes.HIPRI;
    /** APN type for accessing the carrier's FOTA portal, used for over the air updates. */
    public static final int TYPE_FOTA = ApnTypes.FOTA;
    /** APN type for IMS. */
    public static final int TYPE_IMS = ApnTypes.IMS;
    /** APN type for CBS. */
    public static final int TYPE_CBS = ApnTypes.CBS;
    /** APN type for IA Initial Attach APN. */
    public static final int TYPE_IA = ApnTypes.IA;
    /**
     * APN type for Emergency PDN. This is not an IA apn, but is used
     * for access to carrier services in an emergency call situation.
     */
    public static final int TYPE_EMERGENCY = ApnTypes.EMERGENCY;

    /** @hide */
    @IntDef(flag = true, prefix = { "TYPE_" }, value = {
        TYPE_DEFAULT,
        TYPE_MMS,
        TYPE_SUPL,
        TYPE_DUN,
        TYPE_HIPRI,
        TYPE_FOTA,
        TYPE_IMS,
        TYPE_CBS,
        TYPE_IA,
        TYPE_EMERGENCY
    })
    @Retention(RetentionPolicy.SOURCE)
    public @interface ApnType {}

    // Possible values for authentication types.
    /** No authentication type. */
    public static final int AUTH_TYPE_NONE = 0;
    /** Authentication type for PAP. */
    public static final int AUTH_TYPE_PAP = 1;
    /** Authentication type for CHAP. */
    public static final int AUTH_TYPE_CHAP = 2;
    /** Authentication type for PAP or CHAP. */
    public static final int AUTH_TYPE_PAP_OR_CHAP = 3;

    /** @hide */
    @IntDef(prefix = { "AUTH_TYPE_" }, value = {
        AUTH_TYPE_NONE,
        AUTH_TYPE_PAP,
        AUTH_TYPE_CHAP,
        AUTH_TYPE_PAP_OR_CHAP,
    })
    @Retention(RetentionPolicy.SOURCE)
    public @interface AuthType {}

    // Possible values for protocol.
    /** Protocol type for IP. */
    public static final int PROTOCOL_IP = 0;
    /** Protocol type for IPV6. */
    public static final int PROTOCOL_IPV6 = 1;
    /** Protocol type for IPV4V6. */
    public static final int PROTOCOL_IPV4V6 = 2;
    /** Protocol type for PPP. */
    public static final int PROTOCOL_PPP = 3;

    /** @hide */
    @IntDef(prefix = { "PROTOCOL_" }, value = {
        PROTOCOL_IP,
        PROTOCOL_IPV6,
        PROTOCOL_IPV4V6,
        PROTOCOL_PPP,
    })
    @Retention(RetentionPolicy.SOURCE)
    public @interface ProtocolType {}

    // Possible values for MVNO type.
    /** MVNO type for service provider name. */
    public static final int MVNO_TYPE_SPN = 0;
    /** MVNO type for IMSI. */
    public static final int MVNO_TYPE_IMSI = 1;
    /** MVNO type for group identifier level 1. */
    public static final int MVNO_TYPE_GID = 2;
    /** MVNO type for ICCID. */
    public static final int MVNO_TYPE_ICCID = 3;

    /** @hide */
    @IntDef(prefix = { "MVNO_TYPE_" }, value = {
        MVNO_TYPE_SPN,
        MVNO_TYPE_IMSI,
        MVNO_TYPE_GID,
        MVNO_TYPE_ICCID,
    })
    @Retention(RetentionPolicy.SOURCE)
    public @interface MvnoType {}

    private static final Map<String, Integer> APN_TYPE_STRING_MAP;
    private static final Map<Integer, String> APN_TYPE_INT_MAP;
    private static final Map<String, Integer> PROTOCOL_STRING_MAP;
    private static final Map<Integer, String> PROTOCOL_INT_MAP;
    private static final Map<String, Integer> MVNO_TYPE_STRING_MAP;
    private static final Map<Integer, String> MVNO_TYPE_INT_MAP;

    static {
        APN_TYPE_STRING_MAP = new ArrayMap<String, Integer>();
        APN_TYPE_STRING_MAP.put("*", TYPE_ALL);
        APN_TYPE_STRING_MAP.put("default", TYPE_DEFAULT);
        APN_TYPE_STRING_MAP.put("mms", TYPE_MMS);
        APN_TYPE_STRING_MAP.put("supl", TYPE_SUPL);
        APN_TYPE_STRING_MAP.put("dun", TYPE_DUN);
        APN_TYPE_STRING_MAP.put("hipri", TYPE_HIPRI);
        APN_TYPE_STRING_MAP.put("fota", TYPE_FOTA);
        APN_TYPE_STRING_MAP.put("ims", TYPE_IMS);
        APN_TYPE_STRING_MAP.put("cbs", TYPE_CBS);
        APN_TYPE_STRING_MAP.put("ia", TYPE_IA);
        APN_TYPE_STRING_MAP.put("emergency", TYPE_EMERGENCY);
        APN_TYPE_INT_MAP = new ArrayMap<Integer, String>();
        APN_TYPE_INT_MAP.put(TYPE_DEFAULT, "default");
        APN_TYPE_INT_MAP.put(TYPE_MMS, "mms");
        APN_TYPE_INT_MAP.put(TYPE_SUPL, "supl");
        APN_TYPE_INT_MAP.put(TYPE_DUN, "dun");
        APN_TYPE_INT_MAP.put(TYPE_HIPRI, "hipri");
        APN_TYPE_INT_MAP.put(TYPE_FOTA, "fota");
        APN_TYPE_INT_MAP.put(TYPE_IMS, "ims");
        APN_TYPE_INT_MAP.put(TYPE_CBS, "cbs");
        APN_TYPE_INT_MAP.put(TYPE_IA, "ia");
        APN_TYPE_INT_MAP.put(TYPE_EMERGENCY, "emergency");

        PROTOCOL_STRING_MAP = new ArrayMap<String, Integer>();
        PROTOCOL_STRING_MAP.put("IP", PROTOCOL_IP);
        PROTOCOL_STRING_MAP.put("IPV6", PROTOCOL_IPV6);
        PROTOCOL_STRING_MAP.put("IPV4V6", PROTOCOL_IPV4V6);
        PROTOCOL_STRING_MAP.put("PPP", PROTOCOL_PPP);
        PROTOCOL_INT_MAP = new ArrayMap<Integer, String>();
        PROTOCOL_INT_MAP.put(PROTOCOL_IP, "IP");
        PROTOCOL_INT_MAP.put(PROTOCOL_IPV6, "IPV6");
        PROTOCOL_INT_MAP.put(PROTOCOL_IPV4V6, "IPV4V6");
        PROTOCOL_INT_MAP.put(PROTOCOL_PPP, "PPP");

        MVNO_TYPE_STRING_MAP = new ArrayMap<String, Integer>();
        MVNO_TYPE_STRING_MAP.put("spn", MVNO_TYPE_SPN);
        MVNO_TYPE_STRING_MAP.put("imsi", MVNO_TYPE_IMSI);
        MVNO_TYPE_STRING_MAP.put("gid", MVNO_TYPE_GID);
        MVNO_TYPE_STRING_MAP.put("iccid", MVNO_TYPE_ICCID);
        MVNO_TYPE_INT_MAP = new ArrayMap<Integer, String>();
        MVNO_TYPE_INT_MAP.put(MVNO_TYPE_SPN, "spn");
        MVNO_TYPE_INT_MAP.put(MVNO_TYPE_IMSI, "imsi");
        MVNO_TYPE_INT_MAP.put(MVNO_TYPE_GID, "gid");
        MVNO_TYPE_INT_MAP.put(MVNO_TYPE_ICCID, "iccid");
    }

    private final String mEntryName;
    private final String mApnName;
    private final String mProxyAddress;
    private final int mProxyPort;
    private final Uri mMmsc;
    private final String mMmsProxyAddress;
    private final int mMmsProxyPort;
    private final String mUser;
    private final String mPassword;
    private final int mAuthType;
    private final int mApnTypeBitmask;
    private final int mId;
    private final String mOperatorNumeric;
    private final int mProtocol;
    private final int mRoamingProtocol;
    private final int mMtu;

    private final boolean mCarrierEnabled;

    private final int mNetworkTypeBitmask;

    private final int mProfileId;

    private final boolean mModemCognitive;
    private final int mMaxConns;
    private final int mWaitTime;
    private final int mMaxConnsTime;

    private final int mMvnoType;
    private final String mMvnoMatchData;

    private final int mApnSetId;

    private boolean mPermanentFailed = false;

    /**
     * Returns the MTU size of the mobile interface to which the APN connected.
     *
     * @return the MTU size of the APN
     * @hide
     */
    public int getMtu() {
        return mMtu;
    }

    /**
     * Returns the profile id to which the APN saved in modem.
     *
     * @return the profile id of the APN
     * @hide
     */
    public int getProfileId() {
        return mProfileId;
    }

    /**
     * Returns if the APN setting is to be set in modem.
     *
     * @return is the APN setting to be set in modem
     * @hide
     */
    public boolean getModemCognitive() {
        return mModemCognitive;
    }

    /**
     * Returns the max connections of this APN.
     *
     * @return the max connections of this APN
     * @hide
     */
    public int getMaxConns() {
        return mMaxConns;
    }

    /**
     * Returns the wait time for retry of the APN.
     *
     * @return the wait time for retry of the APN
     * @hide
     */
    public int getWaitTime() {
        return mWaitTime;
    }

    /**
     * Returns the time to limit max connection for the APN.
     *
     * @return the time to limit max connection for the APN
     * @hide
     */
    public int getMaxConnsTime() {
        return mMaxConnsTime;
    }

    /**
     * Returns the MVNO data. Examples:
     *   "spn": A MOBILE, BEN NL
     *   "imsi": 302720x94, 2060188
     *   "gid": 4E, 33
     *   "iccid": 898603 etc..
     *
     * @return the mvno match data
     * @hide
     */
    public String getMvnoMatchData() {
        return mMvnoMatchData;
    }

    /**
     * Returns the APN set id.
     *
     * APNs that are part of the same set should be preferred together, e.g. if the
     * user selects a default APN with apnSetId=1, then we will prefer all APNs with apnSetId = 1.
     *
     * If the apnSetId = Carriers.NO_SET_SET(=0) then the APN is not part of a set.
     *
     * @return the APN set id
     * @hide
     */
    public int getApnSetId() {
        return mApnSetId;
    }

    /**
     * Indicates this APN setting is permanently failed and cannot be
     * retried by the retry manager anymore.
     *
     * @return if this APN setting is permanently failed
     * @hide
     */
    public boolean getPermanentFailed() {
        return mPermanentFailed;
    }

    /**
     * Sets if this APN setting is permanently failed.
     *
     * @param permanentFailed if this APN setting is permanently failed
     * @hide
     */
    public void setPermanentFailed(boolean permanentFailed) {
        mPermanentFailed = permanentFailed;
    }

    /**
     * Gets the human-readable name that describes the APN.
     *
     * @return the entry name for the APN
     */
    public String getEntryName() {
        return mEntryName;
    }

    /**
     * Returns the name of the APN.
     *
     * @return APN name
     */
    public String getApnName() {
        return mApnName;
    }

    /**
     * Gets the HTTP proxy address configured for the APN. The proxy address might be an IP address
     * or hostname. This method returns {@code null} if system networking (typically DNS) isn’t
     * available to resolve a hostname value—values set as IP addresses don’t have this restriction.
     * This is a known problem and will be addressed in a future release.
<<<<<<< HEAD
=======
     *
     * @return the HTTP proxy address or {@code null} if DNS isn’t available to resolve a hostname
     * @deprecated use {@link #getProxyAddressAsString()} instead.
     */
    @Deprecated
    public InetAddress getProxyAddress() {
        return inetAddressFromString(mProxyAddress);
    }

    /**
     * Returns the proxy address of the APN.
>>>>>>> 9f2362bb
     *
     * @return the HTTP proxy address or {@code null} if DNS isn’t available to resolve a hostname
     */
    public String getProxyAddressAsString() {
        return mProxyAddress;
    }

    /**
     * Returns the proxy address of the APN.
     *
     * @return proxy address.
     */
    public int getProxyPort() {
        return mProxyPort;
    }
    /**
     * Returns the MMSC Uri of the APN.
     *
     * @return MMSC Uri.
     */
    public Uri getMmsc() {
        return mMmsc;
    }

    /**
     * Gets the MMS proxy address configured for the APN. The MMS proxy address might be an IP
     * address or hostname. This method returns {@code null} if system networking (typically DNS)
     * isn’t available to resolve a hostname value—values set as IP addresses don’t have this
     * restriction. This is a known problem and will be addressed in a future release.
<<<<<<< HEAD
=======
     *
     * @return the MMS proxy address or {@code null} if DNS isn’t available to resolve a hostname
     * @deprecated use {@link #getMmsProxyAddressAsString()} instead.
     */
    @Deprecated
    public InetAddress getMmsProxyAddress() {
        return inetAddressFromString(mMmsProxyAddress);
    }

    /**
     * Returns the MMS proxy address of the APN.
>>>>>>> 9f2362bb
     *
     * @return the MMS proxy address or {@code null} if DNS isn’t available to resolve a hostname
     */
    public String getMmsProxyAddressAsString() {
        return mMmsProxyAddress;
    }

    /**
     * Returns the MMS proxy port of the APN.
     *
     * @return MMS proxy port
     */
    public int getMmsProxyPort() {
        return mMmsProxyPort;
    }

    /**
     * Returns the APN username of the APN.
     *
     * @return APN username
     */
    public String getUser() {
        return mUser;
    }

    /**
     * Returns the APN password of the APN.
     *
     * @return APN password
     */
    public String getPassword() {
        return mPassword;
    }

    /**
     * Returns the authentication type of the APN.
     *
     * @return authentication type
     */
    @AuthType
    public int getAuthType() {
        return mAuthType;
    }

    /**
     * Returns the bitmask of APN types.
     *
     * <p>Apn types are usage categories for an APN entry. One APN entry may support multiple
     * APN types, eg, a single APN may service regular internet traffic ("default") as well as
     * MMS-specific connections.
     *
     * <p>The bitmask of APN types is calculated from APN types defined in {@link ApnSetting}.
     *
     * @see Builder#setApnTypeBitmask(int)
     * @return a bitmask describing the types of the APN
     */
    public @ApnType int getApnTypeBitmask() {
        return mApnTypeBitmask;
    }

    /**
     * Returns the unique database id for this entry.
     *
     * @return the unique database id
     */
    public int getId() {
        return mId;
    }

    /**
     * Returns the numeric operator ID for the APN. Numeric operator ID is defined as
     * {@link android.provider.Telephony.Carriers#MCC} +
     * {@link android.provider.Telephony.Carriers#MNC}.
     *
     * @return the numeric operator ID
     */
    public String getOperatorNumeric() {
        return mOperatorNumeric;
    }

    /**
     * Returns the protocol to use to connect to this APN.
     *
     * <p>Protocol is one of the {@code PDP_type} values in TS 27.007 section 10.1.1.
     *
     * @see Builder#setProtocol(int)
     * @return the protocol
     */
    @ProtocolType
    public int getProtocol() {
        return mProtocol;
    }

    /**
     * Returns the protocol to use to connect to this APN while the device is roaming.
     *
     * <p>Roaming protocol is one of the {@code PDP_type} values in TS 27.007 section 10.1.1.
     *
     * @see Builder#setRoamingProtocol(int)
     * @return the roaming protocol
     */
    @ProtocolType
    public int getRoamingProtocol() {
        return mRoamingProtocol;
    }

    /**
     * Returns the current status of APN.
     *
     * {@code true} : enabled APN.
     * {@code false} : disabled APN.
     *
     * @return the current status
     */
    public boolean isEnabled() {
        return mCarrierEnabled;
    }

    /**
     * Returns a bitmask describing the Radio Technologies(Network Types) which this APN may use.
     *
     * NetworkType bitmask is calculated from NETWORK_TYPE defined in {@link TelephonyManager}.
     *
     * Examples of Network Types include {@link TelephonyManager#NETWORK_TYPE_UNKNOWN},
     * {@link TelephonyManager#NETWORK_TYPE_GPRS}, {@link TelephonyManager#NETWORK_TYPE_EDGE}.
     *
     * @return a bitmask describing the Radio Technologies(Network Types)
     */
    public int getNetworkTypeBitmask() {
        return mNetworkTypeBitmask;
    }

    /**
     * Returns the MVNO match type for this APN.
     *
     * @see Builder#setMvnoType(int)
     * @return the MVNO match type
     */
    @MvnoType
    public int getMvnoType() {
        return mMvnoType;
    }

    private ApnSetting(Builder builder) {
        this.mEntryName = builder.mEntryName;
        this.mApnName = builder.mApnName;
        this.mProxyAddress = builder.mProxyAddress;
        this.mProxyPort = builder.mProxyPort;
        this.mMmsc = builder.mMmsc;
        this.mMmsProxyAddress = builder.mMmsProxyAddress;
        this.mMmsProxyPort = builder.mMmsProxyPort;
        this.mUser = builder.mUser;
        this.mPassword = builder.mPassword;
        this.mAuthType = builder.mAuthType;
        this.mApnTypeBitmask = builder.mApnTypeBitmask;
        this.mId = builder.mId;
        this.mOperatorNumeric = builder.mOperatorNumeric;
        this.mProtocol = builder.mProtocol;
        this.mRoamingProtocol = builder.mRoamingProtocol;
        this.mMtu = builder.mMtu;
        this.mCarrierEnabled = builder.mCarrierEnabled;
        this.mNetworkTypeBitmask = builder.mNetworkTypeBitmask;
        this.mProfileId = builder.mProfileId;
        this.mModemCognitive = builder.mModemCognitive;
        this.mMaxConns = builder.mMaxConns;
        this.mWaitTime = builder.mWaitTime;
        this.mMaxConnsTime = builder.mMaxConnsTime;
        this.mMvnoType = builder.mMvnoType;
        this.mMvnoMatchData = builder.mMvnoMatchData;
        this.mApnSetId = builder.mApnSetId;
    }

    /** @hide */
    public static ApnSetting makeApnSetting(int id, String operatorNumeric, String entryName,
            String apnName, String proxyAddress, int proxyPort, Uri mmsc,
            String mmsProxyAddress, int mmsProxyPort, String user, String password,
            int authType, int mApnTypeBitmask, int protocol, int roamingProtocol,
            boolean carrierEnabled, int networkTypeBitmask, int profileId, boolean modemCognitive,
            int maxConns, int waitTime, int maxConnsTime, int mtu, int mvnoType,
            String mvnoMatchData, int apnSetId) {
        return new Builder()
            .setId(id)
            .setOperatorNumeric(operatorNumeric)
            .setEntryName(entryName)
            .setApnName(apnName)
            .setProxyAddress(proxyAddress)
            .setProxyPort(proxyPort)
            .setMmsc(mmsc)
            .setMmsProxyAddress(mmsProxyAddress)
            .setMmsProxyPort(mmsProxyPort)
            .setUser(user)
            .setPassword(password)
            .setAuthType(authType)
            .setApnTypeBitmask(mApnTypeBitmask)
            .setProtocol(protocol)
            .setRoamingProtocol(roamingProtocol)
            .setCarrierEnabled(carrierEnabled)
            .setNetworkTypeBitmask(networkTypeBitmask)
            .setProfileId(profileId)
            .setModemCognitive(modemCognitive)
            .setMaxConns(maxConns)
            .setWaitTime(waitTime)
            .setMaxConnsTime(maxConnsTime)
            .setMtu(mtu)
            .setMvnoType(mvnoType)
            .setMvnoMatchData(mvnoMatchData)
            .setApnSetId(apnSetId)
            .buildWithoutCheck();
    }

    /** @hide */
    public static ApnSetting makeApnSetting(int id, String operatorNumeric, String entryName,
            String apnName, String proxyAddress, int proxyPort, Uri mmsc,
            String mmsProxyAddress, int mmsProxyPort, String user, String password,
            int authType, int mApnTypeBitmask, int protocol, int roamingProtocol,
            boolean carrierEnabled, int networkTypeBitmask, int profileId, boolean modemCognitive,
            int maxConns, int waitTime, int maxConnsTime, int mtu, int mvnoType,
            String mvnoMatchData) {
        return makeApnSetting(id, operatorNumeric, entryName, apnName, proxyAddress, proxyPort,
            mmsc, mmsProxyAddress, mmsProxyPort, user, password, authType, mApnTypeBitmask,
            protocol, roamingProtocol, carrierEnabled, networkTypeBitmask, profileId,
            modemCognitive, maxConns, waitTime, maxConnsTime, mtu, mvnoType, mvnoMatchData,
            Carriers.NO_SET_SET);
    }

    /** @hide */
    public static ApnSetting makeApnSetting(Cursor cursor) {
        final int apnTypesBitmask = getApnTypesBitmaskFromString(
                cursor.getString(cursor.getColumnIndexOrThrow(Telephony.Carriers.TYPE)));
        int networkTypeBitmask = cursor.getInt(
                cursor.getColumnIndexOrThrow(Telephony.Carriers.NETWORK_TYPE_BITMASK));
        if (networkTypeBitmask == 0) {
            final int bearerBitmask = cursor.getInt(cursor.getColumnIndexOrThrow(
                    Telephony.Carriers.BEARER_BITMASK));
            networkTypeBitmask =
                    ServiceState.convertBearerBitmaskToNetworkTypeBitmask(bearerBitmask);
        }

        return makeApnSetting(
            cursor.getInt(cursor.getColumnIndexOrThrow(Telephony.Carriers._ID)),
            cursor.getString(cursor.getColumnIndexOrThrow(Telephony.Carriers.NUMERIC)),
            cursor.getString(cursor.getColumnIndexOrThrow(Telephony.Carriers.NAME)),
            cursor.getString(cursor.getColumnIndexOrThrow(Telephony.Carriers.APN)),
            cursor.getString(
                cursor.getColumnIndexOrThrow(Telephony.Carriers.PROXY)),
            portFromString(cursor.getString(
                cursor.getColumnIndexOrThrow(Telephony.Carriers.PORT))),
            UriFromString(cursor.getString(
                cursor.getColumnIndexOrThrow(Telephony.Carriers.MMSC))),
            cursor.getString(
                cursor.getColumnIndexOrThrow(Telephony.Carriers.MMSPROXY)),
            portFromString(cursor.getString(
                cursor.getColumnIndexOrThrow(Telephony.Carriers.MMSPORT))),
            cursor.getString(cursor.getColumnIndexOrThrow(Telephony.Carriers.USER)),
            cursor.getString(cursor.getColumnIndexOrThrow(Telephony.Carriers.PASSWORD)),
            cursor.getInt(cursor.getColumnIndexOrThrow(Telephony.Carriers.AUTH_TYPE)),
            apnTypesBitmask,
            getProtocolIntFromString(
                cursor.getString(cursor.getColumnIndexOrThrow(Telephony.Carriers.PROTOCOL))),
            getProtocolIntFromString(
                cursor.getString(cursor.getColumnIndexOrThrow(
                    Telephony.Carriers.ROAMING_PROTOCOL))),
            cursor.getInt(cursor.getColumnIndexOrThrow(
                Telephony.Carriers.CARRIER_ENABLED)) == 1,
            networkTypeBitmask,
            cursor.getInt(cursor.getColumnIndexOrThrow(Telephony.Carriers.PROFILE_ID)),
            cursor.getInt(cursor.getColumnIndexOrThrow(
                Telephony.Carriers.MODEM_COGNITIVE)) == 1,
            cursor.getInt(cursor.getColumnIndexOrThrow(Telephony.Carriers.MAX_CONNS)),
            cursor.getInt(cursor.getColumnIndexOrThrow(Telephony.Carriers.WAIT_TIME)),
            cursor.getInt(cursor.getColumnIndexOrThrow(
                Telephony.Carriers.MAX_CONNS_TIME)),
            cursor.getInt(cursor.getColumnIndexOrThrow(Telephony.Carriers.MTU)),
            getMvnoTypeIntFromString(
                cursor.getString(cursor.getColumnIndexOrThrow(
                    Telephony.Carriers.MVNO_TYPE))),
            cursor.getString(cursor.getColumnIndexOrThrow(
                Telephony.Carriers.MVNO_MATCH_DATA)),
            cursor.getInt(cursor.getColumnIndexOrThrow(Telephony.Carriers.APN_SET_ID)));
    }

    /** @hide */
    public static ApnSetting makeApnSetting(ApnSetting apn) {
        return makeApnSetting(apn.mId, apn.mOperatorNumeric, apn.mEntryName, apn.mApnName,
            apn.mProxyAddress, apn.mProxyPort, apn.mMmsc, apn.mMmsProxyAddress,
            apn.mMmsProxyPort, apn.mUser, apn.mPassword, apn.mAuthType, apn.mApnTypeBitmask,
            apn.mProtocol, apn.mRoamingProtocol, apn.mCarrierEnabled, apn.mNetworkTypeBitmask,
            apn.mProfileId, apn.mModemCognitive, apn.mMaxConns, apn.mWaitTime,
            apn.mMaxConnsTime, apn.mMtu, apn.mMvnoType, apn.mMvnoMatchData, apn.mApnSetId);
    }

    /**
     * Creates an ApnSetting object from a string.
     *
     * @param data the string to read.
     *
     * The string must be in one of two formats (newlines added for clarity,
     * spaces are optional):
     *
     * v1 format:
     *   <carrier>, <apn>, <proxy>, <port>, <user>, <password>, <server>,
     *   <mmsc>, <mmsproxy>, <mmsport>, <mcc>, <mnc>, <authtype>,
     *   <type>[| <type>...],
     *
     * v2 format:
     *   [ApnSettingV2] <carrier>, <apn>, <proxy>, <port>, <user>, <password>, <server>,
     *   <mmsc>, <mmsproxy>, <mmsport>, <mcc>, <mnc>, <authtype>,
     *   <type>[| <type>...], <protocol>, <roaming_protocol>, <carrierEnabled>, <bearerBitmask>,
     *
     * v3 format:
     *   [ApnSettingV3] <carrier>, <apn>, <proxy>, <port>, <user>, <password>, <server>,
     *   <mmsc>, <mmsproxy>, <mmsport>, <mcc>, <mnc>, <authtype>,
     *   <type>[| <type>...], <protocol>, <roaming_protocol>, <carrierEnabled>, <bearerBitmask>,
     *   <profileId>, <modemCognitive>, <maxConns>, <waitTime>, <maxConnsTime>, <mtu>,
     *   <mvnoType>, <mvnoMatchData>
     *
     * v4 format:
     *   [ApnSettingV4] <carrier>, <apn>, <proxy>, <port>, <user>, <password>, <server>,
     *   <mmsc>, <mmsproxy>, <mmsport>, <mcc>, <mnc>, <authtype>,
     *   <type>[| <type>...], <protocol>, <roaming_protocol>, <carrierEnabled>, <bearerBitmask>,
     *   <profileId>, <modemCognitive>, <maxConns>, <waitTime>, <maxConnsTime>, <mtu>,
     *   <mvnoType>, <mvnoMatchData>, <networkTypeBitmask>
     *
     * v5 format:
     *   [ApnSettingV5] <carrier>, <apn>, <proxy>, <port>, <user>, <password>, <server>,
     *   <mmsc>, <mmsproxy>, <mmsport>, <mcc>, <mnc>, <authtype>,
     *   <type>[| <type>...], <protocol>, <roaming_protocol>, <carrierEnabled>, <bearerBitmask>,
     *   <profileId>, <modemCognitive>, <maxConns>, <waitTime>, <maxConnsTime>, <mtu>,
     *   <mvnoType>, <mvnoMatchData>, <networkTypeBitmask>, <apnSetId>
     *
     * Note that the strings generated by {@link #toString()} do not contain the username
     * and password and thus cannot be read by this method.
     *
     * This method may return {@code null} if the input string is invalid.
     *
     * @hide
     */
    public static ApnSetting fromString(String data) {
        if (data == null) return null;

        int version;
        // matches() operates on the whole string, so append .* to the regex.
        if (data.matches(V5_FORMAT_REGEX + ".*")) {
            version = 5;
            data = data.replaceFirst(V5_FORMAT_REGEX, "");
        } else if (data.matches(V4_FORMAT_REGEX + ".*")) {
            version = 4;
            data = data.replaceFirst(V4_FORMAT_REGEX, "");
        } else if (data.matches(V3_FORMAT_REGEX + ".*")) {
            version = 3;
            data = data.replaceFirst(V3_FORMAT_REGEX, "");
        } else if (data.matches(V2_FORMAT_REGEX + ".*")) {
            version = 2;
            data = data.replaceFirst(V2_FORMAT_REGEX, "");
        } else {
            version = 1;
        }

        String[] a = data.split("\\s*,\\s*");
        if (a.length < 14) {
            return null;
        }

        int authType;
        try {
            authType = Integer.parseInt(a[12]);
        } catch (NumberFormatException e) {
            authType = 0;
        }

        String[] typeArray;
        String protocol, roamingProtocol;
        boolean carrierEnabled;
        int bearerBitmask = 0;
        int networkTypeBitmask = 0;
        int profileId = 0;
        boolean modemCognitive = false;
        int maxConns = 0;
        int waitTime = 0;
        int maxConnsTime = 0;
        int mtu = UNSET_MTU;
        String mvnoType = "";
        String mvnoMatchData = "";
        int apnSetId = Carriers.NO_SET_SET;
        if (version == 1) {
            typeArray = new String[a.length - 13];
            System.arraycopy(a, 13, typeArray, 0, a.length - 13);
            protocol = PROTOCOL_INT_MAP.get(PROTOCOL_IP);
            roamingProtocol = PROTOCOL_INT_MAP.get(PROTOCOL_IP);
            carrierEnabled = true;
        } else {
            if (a.length < 18) {
                return null;
            }
            typeArray = a[13].split("\\s*\\|\\s*");
            protocol = a[14];
            roamingProtocol = a[15];
            carrierEnabled = Boolean.parseBoolean(a[16]);

            bearerBitmask = ServiceState.getBitmaskFromString(a[17]);

            if (a.length > 22) {
                modemCognitive = Boolean.parseBoolean(a[19]);
                try {
                    profileId = Integer.parseInt(a[18]);
                    maxConns = Integer.parseInt(a[20]);
                    waitTime = Integer.parseInt(a[21]);
                    maxConnsTime = Integer.parseInt(a[22]);
                } catch (NumberFormatException e) {
                }
            }
            if (a.length > 23) {
                try {
                    mtu = Integer.parseInt(a[23]);
                } catch (NumberFormatException e) {
                }
            }
            if (a.length > 25) {
                mvnoType = a[24];
                mvnoMatchData = a[25];
            }
            if (a.length > 26) {
                networkTypeBitmask = ServiceState.getBitmaskFromString(a[26]);
            }
            if (a.length > 27) {
                apnSetId = Integer.parseInt(a[27]);
            }
        }

        // If both bearerBitmask and networkTypeBitmask were specified, bearerBitmask would be
        // ignored.
        if (networkTypeBitmask == 0) {
            networkTypeBitmask =
                ServiceState.convertBearerBitmaskToNetworkTypeBitmask(bearerBitmask);
        }
        return makeApnSetting(-1, a[10] + a[11], a[0], a[1], a[2],
            portFromString(a[3]), UriFromString(a[7]), a[8],
            portFromString(a[9]), a[4], a[5], authType,
            getApnTypesBitmaskFromString(TextUtils.join(",", typeArray)),
            getProtocolIntFromString(protocol), getProtocolIntFromString(roamingProtocol),
            carrierEnabled, networkTypeBitmask, profileId, modemCognitive, maxConns, waitTime,
            maxConnsTime, mtu, getMvnoTypeIntFromString(mvnoType), mvnoMatchData, apnSetId);
    }

    /**
     * Creates an array of ApnSetting objects from a string.
     *
     * @param data the string to read.
     *
     * Builds on top of the same format used by fromString, but allows for multiple entries
     * separated by ";".
     *
     * @hide
     */
    public static List<ApnSetting> arrayFromString(String data) {
        List<ApnSetting> retVal = new ArrayList<ApnSetting>();
        if (TextUtils.isEmpty(data)) {
            return retVal;
        }
        String[] apnStrings = data.split("\\s*;\\s*");
        for (String apnString : apnStrings) {
            ApnSetting apn = fromString(apnString);
            if (apn != null) {
                retVal.add(apn);
            }
        }
        return retVal;
    }

    /**
     * Returns the string representation of ApnSetting.
     *
     * This method prints null for unset elements. The output doesn't contain password or user.
     * @hide
     */
    public String toString() {
        StringBuilder sb = new StringBuilder();
        sb.append("[ApnSettingV5] ")
            .append(mEntryName)
            .append(", ").append(mId)
            .append(", ").append(mOperatorNumeric)
            .append(", ").append(mApnName)
            .append(", ").append(mProxyAddress)
            .append(", ").append(UriToString(mMmsc))
            .append(", ").append(mMmsProxyAddress)
            .append(", ").append(portToString(mMmsProxyPort))
            .append(", ").append(portToString(mProxyPort))
            .append(", ").append(mAuthType).append(", ");
        final String[] types = getApnTypesStringFromBitmask(mApnTypeBitmask).split(",");
        sb.append(TextUtils.join(" | ", types));
        sb.append(", ").append(PROTOCOL_INT_MAP.get(mProtocol));
        sb.append(", ").append(PROTOCOL_INT_MAP.get(mRoamingProtocol));
        sb.append(", ").append(mCarrierEnabled);
        sb.append(", ").append(mProfileId);
        sb.append(", ").append(mModemCognitive);
        sb.append(", ").append(mMaxConns);
        sb.append(", ").append(mWaitTime);
        sb.append(", ").append(mMaxConnsTime);
        sb.append(", ").append(mMtu);
        sb.append(", ").append(MVNO_TYPE_INT_MAP.get(mMvnoType));
        sb.append(", ").append(mMvnoMatchData);
        sb.append(", ").append(mPermanentFailed);
        sb.append(", ").append(mNetworkTypeBitmask);
        sb.append(", ").append(mApnSetId);
        return sb.toString();
    }

    /**
     * Returns true if there are MVNO params specified.
     * @hide
     */
    public boolean hasMvnoParams() {
        return !TextUtils.isEmpty(getMvnoTypeStringFromInt(mMvnoType))
            && !TextUtils.isEmpty(mMvnoMatchData);
    }

    private boolean hasApnType(int type) {
        return (mApnTypeBitmask & type) == type;
    }

    /** @hide */
    public boolean canHandleType(@ApnType int type) {
        if (!mCarrierEnabled) {
            return false;
        }
        // DEFAULT can handle HIPRI.
        if (hasApnType(type) || (type == TYPE_HIPRI && hasApnType(TYPE_DEFAULT))) {
            return true;
        }
        return false;
    }

    // Check whether the types of two APN same (even only one type of each APN is same).
    private boolean typeSameAny(ApnSetting first, ApnSetting second) {
        if (VDBG) {
            StringBuilder apnType1 = new StringBuilder(first.mApnName + ": ");
            apnType1.append(getApnTypesStringFromBitmask(first.mApnTypeBitmask));

            StringBuilder apnType2 = new StringBuilder(second.mApnName + ": ");
            apnType2.append(getApnTypesStringFromBitmask(second.mApnTypeBitmask));

            Rlog.d(LOG_TAG, "APN1: is " + apnType1);
            Rlog.d(LOG_TAG, "APN2: is " + apnType2);
        }

        if ((first.mApnTypeBitmask & second.mApnTypeBitmask) != 0) {
            if (VDBG) {
                Rlog.d(LOG_TAG, "typeSameAny: return true");
            }
            return true;
        }

        if (VDBG) {
            Rlog.d(LOG_TAG, "typeSameAny: return false");
        }
        return false;
    }

    // TODO - if we have this function we should also have hashCode.
    // Also should handle changes in type order and perhaps case-insensitivity.
    /** @hide */
    public boolean equals(Object o) {
        if (o instanceof ApnSetting == false) {
            return false;
        }

        ApnSetting other = (ApnSetting) o;

        return mEntryName.equals(other.mEntryName)
            && Objects.equals(mId, other.mId)
            && Objects.equals(mOperatorNumeric, other.mOperatorNumeric)
            && Objects.equals(mApnName, other.mApnName)
            && Objects.equals(mProxyAddress, other.mProxyAddress)
            && Objects.equals(mMmsc, other.mMmsc)
            && Objects.equals(mMmsProxyAddress, other.mMmsProxyAddress)
            && Objects.equals(mMmsProxyPort, other.mMmsProxyPort)
            && Objects.equals(mProxyPort, other.mProxyPort)
            && Objects.equals(mUser, other.mUser)
            && Objects.equals(mPassword, other.mPassword)
            && Objects.equals(mAuthType, other.mAuthType)
            && Objects.equals(mApnTypeBitmask, other.mApnTypeBitmask)
            && Objects.equals(mProtocol, other.mProtocol)
            && Objects.equals(mRoamingProtocol, other.mRoamingProtocol)
            && Objects.equals(mCarrierEnabled, other.mCarrierEnabled)
            && Objects.equals(mProfileId, other.mProfileId)
            && Objects.equals(mModemCognitive, other.mModemCognitive)
            && Objects.equals(mMaxConns, other.mMaxConns)
            && Objects.equals(mWaitTime, other.mWaitTime)
            && Objects.equals(mMaxConnsTime, other.mMaxConnsTime)
            && Objects.equals(mMtu, other.mMtu)
            && Objects.equals(mMvnoType, other.mMvnoType)
            && Objects.equals(mMvnoMatchData, other.mMvnoMatchData)
            && Objects.equals(mNetworkTypeBitmask, other.mNetworkTypeBitmask)
            && Objects.equals(mApnSetId, other.mApnSetId);
    }

    /**
     * Compare two APN settings
     *
     * Note: This method does not compare 'mId', 'mNetworkTypeBitmask'. We only use this for
     * determining if tearing a data call is needed when conditions change. See
     * cleanUpConnectionsOnUpdatedApns in DcTracker.
     *
     * @param o the other object to compare
     * @param isDataRoaming True if the device is on data roaming
     * @return True if the two APN settings are same
     * @hide
     */
    public boolean equals(Object o, boolean isDataRoaming) {
        if (!(o instanceof ApnSetting)) {
            return false;
        }

        ApnSetting other = (ApnSetting) o;

        return mEntryName.equals(other.mEntryName)
            && Objects.equals(mOperatorNumeric, other.mOperatorNumeric)
            && Objects.equals(mApnName, other.mApnName)
            && Objects.equals(mProxyAddress, other.mProxyAddress)
            && Objects.equals(mMmsc, other.mMmsc)
            && Objects.equals(mMmsProxyAddress, other.mMmsProxyAddress)
            && Objects.equals(mMmsProxyPort, other.mMmsProxyPort)
            && Objects.equals(mProxyPort, other.mProxyPort)
            && Objects.equals(mUser, other.mUser)
            && Objects.equals(mPassword, other.mPassword)
            && Objects.equals(mAuthType, other.mAuthType)
            && Objects.equals(mApnTypeBitmask, other.mApnTypeBitmask)
            && (isDataRoaming || Objects.equals(mProtocol, other.mProtocol))
            && (!isDataRoaming || Objects.equals(mRoamingProtocol, other.mRoamingProtocol))
            && Objects.equals(mCarrierEnabled, other.mCarrierEnabled)
            && Objects.equals(mProfileId, other.mProfileId)
            && Objects.equals(mModemCognitive, other.mModemCognitive)
            && Objects.equals(mMaxConns, other.mMaxConns)
            && Objects.equals(mWaitTime, other.mWaitTime)
            && Objects.equals(mMaxConnsTime, other.mMaxConnsTime)
            && Objects.equals(mMtu, other.mMtu)
            && Objects.equals(mMvnoType, other.mMvnoType)
            && Objects.equals(mMvnoMatchData, other.mMvnoMatchData)
            && Objects.equals(mApnSetId, other.mApnSetId);
    }

    /**
     * Check if neither mention DUN and are substantially similar
     *
     * @param other The other APN settings to compare
     * @return True if two APN settings are similar
     * @hide
     */
    public boolean similar(ApnSetting other) {
        return (!this.canHandleType(TYPE_DUN)
            && !other.canHandleType(TYPE_DUN)
            && Objects.equals(this.mApnName, other.mApnName)
            && !typeSameAny(this, other)
            && xorEquals(this.mProxyAddress, other.mProxyAddress)
            && xorEqualsInt(this.mProxyPort, other.mProxyPort)
            && xorEquals(this.mProtocol, other.mProtocol)
            && xorEquals(this.mRoamingProtocol, other.mRoamingProtocol)
            && Objects.equals(this.mCarrierEnabled, other.mCarrierEnabled)
            && Objects.equals(this.mProfileId, other.mProfileId)
            && Objects.equals(this.mMvnoType, other.mMvnoType)
            && Objects.equals(this.mMvnoMatchData, other.mMvnoMatchData)
            && xorEquals(this.mMmsc, other.mMmsc)
            && xorEquals(this.mMmsProxyAddress, other.mMmsProxyAddress)
            && xorEqualsInt(this.mMmsProxyPort, other.mMmsProxyPort))
            && Objects.equals(this.mNetworkTypeBitmask, other.mNetworkTypeBitmask)
            && Objects.equals(mApnSetId, other.mApnSetId);
    }

    // Equal or one is null.
    private boolean xorEquals(Object first, Object second) {
        return first == null || second == null || first.equals(second);
    }

    // Equal or one is not specified.
    private boolean xorEqualsInt(int first, int second) {
        return first == UNSPECIFIED_INT || second == UNSPECIFIED_INT
            || Objects.equals(first, second);
    }

    private String nullToEmpty(String stringValue) {
        return stringValue == null ? UNSPECIFIED_STRING : stringValue;
    }

    /**
     * @hide
     * Called by {@link android.app.admin.DevicePolicyManager} to convert this APN into
     * ContentValue. If a field is not specified then we put "" instead of null.
     */
    public ContentValues toContentValues() {
        ContentValues apnValue = new ContentValues();
        apnValue.put(Telephony.Carriers.NUMERIC, nullToEmpty(mOperatorNumeric));
        apnValue.put(Telephony.Carriers.NAME, nullToEmpty(mEntryName));
        apnValue.put(Telephony.Carriers.APN, nullToEmpty(mApnName));
        apnValue.put(Telephony.Carriers.PROXY, nullToEmpty(mProxyAddress));
        apnValue.put(Telephony.Carriers.PORT, nullToEmpty(portToString(mProxyPort)));
        apnValue.put(Telephony.Carriers.MMSC, nullToEmpty(UriToString(mMmsc)));
        apnValue.put(Telephony.Carriers.MMSPORT, nullToEmpty(portToString(mMmsProxyPort)));
        apnValue.put(Telephony.Carriers.MMSPROXY, nullToEmpty(
                mMmsProxyAddress));
        apnValue.put(Telephony.Carriers.USER, nullToEmpty(mUser));
        apnValue.put(Telephony.Carriers.PASSWORD, nullToEmpty(mPassword));
        apnValue.put(Telephony.Carriers.AUTH_TYPE, mAuthType);
        String apnType = getApnTypesStringFromBitmask(mApnTypeBitmask);
        apnValue.put(Telephony.Carriers.TYPE, nullToEmpty(apnType));
        apnValue.put(Telephony.Carriers.PROTOCOL,
                getProtocolStringFromInt(mProtocol));
        apnValue.put(Telephony.Carriers.ROAMING_PROTOCOL,
                getProtocolStringFromInt(mRoamingProtocol));
        apnValue.put(Telephony.Carriers.CARRIER_ENABLED, mCarrierEnabled);
        apnValue.put(Telephony.Carriers.MVNO_TYPE, getMvnoTypeStringFromInt(mMvnoType));
        apnValue.put(Telephony.Carriers.NETWORK_TYPE_BITMASK, mNetworkTypeBitmask);

        return apnValue;
    }

    /**
     * @param apnTypeBitmask bitmask of APN types.
     * @return comma delimited list of APN types.
     * @hide
     */
    public static String getApnTypesStringFromBitmask(int apnTypeBitmask) {
        List<String> types = new ArrayList<>();
        for (Integer type : APN_TYPE_INT_MAP.keySet()) {
            if ((apnTypeBitmask & type) == type) {
                types.add(APN_TYPE_INT_MAP.get(type));
            }
        }
        return TextUtils.join(",", types);
    }

    /**
     * @param types comma delimited list of APN types.
     * @return bitmask of APN types.
     * @hide
     */
    public static int getApnTypesBitmaskFromString(String types) {
        // If unset, set to ALL.
        if (TextUtils.isEmpty(types)) {
            return TYPE_ALL;
        } else {
            int result = 0;
            for (String str : types.split(",")) {
                Integer type = APN_TYPE_STRING_MAP.get(str.toLowerCase());
                if (type != null) {
                    result |= type;
                }
            }
            return result;
        }
    }

    /** @hide */
    public static int getMvnoTypeIntFromString(String mvnoType) {
        Integer mvnoTypeInt = MVNO_TYPE_STRING_MAP.get(mvnoType);
        return  mvnoTypeInt == null ? UNSPECIFIED_INT : mvnoTypeInt;
    }

    /** @hide */
    public static String getMvnoTypeStringFromInt(int mvnoType) {
        String mvnoTypeString = MVNO_TYPE_INT_MAP.get(mvnoType);
        return  mvnoTypeString == null ? UNSPECIFIED_STRING : mvnoTypeString;
    }

    /** @hide */
    public static int getProtocolIntFromString(String protocol) {
        Integer protocolInt = PROTOCOL_STRING_MAP.get(protocol);
        return  protocolInt == null ? UNSPECIFIED_INT : protocolInt;
    }

    /** @hide */
    public static String getProtocolStringFromInt(int protocol) {
        String protocolString = PROTOCOL_INT_MAP.get(protocol);
        return  protocolString == null ? UNSPECIFIED_STRING : protocolString;
    }

    private static Uri UriFromString(String uri) {
        return TextUtils.isEmpty(uri) ? null : Uri.parse(uri);
    }

    private static String UriToString(Uri uri) {
        return uri == null ? null : uri.toString();
    }

    /** @hide */
    public static InetAddress inetAddressFromString(String inetAddress) {
        if (TextUtils.isEmpty(inetAddress)) {
            return null;
        }
        try {
            return InetAddress.getByName(inetAddress);
        } catch (UnknownHostException e) {
            Log.e(LOG_TAG, "Can't parse InetAddress from string: unknown host.");
            return null;
        }
    }

    /** @hide */
    public static String inetAddressToString(InetAddress inetAddress) {
        if (inetAddress == null) {
            return null;
        }
        final String inetAddressString = inetAddress.toString();
        if (TextUtils.isEmpty(inetAddressString)) {
            return null;
        }
        final String hostName = inetAddressString.substring(0, inetAddressString.indexOf("/"));
        final String address = inetAddressString.substring(inetAddressString.indexOf("/") + 1);
        if (TextUtils.isEmpty(hostName) && TextUtils.isEmpty(address)) {
            return null;
        }
        return TextUtils.isEmpty(hostName) ? address : hostName;
    }

    private static int portFromString(String strPort) {
        int port = UNSPECIFIED_INT;
        if (!TextUtils.isEmpty(strPort)) {
            try {
                port = Integer.parseInt(strPort);
            } catch (NumberFormatException e) {
                Log.e(LOG_TAG, "Can't parse port from String");
            }
        }
        return port;
    }

    private static String portToString(int port) {
        return port == UNSPECIFIED_INT ? null : Integer.toString(port);
    }

    // Implement Parcelable.
    @Override
    /** @hide */
    public int describeContents() {
        return 0;
    }

    @Override
    /** @hide */
    public void writeToParcel(@NonNull Parcel dest, int flags) {
        dest.writeInt(mId);
        dest.writeString(mOperatorNumeric);
        dest.writeString(mEntryName);
        dest.writeString(mApnName);
        dest.writeString(mProxyAddress);
        dest.writeInt(mProxyPort);
        dest.writeValue(mMmsc);
        dest.writeString(mMmsProxyAddress);
        dest.writeInt(mMmsProxyPort);
        dest.writeString(mUser);
        dest.writeString(mPassword);
        dest.writeInt(mAuthType);
        dest.writeInt(mApnTypeBitmask);
        dest.writeInt(mProtocol);
        dest.writeInt(mRoamingProtocol);
        dest.writeBoolean(mCarrierEnabled);
        dest.writeInt(mMvnoType);
        dest.writeInt(mNetworkTypeBitmask);
    }

    private static ApnSetting readFromParcel(Parcel in) {
        final int id = in.readInt();
        final String operatorNumeric = in.readString();
        final String entryName = in.readString();
        final String apnName = in.readString();
        final String proxy = in.readString();
        final int port = in.readInt();
        final Uri mmsc = (Uri)in.readValue(Uri.class.getClassLoader());
        final String mmsProxy = in.readString();
        final int mmsPort = in.readInt();
        final String user = in.readString();
        final String password = in.readString();
        final int authType = in.readInt();
        final int apnTypesBitmask = in.readInt();
        final int protocol = in.readInt();
        final int roamingProtocol = in.readInt();
        final boolean carrierEnabled = in.readBoolean();
        final int mvnoType = in.readInt();
        final int networkTypeBitmask = in.readInt();

        return makeApnSetting(id, operatorNumeric, entryName, apnName,
            proxy, port, mmsc, mmsProxy, mmsPort, user, password, authType, apnTypesBitmask,
            protocol, roamingProtocol, carrierEnabled, networkTypeBitmask, 0, false,
            0, 0, 0, 0, mvnoType, null);
    }

    public static final Parcelable.Creator<ApnSetting> CREATOR =
            new Parcelable.Creator<ApnSetting>() {
                @Override
                public ApnSetting createFromParcel(Parcel in) {
                return readFromParcel(in);
            }

                @Override
                public ApnSetting[] newArray(int size) {
                return new ApnSetting[size];
            }
            };

<<<<<<< HEAD
    private static int nullToNotInMapInt(Integer value) {
        return value == null ? NOT_IN_MAP_INT : value;
    }

=======
>>>>>>> 9f2362bb
    /**
     * Provides a convenient way to set the fields of a {@link ApnSetting} when creating a new
     * instance. The following settings are required to build an {@code ApnSetting}:
     *
     * <ul><li>apnTypeBitmask</li>
     * <li>apnName</li>
     * <li>entryName</li></ul>
     *
     * <p>The example below shows how you might create a new {@code ApnSetting}:
     *
     * <pre><code>
     * // Create an MMS proxy address with a hostname. A network might not be
     * // available, so supply a dummy (0.0.0.0) IPv4 address to avoid DNS lookup.
     * String host = "mms.example.com";
     * byte[] ipAddress = new byte[4];
     * InetAddress mmsProxy;
     * try {
     *   mmsProxy = InetAddress.getByAddress(host, ipAddress);
     * } catch (UnknownHostException e) {
     *   e.printStackTrace();
     *   return;
     * }
     *
     * ApnSetting apn = new ApnSetting.Builder()
     *     .setApnTypeBitmask(ApnSetting.TYPE_DEFAULT | ApnSetting.TYPE_MMS)
     *     .setApnName("apn.example.com")
     *     .setEntryName("Example Carrier APN")
     *     .setMmsc(Uri.parse("http://mms.example.com:8002"))
     *     .setMmsProxyAddress(mmsProxy)
     *     .setMmsProxyPort(8799)
     *     .build();
     * </code></pre>
     */
    public static class Builder{
        private String mEntryName;
        private String mApnName;
        private String mProxyAddress;
        private int mProxyPort = UNSPECIFIED_INT;
        private Uri mMmsc;
        private String mMmsProxyAddress;
        private int mMmsProxyPort = UNSPECIFIED_INT;
        private String mUser;
        private String mPassword;
        private int mAuthType;
        private int mApnTypeBitmask;
        private int mId;
        private String mOperatorNumeric;
        private int mProtocol = UNSPECIFIED_INT;
        private int mRoamingProtocol = UNSPECIFIED_INT;
        private int mMtu;
        private int mNetworkTypeBitmask;
        private boolean mCarrierEnabled;
        private int mProfileId;
        private boolean mModemCognitive;
        private int mMaxConns;
        private int mWaitTime;
        private int mMaxConnsTime;
        private int mMvnoType = UNSPECIFIED_INT;
        private String mMvnoMatchData;
        private int mApnSetId;

        /**
         * Default constructor for Builder.
         */
        public Builder() {}

        /**
         * Sets the unique database id for this entry.
         *
         * @param id the unique database id to set for this entry
         */
        private Builder setId(int id) {
            this.mId = id;
            return this;
        }

        /**
         * Set the MTU size of the mobile interface to which the APN connected.
         *
         * @param mtu the MTU size to set for the APN
         * @hide
         */
        public Builder setMtu(int mtu) {
            this.mMtu = mtu;
            return this;
        }

        /**
         * Sets the profile id to which the APN saved in modem.
         *
         * @param profileId the profile id to set for the APN
         * @hide
         */
        public Builder setProfileId(int profileId) {
            this.mProfileId = profileId;
            return this;
        }

        /**
         * Sets if the APN setting is to be set in modem.
         *
         * @param modemCognitive if the APN setting is to be set in modem
         * @hide
         */
        public Builder setModemCognitive(boolean modemCognitive) {
            this.mModemCognitive = modemCognitive;
            return this;
        }

        /**
         * Sets the max connections of this APN.
         *
         * @param maxConns the max connections of this APN
         * @hide
         */
        public Builder setMaxConns(int maxConns) {
            this.mMaxConns = maxConns;
            return this;
        }

        /**
         * Sets the wait time for retry of the APN.
         *
         * @param waitTime the wait time for retry of the APN
         * @hide
         */
        public Builder setWaitTime(int waitTime) {
            this.mWaitTime = waitTime;
            return this;
        }

        /**
         * Sets the time to limit max connection for the APN.
         *
         * @param maxConnsTime the time to limit max connection for the APN
         * @hide
         */
        public Builder setMaxConnsTime(int maxConnsTime) {
            this.mMaxConnsTime = maxConnsTime;
            return this;
        }

        /**
         * Sets the MVNO match data for the APN.
         *
         * @param mvnoMatchData the MVNO match data for the APN
         * @hide
         */
        public Builder setMvnoMatchData(String mvnoMatchData) {
            this.mMvnoMatchData = mvnoMatchData;
            return this;
        }

        /**
<<<<<<< HEAD
=======
         * Sets the APN set id for the APN.
         *
         * @param apnSetId the set id for the APN
         * @hide
         */
        public Builder setApnSetId(int apnSetId) {
            this.mApnSetId = apnSetId;
            return this;
        }

        /**
>>>>>>> 9f2362bb
         * Sets a human-readable name that describes the APN.
         *
         * @param entryName the entry name to set for the APN
         */
        public Builder setEntryName(String entryName) {
            this.mEntryName = entryName;
            return this;
        }

        /**
         * Sets the name of the APN.
         *
         * @param apnName the name to set for the APN
         */
        public Builder setApnName(String apnName) {
            this.mApnName = apnName;
            return this;
        }

        /**
         * Sets the address of an HTTP proxy for the APN. The proxy address can be an IP address or
         * hostname. If {@code proxy} contains both an IP address and hostname, this method ignores
         * the IP address.
         *
         * <p>The {@link java.net.InetAddress} methods
         * {@link java.net.InetAddress#getAllByName getAllByName()} require DNS for hostname
         * resolution. To avoid this requirement when setting a hostname, call
         * {@link java.net.InetAddress#getByAddress(java.lang.String, byte[])} with both the
         * hostname and a dummy IP address. See {@link ApnSetting.Builder above} for an example.
         *
         * @param proxy the proxy address to set for the APN
         * @deprecated use {@link #setProxyAddress(String)} instead.
         */
        @Deprecated
        public Builder setProxyAddress(InetAddress proxy) {
            this.mProxyAddress = inetAddressToString(proxy);
            return this;
        }

        /**
         * Sets the proxy address of the APN.
         *
         * @param proxy the proxy address to set for the APN
         */
        public Builder setProxyAddress(String proxy) {
            this.mProxyAddress = proxy;
            return this;
        }

        /**
         * Sets the proxy port of the APN.
         *
         * @param port the proxy port to set for the APN
         */
        public Builder setProxyPort(int port) {
            this.mProxyPort = port;
            return this;
        }

        /**
         * Sets the MMSC Uri of the APN.
         *
         * @param mmsc the MMSC Uri to set for the APN
         */
        public Builder setMmsc(Uri mmsc) {
            this.mMmsc = mmsc;
            return this;
        }

        /**
         * Sets the address of an MMS proxy for the APN. The MMS proxy address can be an IP address
         * or hostname. If {@code mmsProxy} contains both an IP address and hostname, this method
         * ignores the IP address.
         *
         * <p>The {@link java.net.InetAddress} methods
         * {@link java.net.InetAddress#getByName getByName()} and
         * {@link java.net.InetAddress#getAllByName getAllByName()} require DNS for hostname
         * resolution. To avoid this requirement when setting a hostname, call
         * {@link java.net.InetAddress#getByAddress(java.lang.String, byte[])} with both the
         * hostname and a dummy IP address. See {@link ApnSetting.Builder above} for an example.
         *
         * @param mmsProxy the MMS proxy address to set for the APN
         * @deprecated use {@link #setMmsProxyAddress(String)} instead.
         */
        @Deprecated
        public Builder setMmsProxyAddress(InetAddress mmsProxy) {
            this.mMmsProxyAddress = inetAddressToString(mmsProxy);
            return this;
        }

        /**
         * Sets the MMS proxy address of the APN.
         *
         * @param mmsProxy the MMS proxy address to set for the APN
         */
        public Builder setMmsProxyAddress(String mmsProxy) {
            this.mMmsProxyAddress = mmsProxy;
            return this;
        }

        /**
         * Sets the MMS proxy port of the APN.
         *
         * @param mmsPort the MMS proxy port to set for the APN
         */
        public Builder setMmsProxyPort(int mmsPort) {
            this.mMmsProxyPort = mmsPort;
            return this;
        }

        /**
         * Sets the APN username of the APN.
         *
         * @param user the APN username to set for the APN
         */
        public Builder setUser(String user) {
            this.mUser = user;
            return this;
        }

        /**
         * Sets the APN password of the APN.
         *
         * @see android.provider.Telephony.Carriers#PASSWORD
         * @param password the APN password to set for the APN
         */
        public Builder setPassword(String password) {
            this.mPassword = password;
            return this;
        }

        /**
         * Sets the authentication type of the APN.
         *
         * @param authType the authentication type to set for the APN
         */
        public Builder setAuthType(@AuthType int authType) {
            this.mAuthType = authType;
            return this;
        }

        /**
         * Sets the bitmask of APN types.
         *
         * <p>Apn types are usage categories for an APN entry. One APN entry may support multiple
         * APN types, eg, a single APN may service regular internet traffic ("default") as well as
         * MMS-specific connections.
         *
         * <p>The bitmask of APN types is calculated from APN types defined in {@link ApnSetting}.
         *
         * @param apnTypeBitmask a bitmask describing the types of the APN
         */
        public Builder setApnTypeBitmask(@ApnType int apnTypeBitmask) {
            this.mApnTypeBitmask = apnTypeBitmask;
            return this;
        }

        /**
         * Sets the numeric operator ID for the APN. Numeric operator ID is defined as
         * {@link android.provider.Telephony.Carriers#MCC} +
         * {@link android.provider.Telephony.Carriers#MNC}.
         *
         * @param operatorNumeric the numeric operator ID to set for this entry
         */
        public Builder setOperatorNumeric(String operatorNumeric) {
            this.mOperatorNumeric = operatorNumeric;
            return this;
        }

        /**
         * Sets the protocol to use to connect to this APN.
         *
         * <p>Protocol is one of the {@code PDP_type} values in TS 27.007 section 10.1.1.
         *
         * @param protocol the protocol to set to use to connect to this APN
         */
        public Builder setProtocol(@ProtocolType int protocol) {
            this.mProtocol = protocol;
            return this;
        }

        /**
         * Sets the protocol to use to connect to this APN when the device is roaming.
         *
         * <p>Roaming protocol is one of the {@code PDP_type} values in TS 27.007 section 10.1.1.
         *
         * @param roamingProtocol the protocol to set to use to connect to this APN when roaming
         */
        public Builder setRoamingProtocol(@ProtocolType  int roamingProtocol) {
            this.mRoamingProtocol = roamingProtocol;
            return this;
        }

        /**
         * Sets the current status for this APN.
         *
         * @param carrierEnabled the current status to set for this APN
         */
        public Builder setCarrierEnabled(boolean carrierEnabled) {
            this.mCarrierEnabled = carrierEnabled;
            return this;
        }

        /**
         * Sets Radio Technology (Network Type) info for this APN.
         *
         * @param networkTypeBitmask the Radio Technology (Network Type) info
         */
        public Builder setNetworkTypeBitmask(int networkTypeBitmask) {
            this.mNetworkTypeBitmask = networkTypeBitmask;
            return this;
        }

        /**
         * Sets the MVNO match type for this APN.
         *
         * @param mvnoType the MVNO match type to set for this APN
         */
        public Builder setMvnoType(@MvnoType int mvnoType) {
            this.mMvnoType = mvnoType;
            return this;
        }

        /**
         * Builds {@link ApnSetting} from this builder.
         *
         * @return {@code null} if {@link #setApnName(String)} or {@link #setEntryName(String)}
         * is empty, or {@link #setApnTypeBitmask(int)} doesn't contain a valid bit,
         * {@link ApnSetting} built from this builder otherwise.
         */
        public ApnSetting build() {
            if ((mApnTypeBitmask & ApnTypes.ALL) == 0 || TextUtils.isEmpty(mApnName)
                || TextUtils.isEmpty(mEntryName)) {
                return null;
            }
            return new ApnSetting(this);
        }

        /**
         * Builds {@link ApnSetting} from this builder. This function doesn't check if
         * {@link #setApnName(String)} or {@link #setEntryName(String)}, or
         * {@link #setApnTypeBitmask(int)} is empty.
         * @hide
         */
        public ApnSetting buildWithoutCheck() {
            return new ApnSetting(this);
        }
    }
}<|MERGE_RESOLUTION|>--- conflicted
+++ resolved
@@ -31,7 +31,6 @@
 import android.text.TextUtils;
 import android.util.ArrayMap;
 import android.util.Log;
-
 import java.lang.annotation.Retention;
 import java.lang.annotation.RetentionPolicy;
 import java.net.InetAddress;
@@ -397,8 +396,6 @@
      * or hostname. This method returns {@code null} if system networking (typically DNS) isn’t
      * available to resolve a hostname value—values set as IP addresses don’t have this restriction.
      * This is a known problem and will be addressed in a future release.
-<<<<<<< HEAD
-=======
      *
      * @return the HTTP proxy address or {@code null} if DNS isn’t available to resolve a hostname
      * @deprecated use {@link #getProxyAddressAsString()} instead.
@@ -410,9 +407,8 @@
 
     /**
      * Returns the proxy address of the APN.
->>>>>>> 9f2362bb
-     *
-     * @return the HTTP proxy address or {@code null} if DNS isn’t available to resolve a hostname
+     *
+     * @return proxy address.
      */
     public String getProxyAddressAsString() {
         return mProxyAddress;
@@ -440,8 +436,6 @@
      * address or hostname. This method returns {@code null} if system networking (typically DNS)
      * isn’t available to resolve a hostname value—values set as IP addresses don’t have this
      * restriction. This is a known problem and will be addressed in a future release.
-<<<<<<< HEAD
-=======
      *
      * @return the MMS proxy address or {@code null} if DNS isn’t available to resolve a hostname
      * @deprecated use {@link #getMmsProxyAddressAsString()} instead.
@@ -453,9 +447,8 @@
 
     /**
      * Returns the MMS proxy address of the APN.
->>>>>>> 9f2362bb
-     *
-     * @return the MMS proxy address or {@code null} if DNS isn’t available to resolve a hostname
+     *
+     * @return MMS proxy address.
      */
     public String getMmsProxyAddressAsString() {
         return mMmsProxyAddress;
@@ -1352,13 +1345,6 @@
             }
             };
 
-<<<<<<< HEAD
-    private static int nullToNotInMapInt(Integer value) {
-        return value == null ? NOT_IN_MAP_INT : value;
-    }
-
-=======
->>>>>>> 9f2362bb
     /**
      * Provides a convenient way to set the fields of a {@link ApnSetting} when creating a new
      * instance. The following settings are required to build an {@code ApnSetting}:
@@ -1513,8 +1499,6 @@
         }
 
         /**
-<<<<<<< HEAD
-=======
          * Sets the APN set id for the APN.
          *
          * @param apnSetId the set id for the APN
@@ -1526,7 +1510,6 @@
         }
 
         /**
->>>>>>> 9f2362bb
          * Sets a human-readable name that describes the APN.
          *
          * @param entryName the entry name to set for the APN
