--- conflicted
+++ resolved
@@ -1435,11 +1435,8 @@
         sDefaults.putInt(KEY_PREF_NETWORK_NOTIFICATION_DELAY_INT, -1);
         sDefaults.putBoolean(KEY_EDITABLE_TETHER_APN_BOOL, false);
         sDefaults.putBoolean(KEY_SUPPORT_3GPP_CALL_FORWARDING_WHILE_ROAMING_BOOL, true);
-<<<<<<< HEAD
         sDefaults.putStringArray(KEY_CALL_FORWARDING_BLOCKS_WHILE_ROAMING_STRING_ARRAY, null);
-=======
         sDefaults.putBoolean(KEY_NOTIFY_INTERNATIONAL_CALL_ON_WFC_BOOL, false);
->>>>>>> 81a28efd
     }
 
     /**
