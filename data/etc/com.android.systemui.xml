<?xml version="1.0" encoding="utf-8"?>
<!--
  ~ Copyright (C) 2018 The Android Open Source Project
  ~
  ~ Licensed under the Apache License, Version 2.0 (the "License");
  ~ you may not use this file except in compliance with the License.
  ~ You may obtain a copy of the License at
  ~
  ~      http://www.apache.org/licenses/LICENSE-2.0
  ~
  ~ Unless required by applicable law or agreed to in writing, software
  ~ distributed under the License is distributed on an "AS IS" BASIS,
  ~ WITHOUT WARRANTIES OR CONDITIONS OF ANY KIND, either express or implied.
  ~ See the License for the specific language governing permissions and
  ~ limitations under the License
  -->
<permissions>
    <privapp-permissions package="com.android.systemui">
        <permission name="android.permission.BATTERY_STATS"/>
        <permission name="android.permission.BIND_APPWIDGET"/>
        <permission name="android.permission.BLUETOOTH_PRIVILEGED"/>
        <permission name="android.permission.CHANGE_COMPONENT_ENABLED_STATE"/>
        <permission name="android.permission.CHANGE_DEVICE_IDLE_TEMP_WHITELIST"/>
        <permission name="android.permission.CHANGE_OVERLAY_PACKAGES"/>
        <permission name="android.permission.CONNECTIVITY_INTERNAL"/>
        <permission name="android.permission.CONTROL_KEYGUARD_SECURE_NOTIFICATIONS"/>
        <permission name="android.permission.CONTROL_REMOTE_APP_TRANSITION_ANIMATIONS"/>
        <permission name="android.permission.CONTROL_VPN"/>
        <permission name="android.permission.DUMP"/>
        <permission name="android.permission.GET_APP_OPS_STATS"/>
        <permission name="android.permission.INTERACT_ACROSS_USERS"/>
        <permission name="android.permission.LOCATION_HARDWARE"/>
        <permission name="android.permission.FORCE_STOP_PACKAGES"/>
        <permission name="android.permission.MANAGE_DEBUGGING"/>
        <permission name="android.permission.MANAGE_SENSOR_PRIVACY"/>
        <permission name="android.permission.MANAGE_USB"/>
        <permission name="android.permission.MANAGE_USERS"/>
        <permission name="android.permission.MASTER_CLEAR"/>
        <permission name="android.permission.MEDIA_CONTENT_CONTROL"/>
        <permission name="android.permission.MODIFY_DAY_NIGHT_MODE"/>
        <permission name="android.permission.MODIFY_PHONE_STATE"/>
        <permission name="android.permission.MOUNT_UNMOUNT_FILESYSTEMS"/>
        <permission name="android.permission.OVERRIDE_WIFI_CONFIG"/>
        <permission name="android.permission.READ_DREAM_STATE"/>
        <permission name="android.permission.READ_FRAME_BUFFER"/>
        <permission name="android.permission.READ_NETWORK_USAGE_HISTORY"/>
        <permission name="android.permission.READ_PRIVILEGED_PHONE_STATE"/>
        <permission name="android.permission.REAL_GET_TASKS"/>
        <permission name="android.permission.PACKAGE_USAGE_STATS"/>
        <permission name="android.permission.RECEIVE_MEDIA_RESOURCE_USAGE"/>
        <permission name="android.permission.START_ACTIVITIES_FROM_BACKGROUND" />
        <permission name="android.permission.START_ACTIVITY_AS_CALLER"/>
        <permission name="android.permission.START_TASKS_FROM_RECENTS"/>
        <permission name="android.permission.STATUS_BAR"/>
        <permission name="android.permission.STOP_APP_SWITCHES"/>
        <permission name="android.permission.SUBSTITUTE_NOTIFICATION_APP_NAME"/>
        <permission name="android.permission.TETHER_PRIVILEGED"/>
        <permission name="android.permission.UPDATE_APP_OPS_STATS"/>
        <permission name="android.permission.USE_RESERVED_DISK"/>
        <permission name="android.permission.WATCH_APPOPS"/>
        <permission name="android.permission.WRITE_APN_SETTINGS"/>
        <permission name="android.permission.WRITE_DREAM_STATE"/>
        <permission name="android.permission.WRITE_MEDIA_STORAGE"/>
        <permission name="android.permission.WRITE_SECURE_SETTINGS"/>
        <permission name="android.permission.WRITE_EMBEDDED_SUBSCRIPTIONS"/>
        <permission name="android.permission.CONTROL_DISPLAY_COLOR_TRANSFORMS" />
<<<<<<< HEAD
        <permission name="android.permission.FORCE_STOP_PACKAGES" />
        <permission name="android.permission.WRITE_APN_SETTINGS"/>
=======
        <permission name="android.permission.CAMERA_OPEN_CLOSE_LISTENER" />
>>>>>>> 81ee1024
    </privapp-permissions>
</permissions><|MERGE_RESOLUTION|>--- conflicted
+++ resolved
@@ -64,11 +64,8 @@
         <permission name="android.permission.WRITE_SECURE_SETTINGS"/>
         <permission name="android.permission.WRITE_EMBEDDED_SUBSCRIPTIONS"/>
         <permission name="android.permission.CONTROL_DISPLAY_COLOR_TRANSFORMS" />
-<<<<<<< HEAD
         <permission name="android.permission.FORCE_STOP_PACKAGES" />
         <permission name="android.permission.WRITE_APN_SETTINGS"/>
-=======
         <permission name="android.permission.CAMERA_OPEN_CLOSE_LISTENER" />
->>>>>>> 81ee1024
     </privapp-permissions>
 </permissions>